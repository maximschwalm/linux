MediaTek Timers
---------------

MediaTek SoCs have different timers on different platforms,
- CPUX (ARM/ARM64 System Timer)
- GPT (General Purpose Timer)
- SYST (System Timer)

The proper timer will be selected automatically by driver.

Required properties:
- compatible should contain:
	For those SoCs that use GPT
	* "mediatek,mt2701-timer" for MT2701 compatible timers (GPT)
	* "mediatek,mt6580-timer" for MT6580 compatible timers (GPT)
	* "mediatek,mt6582-timer" for MT6582 compatible timers (GPT)
	* "mediatek,mt6589-timer" for MT6589 compatible timers (GPT)
	* "mediatek,mt7623-timer" for MT7623 compatible timers (GPT)
	* "mediatek,mt8127-timer" for MT8127 compatible timers (GPT)
	* "mediatek,mt8135-timer" for MT8135 compatible timers (GPT)
	* "mediatek,mt8173-timer" for MT8173 compatible timers (GPT)
	* "mediatek,mt8516-timer" for MT8516 compatible timers (GPT)
	* "mediatek,mt6577-timer" for MT6577 and all above compatible timers (GPT)

	For those SoCs that use SYST
	* "mediatek,mt8183-timer" for MT8183 compatible timers (SYST)
	* "mediatek,mt8186-timer" for MT8186 compatible timers (SYST)
<<<<<<< HEAD
=======
	* "mediatek,mt8188-timer" for MT8188 compatible timers (SYST)
>>>>>>> 7365df19
	* "mediatek,mt8192-timer" for MT8192 compatible timers (SYST)
	* "mediatek,mt8195-timer" for MT8195 compatible timers (SYST)
	* "mediatek,mt7629-timer" for MT7629 compatible timers (SYST)
	* "mediatek,mt6765-timer" for MT6765 and all above compatible timers (SYST)

	For those SoCs that use CPUX
	* "mediatek,mt6795-systimer" for MT6795 compatible timers (CPUX)

- reg: Should contain location and length for timer register.
- clocks: Should contain system clock.

Examples:

	timer@10008000 {
		compatible = "mediatek,mt6577-timer";
		reg = <0x10008000 0x80>;
		interrupts = <GIC_SPI 113 IRQ_TYPE_LEVEL_LOW>;
		clocks = <&system_clk>;
	};<|MERGE_RESOLUTION|>--- conflicted
+++ resolved
@@ -25,10 +25,7 @@
 	For those SoCs that use SYST
 	* "mediatek,mt8183-timer" for MT8183 compatible timers (SYST)
 	* "mediatek,mt8186-timer" for MT8186 compatible timers (SYST)
-<<<<<<< HEAD
-=======
 	* "mediatek,mt8188-timer" for MT8188 compatible timers (SYST)
->>>>>>> 7365df19
 	* "mediatek,mt8192-timer" for MT8192 compatible timers (SYST)
 	* "mediatek,mt8195-timer" for MT8195 compatible timers (SYST)
 	* "mediatek,mt7629-timer" for MT7629 compatible timers (SYST)
