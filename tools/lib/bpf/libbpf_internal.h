/* SPDX-License-Identifier: (LGPL-2.1 OR BSD-2-Clause) */

/*
 * Internal libbpf helpers.
 *
 * Copyright (c) 2019 Facebook
 */

#ifndef __LIBBPF_LIBBPF_INTERNAL_H
#define __LIBBPF_LIBBPF_INTERNAL_H

#include <stdlib.h>
#include <limits.h>
#include <errno.h>
#include <linux/err.h>
#include <fcntl.h>
#include <unistd.h>
#include "relo_core.h"

/* make sure libbpf doesn't use kernel-only integer typedefs */
#pragma GCC poison u8 u16 u32 u64 s8 s16 s32 s64

/* prevent accidental re-addition of reallocarray() */
#pragma GCC poison reallocarray

#include "libbpf.h"
#include "btf.h"

#ifndef EM_BPF
#define EM_BPF 247
#endif

#ifndef R_BPF_64_64
#define R_BPF_64_64 1
#endif
#ifndef R_BPF_64_ABS64
#define R_BPF_64_ABS64 2
#endif
#ifndef R_BPF_64_ABS32
#define R_BPF_64_ABS32 3
#endif
#ifndef R_BPF_64_32
#define R_BPF_64_32 10
#endif

#ifndef SHT_LLVM_ADDRSIG
#define SHT_LLVM_ADDRSIG 0x6FFF4C03
#endif

/* if libelf is old and doesn't support mmap(), fall back to read() */
#ifndef ELF_C_READ_MMAP
#define ELF_C_READ_MMAP ELF_C_READ
#endif

/* Older libelf all end up in this expression, for both 32 and 64 bit */
#ifndef ELF64_ST_VISIBILITY
#define ELF64_ST_VISIBILITY(o) ((o) & 0x03)
#endif

#define BTF_INFO_ENC(kind, kind_flag, vlen) \
	((!!(kind_flag) << 31) | ((kind) << 24) | ((vlen) & BTF_MAX_VLEN))
#define BTF_TYPE_ENC(name, info, size_or_type) (name), (info), (size_or_type)
#define BTF_INT_ENC(encoding, bits_offset, nr_bits) \
	((encoding) << 24 | (bits_offset) << 16 | (nr_bits))
#define BTF_TYPE_INT_ENC(name, encoding, bits_offset, bits, sz) \
	BTF_TYPE_ENC(name, BTF_INFO_ENC(BTF_KIND_INT, 0, 0), sz), \
	BTF_INT_ENC(encoding, bits_offset, bits)
#define BTF_MEMBER_ENC(name, type, bits_offset) (name), (type), (bits_offset)
#define BTF_PARAM_ENC(name, type) (name), (type)
#define BTF_VAR_SECINFO_ENC(type, offset, size) (type), (offset), (size)
#define BTF_TYPE_FLOAT_ENC(name, sz) \
	BTF_TYPE_ENC(name, BTF_INFO_ENC(BTF_KIND_FLOAT, 0, 0), sz)
#define BTF_TYPE_DECL_TAG_ENC(value, type, component_idx) \
	BTF_TYPE_ENC(value, BTF_INFO_ENC(BTF_KIND_DECL_TAG, 0, 0), type), (component_idx)
#define BTF_TYPE_TYPE_TAG_ENC(value, type) \
	BTF_TYPE_ENC(value, BTF_INFO_ENC(BTF_KIND_TYPE_TAG, 0, 0), type)

#ifndef likely
#define likely(x) __builtin_expect(!!(x), 1)
#endif
#ifndef unlikely
#define unlikely(x) __builtin_expect(!!(x), 0)
#endif
#ifndef min
# define min(x, y) ((x) < (y) ? (x) : (y))
#endif
#ifndef max
# define max(x, y) ((x) < (y) ? (y) : (x))
#endif
#ifndef offsetofend
# define offsetofend(TYPE, FIELD) \
	(offsetof(TYPE, FIELD) + sizeof(((TYPE *)0)->FIELD))
#endif
#ifndef __alias
#define __alias(symbol) __attribute__((alias(#symbol)))
#endif

/* Check whether a string `str` has prefix `pfx`, regardless if `pfx` is
 * a string literal known at compilation time or char * pointer known only at
 * runtime.
 */
#define str_has_pfx(str, pfx) \
	(strncmp(str, pfx, __builtin_constant_p(pfx) ? sizeof(pfx) - 1 : strlen(pfx)) == 0)

/* suffix check */
static inline bool str_has_sfx(const char *str, const char *sfx)
{
	size_t str_len = strlen(str);
	size_t sfx_len = strlen(sfx);

	if (sfx_len > str_len)
		return false;
	return strcmp(str + str_len - sfx_len, sfx) == 0;
}

/* Symbol versioning is different between static and shared library.
 * Properly versioned symbols are needed for shared library, but
 * only the symbol of the new version is needed for static library.
 * Starting with GNU C 10, use symver attribute instead of .symver assembler
 * directive, which works better with GCC LTO builds.
 */
#if defined(SHARED) && defined(__GNUC__) && __GNUC__ >= 10

#define DEFAULT_VERSION(internal_name, api_name, version) \
	__attribute__((symver(#api_name "@@" #version)))
#define COMPAT_VERSION(internal_name, api_name, version) \
	__attribute__((symver(#api_name "@" #version)))

#elif defined(SHARED)

#define COMPAT_VERSION(internal_name, api_name, version) \
	asm(".symver " #internal_name "," #api_name "@" #version);
#define DEFAULT_VERSION(internal_name, api_name, version) \
	asm(".symver " #internal_name "," #api_name "@@" #version);

#else /* !SHARED */

#define COMPAT_VERSION(internal_name, api_name, version)
#define DEFAULT_VERSION(internal_name, api_name, version) \
	extern typeof(internal_name) api_name \
	__attribute__((alias(#internal_name)));

#endif

extern void libbpf_print(enum libbpf_print_level level,
			 const char *format, ...)
	__attribute__((format(printf, 2, 3)));

#define __pr(level, fmt, ...)	\
do {				\
	libbpf_print(level, "libbpf: " fmt, ##__VA_ARGS__);	\
} while (0)

#define pr_warn(fmt, ...)	__pr(LIBBPF_WARN, fmt, ##__VA_ARGS__)
#define pr_info(fmt, ...)	__pr(LIBBPF_INFO, fmt, ##__VA_ARGS__)
#define pr_debug(fmt, ...)	__pr(LIBBPF_DEBUG, fmt, ##__VA_ARGS__)

#ifndef __has_builtin
#define __has_builtin(x) 0
#endif

struct bpf_link {
	int (*detach)(struct bpf_link *link);
	void (*dealloc)(struct bpf_link *link);
	char *pin_path;		/* NULL, if not pinned */
	int fd;			/* hook FD, -1 if not applicable */
	bool disconnected;
};

/*
 * Re-implement glibc's reallocarray() for libbpf internal-only use.
 * reallocarray(), unfortunately, is not available in all versions of glibc,
 * so requires extra feature detection and using reallocarray() stub from
 * <tools/libc_compat.h> and COMPAT_NEED_REALLOCARRAY. All this complicates
 * build of libbpf unnecessarily and is just a maintenance burden. Instead,
 * it's trivial to implement libbpf-specific internal version and use it
 * throughout libbpf.
 */
static inline void *libbpf_reallocarray(void *ptr, size_t nmemb, size_t size)
{
	size_t total;

#if __has_builtin(__builtin_mul_overflow)
	if (unlikely(__builtin_mul_overflow(nmemb, size, &total)))
		return NULL;
#else
	if (size == 0 || nmemb > ULONG_MAX / size)
		return NULL;
	total = nmemb * size;
#endif
	return realloc(ptr, total);
}

/* Copy up to sz - 1 bytes from zero-terminated src string and ensure that dst
 * is zero-terminated string no matter what (unless sz == 0, in which case
 * it's a no-op). It's conceptually close to FreeBSD's strlcpy(), but differs
 * in what is returned. Given this is internal helper, it's trivial to extend
 * this, when necessary. Use this instead of strncpy inside libbpf source code.
 */
static inline void libbpf_strlcpy(char *dst, const char *src, size_t sz)
{
	size_t i;

	if (sz == 0)
		return;

	sz--;
	for (i = 0; i < sz && src[i]; i++)
		dst[i] = src[i];
	dst[i] = '\0';
}

__u32 get_kernel_version(void);

struct btf;
struct btf_type;

struct btf_type *btf_type_by_id(const struct btf *btf, __u32 type_id);
const char *btf_kind_str(const struct btf_type *t);
const struct btf_type *skip_mods_and_typedefs(const struct btf *btf, __u32 id, __u32 *res_id);

static inline enum btf_func_linkage btf_func_linkage(const struct btf_type *t)
{
	return (enum btf_func_linkage)(int)btf_vlen(t);
}

static inline __u32 btf_type_info(int kind, int vlen, int kflag)
{
	return (kflag << 31) | (kind << 24) | vlen;
}

enum map_def_parts {
	MAP_DEF_MAP_TYPE	= 0x001,
	MAP_DEF_KEY_TYPE	= 0x002,
	MAP_DEF_KEY_SIZE	= 0x004,
	MAP_DEF_VALUE_TYPE	= 0x008,
	MAP_DEF_VALUE_SIZE	= 0x010,
	MAP_DEF_MAX_ENTRIES	= 0x020,
	MAP_DEF_MAP_FLAGS	= 0x040,
	MAP_DEF_NUMA_NODE	= 0x080,
	MAP_DEF_PINNING		= 0x100,
	MAP_DEF_INNER_MAP	= 0x200,
	MAP_DEF_MAP_EXTRA	= 0x400,

	MAP_DEF_ALL		= 0x7ff, /* combination of all above */
};

struct btf_map_def {
	enum map_def_parts parts;
	__u32 map_type;
	__u32 key_type_id;
	__u32 key_size;
	__u32 value_type_id;
	__u32 value_size;
	__u32 max_entries;
	__u32 map_flags;
	__u32 numa_node;
	__u32 pinning;
	__u64 map_extra;
};

int parse_btf_map_def(const char *map_name, struct btf *btf,
		      const struct btf_type *def_t, bool strict,
		      struct btf_map_def *map_def, struct btf_map_def *inner_def);

void *libbpf_add_mem(void **data, size_t *cap_cnt, size_t elem_sz,
		     size_t cur_cnt, size_t max_cnt, size_t add_cnt);
int libbpf_ensure_mem(void **data, size_t *cap_cnt, size_t elem_sz, size_t need_cnt);

static inline bool libbpf_is_mem_zeroed(const char *p, ssize_t len)
{
	while (len > 0) {
		if (*p)
			return false;
		p++;
		len--;
	}
	return true;
}

static inline bool libbpf_validate_opts(const char *opts,
					size_t opts_sz, size_t user_sz,
					const char *type_name)
{
	if (user_sz < sizeof(size_t)) {
		pr_warn("%s size (%zu) is too small\n", type_name, user_sz);
		return false;
	}
	if (!libbpf_is_mem_zeroed(opts + opts_sz, (ssize_t)user_sz - opts_sz)) {
		pr_warn("%s has non-zero extra bytes\n", type_name);
		return false;
	}
	return true;
}

#define OPTS_VALID(opts, type)						      \
	(!(opts) || libbpf_validate_opts((const char *)opts,		      \
					 offsetofend(struct type,	      \
						     type##__last_field),     \
					 (opts)->sz, #type))
#define OPTS_HAS(opts, field) \
	((opts) && opts->sz >= offsetofend(typeof(*(opts)), field))
#define OPTS_GET(opts, field, fallback_value) \
	(OPTS_HAS(opts, field) ? (opts)->field : fallback_value)
#define OPTS_SET(opts, field, value)		\
	do {					\
		if (OPTS_HAS(opts, field))	\
			(opts)->field = value;	\
	} while (0)

#define OPTS_ZEROED(opts, last_nonzero_field)				      \
({									      \
	ssize_t __off = offsetofend(typeof(*(opts)), last_nonzero_field);     \
	!(opts) || libbpf_is_mem_zeroed((const void *)opts + __off,	      \
					(opts)->sz - __off);		      \
})

enum kern_feature_id {
	/* v4.14: kernel support for program & map names. */
	FEAT_PROG_NAME,
	/* v5.2: kernel support for global data sections. */
	FEAT_GLOBAL_DATA,
	/* BTF support */
	FEAT_BTF,
	/* BTF_KIND_FUNC and BTF_KIND_FUNC_PROTO support */
	FEAT_BTF_FUNC,
	/* BTF_KIND_VAR and BTF_KIND_DATASEC support */
	FEAT_BTF_DATASEC,
	/* BTF_FUNC_GLOBAL is supported */
	FEAT_BTF_GLOBAL_FUNC,
	/* BPF_F_MMAPABLE is supported for arrays */
	FEAT_ARRAY_MMAP,
	/* kernel support for expected_attach_type in BPF_PROG_LOAD */
	FEAT_EXP_ATTACH_TYPE,
	/* bpf_probe_read_{kernel,user}[_str] helpers */
	FEAT_PROBE_READ_KERN,
	/* BPF_PROG_BIND_MAP is supported */
	FEAT_PROG_BIND_MAP,
	/* Kernel support for module BTFs */
	FEAT_MODULE_BTF,
	/* BTF_KIND_FLOAT support */
	FEAT_BTF_FLOAT,
	/* BPF perf link support */
	FEAT_PERF_LINK,
	/* BTF_KIND_DECL_TAG support */
	FEAT_BTF_DECL_TAG,
	/* BTF_KIND_TYPE_TAG support */
	FEAT_BTF_TYPE_TAG,
	/* memcg-based accounting for BPF maps and progs */
	FEAT_MEMCG_ACCOUNT,
	/* BPF cookie (bpf_get_attach_cookie() BPF helper) support */
	FEAT_BPF_COOKIE,
	/* BTF_KIND_ENUM64 support and BTF_KIND_ENUM kflag support */
	FEAT_BTF_ENUM64,
	/* Kernel uses syscall wrapper (CONFIG_ARCH_HAS_SYSCALL_WRAPPER) */
	FEAT_SYSCALL_WRAPPER,
	__FEAT_CNT,
};

int probe_memcg_account(void);
bool kernel_supports(const struct bpf_object *obj, enum kern_feature_id feat_id);
int bump_rlimit_memlock(void);

int parse_cpu_mask_str(const char *s, bool **mask, int *mask_sz);
int parse_cpu_mask_file(const char *fcpu, bool **mask, int *mask_sz);
int libbpf__load_raw_btf(const char *raw_types, size_t types_len,
			 const char *str_sec, size_t str_len);
int btf_load_into_kernel(struct btf *btf, char *log_buf, size_t log_sz, __u32 log_level);

struct btf *btf_get_from_fd(int btf_fd, struct btf *base_btf);
void btf_get_kernel_prefix_kind(enum bpf_attach_type attach_type,
				const char **prefix, int *kind);

struct btf_ext_info {
	/*
	 * info points to the individual info section (e.g. func_info and
	 * line_info) from the .BTF.ext. It does not include the __u32 rec_size.
	 */
	void *info;
	__u32 rec_size;
	__u32 len;
	/* optional (maintained internally by libbpf) mapping between .BTF.ext
	 * section and corresponding ELF section. This is used to join
	 * information like CO-RE relocation records with corresponding BPF
	 * programs defined in ELF sections
	 */
	__u32 *sec_idxs;
	int sec_cnt;
};

#define for_each_btf_ext_sec(seg, sec)					\
	for (sec = (seg)->info;						\
	     (void *)sec < (seg)->info + (seg)->len;			\
	     sec = (void *)sec + sizeof(struct btf_ext_info_sec) +	\
		   (seg)->rec_size * sec->num_info)

#define for_each_btf_ext_rec(seg, sec, i, rec)				\
	for (i = 0, rec = (void *)&(sec)->data;				\
	     i < (sec)->num_info;					\
	     i++, rec = (void *)rec + (seg)->rec_size)

/*
 * The .BTF.ext ELF section layout defined as
 *   struct btf_ext_header
 *   func_info subsection
 *
 * The func_info subsection layout:
 *   record size for struct bpf_func_info in the func_info subsection
 *   struct btf_sec_func_info for section #1
 *   a list of bpf_func_info records for section #1
 *     where struct bpf_func_info mimics one in include/uapi/linux/bpf.h
 *     but may not be identical
 *   struct btf_sec_func_info for section #2
 *   a list of bpf_func_info records for section #2
 *   ......
 *
 * Note that the bpf_func_info record size in .BTF.ext may not
 * be the same as the one defined in include/uapi/linux/bpf.h.
 * The loader should ensure that record_size meets minimum
 * requirement and pass the record as is to the kernel. The
 * kernel will handle the func_info properly based on its contents.
 */
struct btf_ext_header {
	__u16	magic;
	__u8	version;
	__u8	flags;
	__u32	hdr_len;

	/* All offsets are in bytes relative to the end of this header */
	__u32	func_info_off;
	__u32	func_info_len;
	__u32	line_info_off;
	__u32	line_info_len;

	/* optional part of .BTF.ext header */
	__u32	core_relo_off;
	__u32	core_relo_len;
};

struct btf_ext {
	union {
		struct btf_ext_header *hdr;
		void *data;
	};
	struct btf_ext_info func_info;
	struct btf_ext_info line_info;
	struct btf_ext_info core_relo_info;
	__u32 data_size;
};

struct btf_ext_info_sec {
	__u32	sec_name_off;
	__u32	num_info;
	/* Followed by num_info * record_size number of bytes */
	__u8	data[];
};

/* The minimum bpf_func_info checked by the loader */
struct bpf_func_info_min {
	__u32   insn_off;
	__u32   type_id;
};

/* The minimum bpf_line_info checked by the loader */
struct bpf_line_info_min {
	__u32	insn_off;
	__u32	file_name_off;
	__u32	line_off;
	__u32	line_col;
};


typedef int (*type_id_visit_fn)(__u32 *type_id, void *ctx);
typedef int (*str_off_visit_fn)(__u32 *str_off, void *ctx);
int btf_type_visit_type_ids(struct btf_type *t, type_id_visit_fn visit, void *ctx);
int btf_type_visit_str_offs(struct btf_type *t, str_off_visit_fn visit, void *ctx);
int btf_ext_visit_type_ids(struct btf_ext *btf_ext, type_id_visit_fn visit, void *ctx);
int btf_ext_visit_str_offs(struct btf_ext *btf_ext, str_off_visit_fn visit, void *ctx);
__s32 btf__find_by_name_kind_own(const struct btf *btf, const char *type_name,
				 __u32 kind);

typedef int (*kallsyms_cb_t)(unsigned long long sym_addr, char sym_type,
			     const char *sym_name, void *ctx);

int libbpf_kallsyms_parse(kallsyms_cb_t cb, void *arg);

/* handle direct returned errors */
static inline int libbpf_err(int ret)
{
	if (ret < 0)
		errno = -ret;
	return ret;
}

/* handle errno-based (e.g., syscall or libc) errors according to libbpf's
 * strict mode settings
 */
static inline int libbpf_err_errno(int ret)
{
	/* errno is already assumed to be set on error */
	return ret < 0 ? -errno : ret;
}

/* handle error for pointer-returning APIs, err is assumed to be < 0 always */
static inline void *libbpf_err_ptr(int err)
{
	/* set errno on error, this doesn't break anything */
	errno = -err;
	return NULL;
}

/* handle pointer-returning APIs' error handling */
static inline void *libbpf_ptr(void *ret)
{
	/* set errno on error, this doesn't break anything */
	if (IS_ERR(ret))
		errno = -PTR_ERR(ret);

	return IS_ERR(ret) ? NULL : ret;
}

static inline bool str_is_empty(const char *s)
{
	return !s || !s[0];
}

static inline bool is_ldimm64_insn(struct bpf_insn *insn)
{
	return insn->code == (BPF_LD | BPF_IMM | BPF_DW);
}

/* if fd is stdin, stdout, or stderr, dup to a fd greater than 2
 * Takes ownership of the fd passed in, and closes it if calling
 * fcntl(fd, F_DUPFD_CLOEXEC, 3).
 */
static inline int ensure_good_fd(int fd)
{
	int old_fd = fd, saved_errno;

	if (fd < 0)
		return fd;
	if (fd < 3) {
		fd = fcntl(fd, F_DUPFD_CLOEXEC, 3);
		saved_errno = errno;
		close(old_fd);
		if (fd < 0) {
			pr_warn("failed to dup FD %d to FD > 2: %d\n", old_fd, -saved_errno);
			errno = saved_errno;
		}
	}
	return fd;
}

/* The following two functions are exposed to bpftool */
int bpf_core_add_cands(struct bpf_core_cand *local_cand,
		       size_t local_essent_len,
		       const struct btf *targ_btf,
		       const char *targ_btf_name,
		       int targ_start_id,
		       struct bpf_core_cand_list *cands);
void bpf_core_free_cands(struct bpf_core_cand_list *cands);

struct usdt_manager *usdt_manager_new(struct bpf_object *obj);
void usdt_manager_free(struct usdt_manager *man);
struct bpf_link * usdt_manager_attach_usdt(struct usdt_manager *man,
					   const struct bpf_program *prog,
					   pid_t pid, const char *path,
					   const char *usdt_provider, const char *usdt_name,
					   __u64 usdt_cookie);

static inline bool is_pow_of_2(size_t x)
{
	return x && (x & (x - 1)) == 0;
}

<<<<<<< HEAD
=======
#define PROG_LOAD_ATTEMPTS 5
int sys_bpf_prog_load(union bpf_attr *attr, unsigned int size, int attempts);

>>>>>>> 7365df19
#endif /* __LIBBPF_LIBBPF_INTERNAL_H */<|MERGE_RESOLUTION|>--- conflicted
+++ resolved
@@ -573,10 +573,7 @@
 	return x && (x & (x - 1)) == 0;
 }
 
-<<<<<<< HEAD
-=======
 #define PROG_LOAD_ATTEMPTS 5
 int sys_bpf_prog_load(union bpf_attr *attr, unsigned int size, int attempts);
 
->>>>>>> 7365df19
 #endif /* __LIBBPF_LIBBPF_INTERNAL_H */