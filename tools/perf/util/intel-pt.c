--- conflicted
+++ resolved
@@ -1214,10 +1214,6 @@
 			ptq->flags = PERF_IP_FLAG_BRANCH | PERF_IP_FLAG_CALL |
 				     PERF_IP_FLAG_ASYNC |
 				     PERF_IP_FLAG_INTERRUPT;
-<<<<<<< HEAD
-		ptq->insn_len = 0;
-=======
->>>>>>> 11e4b63a
 	} else {
 		if (ptq->state->from_ip)
 			ptq->flags = intel_pt_insn_type(ptq->state->insn_op);
