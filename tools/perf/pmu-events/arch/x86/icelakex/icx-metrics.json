[
    {
        "BriefDescription": "Total pipeline cost of branch related instructions (used for program control-flow including function calls)",
        "MetricExpr": "100 * (( BR_INST_RETIRED.COND + 3 * BR_INST_RETIRED.NEAR_CALL + (BR_INST_RETIRED.NEAR_TAKEN - BR_INST_RETIRED.COND_TAKEN - 2 * BR_INST_RETIRED.NEAR_CALL) ) / TOPDOWN.SLOTS)",
        "MetricGroup": "Ret",
        "MetricName": "Branching_Overhead"
    },
    {
        "BriefDescription": "Total pipeline cost of instruction fetch related bottlenecks by large code footprint programs (i-side cache; TLB and BTB misses)",
        "MetricExpr": "100 * (( 5 * IDQ_UOPS_NOT_DELIVERED.CYCLES_0_UOPS_DELIV.CORE - INT_MISC.UOP_DROPPING ) / TOPDOWN.SLOTS) * ( (ICACHE_64B.IFTAG_STALL / CPU_CLK_UNHALTED.THREAD) + (ICACHE_16B.IFDATA_STALL / CPU_CLK_UNHALTED.THREAD) + (10 * BACLEARS.ANY / CPU_CLK_UNHALTED.THREAD) ) / #(( 5 * IDQ_UOPS_NOT_DELIVERED.CYCLES_0_UOPS_DELIV.CORE - INT_MISC.UOP_DROPPING ) / TOPDOWN.SLOTS)",
        "MetricGroup": "BigFoot;Fed;Frontend;IcMiss;MemoryTLB",
        "MetricName": "Big_Code"
    },
    {
        "BriefDescription": "Instructions Per Cycle (per Logical Processor)",
        "MetricExpr": "INST_RETIRED.ANY / CPU_CLK_UNHALTED.THREAD",
        "MetricGroup": "Ret;Summary",
        "MetricName": "IPC"
    },
    {
        "BriefDescription": "Per-Logical Processor actual clocks when the Logical Processor is active.",
        "MetricExpr": "CPU_CLK_UNHALTED.THREAD",
        "MetricGroup": "Pipeline",
        "MetricName": "CLKS"
    },
    {
        "BriefDescription": "Total issue-pipeline slots (per-Physical Core till ICL; per-Logical Processor ICL onward)",
        "MetricExpr": "TOPDOWN.SLOTS",
        "MetricGroup": "TmaL1",
        "MetricName": "SLOTS"
    },
    {
        "BriefDescription": "Fraction of Physical Core issue-slots utilized by this Logical Processor",
        "MetricExpr": "TOPDOWN.SLOTS / ( TOPDOWN.SLOTS / 2 ) if #SMT_on else 1",
        "MetricGroup": "SMT;TmaL1",
        "MetricName": "Slots_Utilization"
    },
    {
        "BriefDescription": "The ratio of Executed- by Issued-Uops",
        "MetricExpr": "UOPS_EXECUTED.THREAD / UOPS_ISSUED.ANY",
        "MetricGroup": "Cor;Pipeline",
        "MetricName": "Execute_per_Issue",
        "PublicDescription": "The ratio of Executed- by Issued-Uops. Ratio > 1 suggests high rate of uop micro-fusions. Ratio < 1 suggest high rate of \"execute\" at rename stage."
    },
    {
        "BriefDescription": "Instructions Per Cycle across hyper-threads (per physical core)",
        "MetricExpr": "INST_RETIRED.ANY / CPU_CLK_UNHALTED.DISTRIBUTED",
        "MetricGroup": "Ret;SMT;TmaL1",
        "MetricName": "CoreIPC"
    },
    {
        "BriefDescription": "Floating Point Operations Per Cycle",
        "MetricExpr": "( 1 * ( FP_ARITH_INST_RETIRED.SCALAR_SINGLE + FP_ARITH_INST_RETIRED.SCALAR_DOUBLE ) + 2 * FP_ARITH_INST_RETIRED.128B_PACKED_DOUBLE + 4 * ( FP_ARITH_INST_RETIRED.128B_PACKED_SINGLE + FP_ARITH_INST_RETIRED.256B_PACKED_DOUBLE ) + 8 * ( FP_ARITH_INST_RETIRED.256B_PACKED_SINGLE + FP_ARITH_INST_RETIRED.512B_PACKED_DOUBLE ) + 16 * FP_ARITH_INST_RETIRED.512B_PACKED_SINGLE ) / CPU_CLK_UNHALTED.DISTRIBUTED",
        "MetricGroup": "Ret;Flops",
        "MetricName": "FLOPc"
    },
    {
        "BriefDescription": "Actual per-core usage of the Floating Point non-X87 execution units (regardless of precision or vector-width)",
        "MetricExpr": "( (FP_ARITH_INST_RETIRED.SCALAR_SINGLE + FP_ARITH_INST_RETIRED.SCALAR_DOUBLE) + (FP_ARITH_INST_RETIRED.128B_PACKED_DOUBLE + FP_ARITH_INST_RETIRED.128B_PACKED_SINGLE + FP_ARITH_INST_RETIRED.256B_PACKED_DOUBLE + FP_ARITH_INST_RETIRED.256B_PACKED_SINGLE + FP_ARITH_INST_RETIRED.512B_PACKED_DOUBLE + FP_ARITH_INST_RETIRED.512B_PACKED_SINGLE) ) / ( 2 * CPU_CLK_UNHALTED.DISTRIBUTED )",
        "MetricGroup": "Cor;Flops;HPC",
        "MetricName": "FP_Arith_Utilization",
        "PublicDescription": "Actual per-core usage of the Floating Point non-X87 execution units (regardless of precision or vector-width). Values > 1 are possible due to ([BDW+] Fused-Multiply Add (FMA) counting - common; [ADL+] use all of ADD/MUL/FMA in Scalar or 128/256-bit vectors - less common)."
    },
    {
        "BriefDescription": "Instruction-Level-Parallelism (average number of uops executed when there is execution) per-core",
        "MetricExpr": "UOPS_EXECUTED.THREAD / (( UOPS_EXECUTED.CORE_CYCLES_GE_1 / 2 ) if #SMT_on else UOPS_EXECUTED.CORE_CYCLES_GE_1)",
        "MetricGroup": "Backend;Cor;Pipeline;PortsUtil",
        "MetricName": "ILP"
    },
    {
        "BriefDescription": "Core actual clocks when any Logical Processor is active on the Physical Core",
        "MetricExpr": "CPU_CLK_UNHALTED.DISTRIBUTED",
        "MetricGroup": "SMT",
        "MetricName": "CORE_CLKS"
    },
    {
        "BriefDescription": "Instructions per Load (lower number means higher occurrence rate)",
        "MetricExpr": "INST_RETIRED.ANY / MEM_INST_RETIRED.ALL_LOADS",
        "MetricGroup": "InsType",
        "MetricName": "IpLoad"
    },
    {
        "BriefDescription": "Instructions per Store (lower number means higher occurrence rate)",
        "MetricExpr": "INST_RETIRED.ANY / MEM_INST_RETIRED.ALL_STORES",
        "MetricGroup": "InsType",
        "MetricName": "IpStore"
    },
    {
        "BriefDescription": "Instructions per Branch (lower number means higher occurrence rate)",
        "MetricExpr": "INST_RETIRED.ANY / BR_INST_RETIRED.ALL_BRANCHES",
        "MetricGroup": "Branches;Fed;InsType",
        "MetricName": "IpBranch"
    },
    {
        "BriefDescription": "Instructions per (near) call (lower number means higher occurrence rate)",
        "MetricExpr": "INST_RETIRED.ANY / BR_INST_RETIRED.NEAR_CALL",
        "MetricGroup": "Branches;Fed;PGO",
        "MetricName": "IpCall"
    },
    {
        "BriefDescription": "Instruction per taken branch",
        "MetricExpr": "INST_RETIRED.ANY / BR_INST_RETIRED.NEAR_TAKEN",
        "MetricGroup": "Branches;Fed;FetchBW;Frontend;PGO",
        "MetricName": "IpTB"
    },
    {
        "BriefDescription": "Branch instructions per taken branch. ",
        "MetricExpr": "BR_INST_RETIRED.ALL_BRANCHES / BR_INST_RETIRED.NEAR_TAKEN",
        "MetricGroup": "Branches;Fed;PGO",
        "MetricName": "BpTkBranch"
    },
    {
        "BriefDescription": "Instructions per Floating Point (FP) Operation (lower number means higher occurrence rate)",
        "MetricExpr": "INST_RETIRED.ANY / ( 1 * ( FP_ARITH_INST_RETIRED.SCALAR_SINGLE + FP_ARITH_INST_RETIRED.SCALAR_DOUBLE ) + 2 * FP_ARITH_INST_RETIRED.128B_PACKED_DOUBLE + 4 * ( FP_ARITH_INST_RETIRED.128B_PACKED_SINGLE + FP_ARITH_INST_RETIRED.256B_PACKED_DOUBLE ) + 8 * ( FP_ARITH_INST_RETIRED.256B_PACKED_SINGLE + FP_ARITH_INST_RETIRED.512B_PACKED_DOUBLE ) + 16 * FP_ARITH_INST_RETIRED.512B_PACKED_SINGLE )",
        "MetricGroup": "Flops;InsType",
        "MetricName": "IpFLOP"
    },
    {
        "BriefDescription": "Instructions per FP Arithmetic instruction (lower number means higher occurrence rate)",
        "MetricExpr": "INST_RETIRED.ANY / ( (FP_ARITH_INST_RETIRED.SCALAR_SINGLE + FP_ARITH_INST_RETIRED.SCALAR_DOUBLE) + (FP_ARITH_INST_RETIRED.128B_PACKED_DOUBLE + FP_ARITH_INST_RETIRED.128B_PACKED_SINGLE + FP_ARITH_INST_RETIRED.256B_PACKED_DOUBLE + FP_ARITH_INST_RETIRED.256B_PACKED_SINGLE + FP_ARITH_INST_RETIRED.512B_PACKED_DOUBLE + FP_ARITH_INST_RETIRED.512B_PACKED_SINGLE) )",
        "MetricGroup": "Flops;InsType",
        "MetricName": "IpArith",
        "PublicDescription": "Instructions per FP Arithmetic instruction (lower number means higher occurrence rate). May undercount due to FMA double counting. Approximated prior to BDW."
    },
    {
        "BriefDescription": "Instructions per FP Arithmetic Scalar Single-Precision instruction (lower number means higher occurrence rate)",
        "MetricExpr": "INST_RETIRED.ANY / FP_ARITH_INST_RETIRED.SCALAR_SINGLE",
        "MetricGroup": "Flops;FpScalar;InsType",
        "MetricName": "IpArith_Scalar_SP",
        "PublicDescription": "Instructions per FP Arithmetic Scalar Single-Precision instruction (lower number means higher occurrence rate). May undercount due to FMA double counting."
    },
    {
        "BriefDescription": "Instructions per FP Arithmetic Scalar Double-Precision instruction (lower number means higher occurrence rate)",
        "MetricExpr": "INST_RETIRED.ANY / FP_ARITH_INST_RETIRED.SCALAR_DOUBLE",
        "MetricGroup": "Flops;FpScalar;InsType",
        "MetricName": "IpArith_Scalar_DP",
        "PublicDescription": "Instructions per FP Arithmetic Scalar Double-Precision instruction (lower number means higher occurrence rate). May undercount due to FMA double counting."
    },
    {
        "BriefDescription": "Instructions per FP Arithmetic AVX/SSE 128-bit instruction (lower number means higher occurrence rate)",
        "MetricExpr": "INST_RETIRED.ANY / ( FP_ARITH_INST_RETIRED.128B_PACKED_DOUBLE + FP_ARITH_INST_RETIRED.128B_PACKED_SINGLE )",
        "MetricGroup": "Flops;FpVector;InsType",
        "MetricName": "IpArith_AVX128",
        "PublicDescription": "Instructions per FP Arithmetic AVX/SSE 128-bit instruction (lower number means higher occurrence rate). May undercount due to FMA double counting."
    },
    {
        "BriefDescription": "Instructions per FP Arithmetic AVX* 256-bit instruction (lower number means higher occurrence rate)",
        "MetricExpr": "INST_RETIRED.ANY / ( FP_ARITH_INST_RETIRED.256B_PACKED_DOUBLE + FP_ARITH_INST_RETIRED.256B_PACKED_SINGLE )",
        "MetricGroup": "Flops;FpVector;InsType",
        "MetricName": "IpArith_AVX256",
        "PublicDescription": "Instructions per FP Arithmetic AVX* 256-bit instruction (lower number means higher occurrence rate). May undercount due to FMA double counting."
    },
    {
        "BriefDescription": "Instructions per FP Arithmetic AVX 512-bit instruction (lower number means higher occurrence rate)",
        "MetricExpr": "INST_RETIRED.ANY / ( FP_ARITH_INST_RETIRED.512B_PACKED_DOUBLE + FP_ARITH_INST_RETIRED.512B_PACKED_SINGLE )",
        "MetricGroup": "Flops;FpVector;InsType",
        "MetricName": "IpArith_AVX512",
        "PublicDescription": "Instructions per FP Arithmetic AVX 512-bit instruction (lower number means higher occurrence rate). May undercount due to FMA double counting."
    },
    {
        "BriefDescription": "Instructions per Software prefetch instruction (of any type: NTA/T0/T1/T2/Prefetch) (lower number means higher occurrence rate)",
        "MetricExpr": "INST_RETIRED.ANY / cpu@SW_PREFETCH_ACCESS.T0\\,umask\\=0xF@",
        "MetricGroup": "Prefetches",
        "MetricName": "IpSWPF"
    },
    {
        "BriefDescription": "Total number of retired Instructions, Sample with: INST_RETIRED.PREC_DIST",
        "MetricExpr": "INST_RETIRED.ANY",
        "MetricGroup": "Summary;TmaL1",
        "MetricName": "Instructions"
    },
    {
        "BriefDescription": "",
        "MetricExpr": "UOPS_EXECUTED.THREAD / cpu@UOPS_EXECUTED.THREAD\\,cmask\\=1@",
        "MetricGroup": "Cor;Pipeline;PortsUtil;SMT",
        "MetricName": "Execute"
    },
    {
        "BriefDescription": "Average number of Uops issued by front-end when it issued something",
        "MetricExpr": "UOPS_ISSUED.ANY / cpu@UOPS_ISSUED.ANY\\,cmask\\=1@",
        "MetricGroup": "Fed;FetchBW",
        "MetricName": "Fetch_UpC"
    },
    {
        "BriefDescription": "Fraction of Uops delivered by the DSB (aka Decoded ICache; or Uop Cache)",
        "MetricExpr": "IDQ.DSB_UOPS / (IDQ.DSB_UOPS + IDQ.MITE_UOPS + IDQ.MS_UOPS)",
        "MetricGroup": "DSB;Fed;FetchBW",
        "MetricName": "DSB_Coverage"
    },
    {
        "BriefDescription": "Average number of cycles of a switch from the DSB fetch-unit to MITE fetch unit - see DSB_Switches tree node for details.",
        "MetricExpr": "DSB2MITE_SWITCHES.PENALTY_CYCLES / cpu@DSB2MITE_SWITCHES.PENALTY_CYCLES\\,cmask\\=1\\,edge@",
        "MetricGroup": "DSBmiss",
        "MetricName": "DSB_Switch_Cost"
    },
    {
        "BriefDescription": "Number of Instructions per non-speculative DSB miss (lower number means higher occurrence rate)",
        "MetricExpr": "INST_RETIRED.ANY / FRONTEND_RETIRED.ANY_DSB_MISS",
        "MetricGroup": "DSBmiss;Fed",
        "MetricName": "IpDSB_Miss_Ret"
    },
    {
        "BriefDescription": "Number of Instructions per non-speculative Branch Misprediction (JEClear) (lower number means higher occurrence rate)",
        "MetricExpr": "INST_RETIRED.ANY / BR_MISP_RETIRED.ALL_BRANCHES",
        "MetricGroup": "Bad;BadSpec;BrMispredicts",
        "MetricName": "IpMispredict"
    },
    {
        "BriefDescription": "Fraction of branches that are non-taken conditionals",
        "MetricExpr": "BR_INST_RETIRED.COND_NTAKEN / BR_INST_RETIRED.ALL_BRANCHES",
        "MetricGroup": "Bad;Branches;CodeGen;PGO",
        "MetricName": "Cond_NT"
    },
    {
        "BriefDescription": "Fraction of branches that are taken conditionals",
        "MetricExpr": "BR_INST_RETIRED.COND_TAKEN / BR_INST_RETIRED.ALL_BRANCHES",
        "MetricGroup": "Bad;Branches;CodeGen;PGO",
        "MetricName": "Cond_TK"
    },
    {
        "BriefDescription": "Fraction of branches that are CALL or RET",
        "MetricExpr": "( BR_INST_RETIRED.NEAR_CALL + BR_INST_RETIRED.NEAR_RETURN ) / BR_INST_RETIRED.ALL_BRANCHES",
        "MetricGroup": "Bad;Branches",
        "MetricName": "CallRet"
    },
    {
        "BriefDescription": "Fraction of branches that are unconditional (direct or indirect) jumps",
        "MetricExpr": "(BR_INST_RETIRED.NEAR_TAKEN - BR_INST_RETIRED.COND_TAKEN - 2 * BR_INST_RETIRED.NEAR_CALL) / BR_INST_RETIRED.ALL_BRANCHES",
        "MetricGroup": "Bad;Branches",
        "MetricName": "Jump"
    },
    {
        "BriefDescription": "Fraction of branches of other types (not individually covered by other metrics in Info.Branches group)",
        "MetricExpr": "1 - ( (BR_INST_RETIRED.COND_NTAKEN / BR_INST_RETIRED.ALL_BRANCHES) + (BR_INST_RETIRED.COND_TAKEN / BR_INST_RETIRED.ALL_BRANCHES) + (( BR_INST_RETIRED.NEAR_CALL + BR_INST_RETIRED.NEAR_RETURN ) / BR_INST_RETIRED.ALL_BRANCHES) + ((BR_INST_RETIRED.NEAR_TAKEN - BR_INST_RETIRED.COND_TAKEN - 2 * BR_INST_RETIRED.NEAR_CALL) / BR_INST_RETIRED.ALL_BRANCHES) )",
        "MetricGroup": "Bad;Branches",
        "MetricName": "Other_Branches"
    },
    {
        "BriefDescription": "Actual Average Latency for L1 data-cache miss demand load operations (in core cycles)",
        "MetricExpr": "L1D_PEND_MISS.PENDING / ( MEM_LOAD_RETIRED.L1_MISS + MEM_LOAD_RETIRED.FB_HIT )",
        "MetricGroup": "Mem;MemoryBound;MemoryLat",
        "MetricName": "Load_Miss_Real_Latency"
    },
    {
        "BriefDescription": "Memory-Level-Parallelism (average number of L1 miss demand load when there is at least one such miss. Per-Logical Processor)",
        "MetricExpr": "L1D_PEND_MISS.PENDING / L1D_PEND_MISS.PENDING_CYCLES",
        "MetricGroup": "Mem;MemoryBound;MemoryBW",
        "MetricName": "MLP"
    },
    {
        "BriefDescription": "L1 cache true misses per kilo instruction for retired demand loads",
        "MetricExpr": "1000 * MEM_LOAD_RETIRED.L1_MISS / INST_RETIRED.ANY",
        "MetricGroup": "Mem;CacheMisses",
        "MetricName": "L1MPKI"
    },
    {
        "BriefDescription": "L1 cache true misses per kilo instruction for all demand loads (including speculative)",
        "MetricExpr": "1000 * L2_RQSTS.ALL_DEMAND_DATA_RD / INST_RETIRED.ANY",
        "MetricGroup": "Mem;CacheMisses",
        "MetricName": "L1MPKI_Load"
    },
    {
        "BriefDescription": "L2 cache true misses per kilo instruction for retired demand loads",
        "MetricExpr": "1000 * MEM_LOAD_RETIRED.L2_MISS / INST_RETIRED.ANY",
        "MetricGroup": "Mem;Backend;CacheMisses",
        "MetricName": "L2MPKI"
    },
    {
        "BriefDescription": "L2 cache ([RKL+] true) misses per kilo instruction for all request types (including speculative)",
        "MetricExpr": "1000 * ( ( OFFCORE_REQUESTS.ALL_DATA_RD - OFFCORE_REQUESTS.DEMAND_DATA_RD ) + L2_RQSTS.ALL_DEMAND_MISS + L2_RQSTS.SWPF_MISS ) / INST_RETIRED.ANY",
        "MetricGroup": "Mem;CacheMisses;Offcore",
        "MetricName": "L2MPKI_All"
    },
    {
        "BriefDescription": "L2 cache ([RKL+] true) misses per kilo instruction for all demand loads  (including speculative)",
        "MetricExpr": "1000 * L2_RQSTS.DEMAND_DATA_RD_MISS / INST_RETIRED.ANY",
        "MetricGroup": "Mem;CacheMisses",
        "MetricName": "L2MPKI_Load"
    },
    {
        "BriefDescription": "L2 cache hits per kilo instruction for all demand loads  (including speculative)",
        "MetricExpr": "1000 * L2_RQSTS.DEMAND_DATA_RD_HIT / INST_RETIRED.ANY",
        "MetricGroup": "Mem;CacheMisses",
        "MetricName": "L2HPKI_Load"
    },
    {
        "BriefDescription": "L3 cache true misses per kilo instruction for retired demand loads",
        "MetricExpr": "1000 * MEM_LOAD_RETIRED.L3_MISS / INST_RETIRED.ANY",
        "MetricGroup": "Mem;CacheMisses",
        "MetricName": "L3MPKI"
    },
    {
        "BriefDescription": "Fill Buffer (FB) hits per kilo instructions for retired demand loads (L1D misses that merge into ongoing miss-handling entries)",
        "MetricExpr": "1000 * MEM_LOAD_RETIRED.FB_HIT / INST_RETIRED.ANY",
        "MetricGroup": "Mem;CacheMisses",
        "MetricName": "FB_HPKI"
    },
    {
        "BriefDescription": "Utilization of the core's Page Walker(s) serving STLB misses triggered by instruction/Load/Store accesses",
        "MetricConstraint": "NO_NMI_WATCHDOG",
        "MetricExpr": "( ITLB_MISSES.WALK_PENDING + DTLB_LOAD_MISSES.WALK_PENDING + DTLB_STORE_MISSES.WALK_PENDING ) / ( 2 * CPU_CLK_UNHALTED.DISTRIBUTED )",
        "MetricGroup": "Mem;MemoryTLB",
        "MetricName": "Page_Walks_Utilization"
    },
    {
        "BriefDescription": "Average per-core data fill bandwidth to the L1 data cache [GB / sec]",
        "MetricExpr": "64 * L1D.REPLACEMENT / 1000000000 / duration_time",
        "MetricGroup": "Mem;MemoryBW",
        "MetricName": "L1D_Cache_Fill_BW"
    },
    {
        "BriefDescription": "Average per-core data fill bandwidth to the L2 cache [GB / sec]",
        "MetricExpr": "64 * L2_LINES_IN.ALL / 1000000000 / duration_time",
        "MetricGroup": "Mem;MemoryBW",
        "MetricName": "L2_Cache_Fill_BW"
    },
    {
        "BriefDescription": "Average per-core data fill bandwidth to the L3 cache [GB / sec]",
        "MetricExpr": "64 * LONGEST_LAT_CACHE.MISS / 1000000000 / duration_time",
        "MetricGroup": "Mem;MemoryBW",
        "MetricName": "L3_Cache_Fill_BW"
    },
    {
        "BriefDescription": "Average per-core data access bandwidth to the L3 cache [GB / sec]",
        "MetricExpr": "64 * OFFCORE_REQUESTS.ALL_REQUESTS / 1000000000 / duration_time",
        "MetricGroup": "Mem;MemoryBW;Offcore",
        "MetricName": "L3_Cache_Access_BW"
    },
    {
        "BriefDescription": "Rate of silent evictions from the L2 cache per Kilo instruction where the evicted lines are dropped (no writeback to L3 or memory)",
        "MetricExpr": "1000 * L2_LINES_OUT.SILENT / INST_RETIRED.ANY",
        "MetricGroup": "L2Evicts;Mem;Server",
        "MetricName": "L2_Evictions_Silent_PKI"
    },
    {
        "BriefDescription": "Rate of non silent evictions from the L2 cache per Kilo instruction",
        "MetricExpr": "1000 * L2_LINES_OUT.NON_SILENT / INST_RETIRED.ANY",
        "MetricGroup": "L2Evicts;Mem;Server",
        "MetricName": "L2_Evictions_NonSilent_PKI"
    },
    {
        "BriefDescription": "Average per-thread data fill bandwidth to the L1 data cache [GB / sec]",
        "MetricExpr": "(64 * L1D.REPLACEMENT / 1000000000 / duration_time)",
        "MetricGroup": "Mem;MemoryBW",
        "MetricName": "L1D_Cache_Fill_BW_1T"
    },
    {
        "BriefDescription": "Average per-thread data fill bandwidth to the L2 cache [GB / sec]",
        "MetricExpr": "(64 * L2_LINES_IN.ALL / 1000000000 / duration_time)",
        "MetricGroup": "Mem;MemoryBW",
        "MetricName": "L2_Cache_Fill_BW_1T"
    },
    {
        "BriefDescription": "Average per-thread data fill bandwidth to the L3 cache [GB / sec]",
        "MetricExpr": "(64 * LONGEST_LAT_CACHE.MISS / 1000000000 / duration_time)",
        "MetricGroup": "Mem;MemoryBW",
        "MetricName": "L3_Cache_Fill_BW_1T"
    },
    {
        "BriefDescription": "Average per-thread data access bandwidth to the L3 cache [GB / sec]",
        "MetricExpr": "(64 * OFFCORE_REQUESTS.ALL_REQUESTS / 1000000000 / duration_time)",
        "MetricGroup": "Mem;MemoryBW;Offcore",
        "MetricName": "L3_Cache_Access_BW_1T"
    },
    {
        "BriefDescription": "Average CPU Utilization",
        "MetricExpr": "CPU_CLK_UNHALTED.REF_TSC / msr@tsc@",
        "MetricGroup": "HPC;Summary",
        "MetricName": "CPU_Utilization"
    },
    {
        "BriefDescription": "Measured Average Frequency for unhalted processors [GHz]",
        "MetricExpr": "(CPU_CLK_UNHALTED.THREAD / CPU_CLK_UNHALTED.REF_TSC) * msr@tsc@ / 1000000000 / duration_time",
        "MetricGroup": "Summary;Power",
        "MetricName": "Average_Frequency"
    },
    {
        "BriefDescription": "Giga Floating Point Operations Per Second",
        "MetricExpr": "( ( 1 * ( FP_ARITH_INST_RETIRED.SCALAR_SINGLE + FP_ARITH_INST_RETIRED.SCALAR_DOUBLE ) + 2 * FP_ARITH_INST_RETIRED.128B_PACKED_DOUBLE + 4 * ( FP_ARITH_INST_RETIRED.128B_PACKED_SINGLE + FP_ARITH_INST_RETIRED.256B_PACKED_DOUBLE ) + 8 * ( FP_ARITH_INST_RETIRED.256B_PACKED_SINGLE + FP_ARITH_INST_RETIRED.512B_PACKED_DOUBLE ) + 16 * FP_ARITH_INST_RETIRED.512B_PACKED_SINGLE ) / 1000000000 ) / duration_time",
        "MetricGroup": "Cor;Flops;HPC",
        "MetricName": "GFLOPs",
        "PublicDescription": "Giga Floating Point Operations Per Second. Aggregate across all supported options of: FP precisions, scalar and vector instructions, vector-width and AMX engine."
    },
    {
        "BriefDescription": "Average Frequency Utilization relative nominal frequency",
        "MetricExpr": "CPU_CLK_UNHALTED.THREAD / CPU_CLK_UNHALTED.REF_TSC",
        "MetricGroup": "Power",
        "MetricName": "Turbo_Utilization"
    },
    {
        "BriefDescription": "Fraction of Core cycles where the core was running with power-delivery for baseline license level 0",
        "MetricExpr": "CORE_POWER.LVL0_TURBO_LICENSE / CPU_CLK_UNHALTED.DISTRIBUTED",
        "MetricGroup": "Power",
        "MetricName": "Power_License0_Utilization",
        "PublicDescription": "Fraction of Core cycles where the core was running with power-delivery for baseline license level 0.  This includes non-AVX codes, SSE, AVX 128-bit, and low-current AVX 256-bit codes."
    },
    {
        "BriefDescription": "Fraction of Core cycles where the core was running with power-delivery for license level 1",
        "MetricExpr": "CORE_POWER.LVL1_TURBO_LICENSE / CPU_CLK_UNHALTED.DISTRIBUTED",
        "MetricGroup": "Power",
        "MetricName": "Power_License1_Utilization",
        "PublicDescription": "Fraction of Core cycles where the core was running with power-delivery for license level 1.  This includes high current AVX 256-bit instructions as well as low current AVX 512-bit instructions."
    },
    {
        "BriefDescription": "Fraction of Core cycles where the core was running with power-delivery for license level 2 (introduced in SKX)",
        "MetricExpr": "CORE_POWER.LVL2_TURBO_LICENSE / CPU_CLK_UNHALTED.DISTRIBUTED",
        "MetricGroup": "Power",
        "MetricName": "Power_License2_Utilization",
        "PublicDescription": "Fraction of Core cycles where the core was running with power-delivery for license level 2 (introduced in SKX).  This includes high current AVX 512-bit instructions."
    },
    {
        "BriefDescription": "Fraction of cycles where both hardware Logical Processors were active",
        "MetricExpr": "1 - CPU_CLK_UNHALTED.ONE_THREAD_ACTIVE / CPU_CLK_UNHALTED.REF_DISTRIBUTED if #SMT_on else 0",
        "MetricGroup": "SMT",
        "MetricName": "SMT_2T_Utilization"
    },
    {
        "BriefDescription": "Fraction of cycles spent in the Operating System (OS) Kernel mode",
        "MetricExpr": "CPU_CLK_UNHALTED.THREAD_P:k / CPU_CLK_UNHALTED.THREAD",
        "MetricGroup": "OS",
        "MetricName": "Kernel_Utilization"
    },
    {
        "BriefDescription": "Cycles Per Instruction for the Operating System (OS) Kernel mode",
        "MetricExpr": "CPU_CLK_UNHALTED.THREAD_P:k / INST_RETIRED.ANY_P:k",
        "MetricGroup": "OS",
        "MetricName": "Kernel_CPI"
    },
    {
        "BriefDescription": "Average external Memory Bandwidth Use for reads and writes [GB / sec]",
        "MetricExpr": "( 64 * ( uncore_imc@cas_count_read@ + uncore_imc@cas_count_write@ ) / 1000000000 ) / duration_time",
        "MetricGroup": "HPC;Mem;MemoryBW;SoC",
        "MetricName": "DRAM_BW_Use"
    },
    {
        "BriefDescription": "Average latency of data read request to external memory (in nanoseconds). Accounts for demand loads and L1/L2 prefetches",
        "MetricExpr": "1000000000 * ( UNC_CHA_TOR_OCCUPANCY.IA_MISS_DRD / UNC_CHA_TOR_INSERTS.IA_MISS_DRD ) / ( cha_0@event\\=0x0@ / duration_time )",
        "MetricGroup": "Mem;MemoryLat;SoC",
        "MetricName": "MEM_Read_Latency"
    },
    {
        "BriefDescription": "Average number of parallel data read requests to external memory. Accounts for demand loads and L1/L2 prefetches",
        "MetricExpr": "UNC_CHA_TOR_OCCUPANCY.IA_MISS_DRD / cha@event\\=0x36\\,umask\\=0xC817FE01\\,thresh\\=1@",
        "MetricGroup": "Mem;MemoryBW;SoC",
        "MetricName": "MEM_Parallel_Reads"
    },
    {
        "BriefDescription": "Average latency of data read request to external 3D X-Point memory [in nanoseconds]. Accounts for demand loads and L1/L2 data-read prefetches",
        "MetricExpr": "( 1000000000 * ( UNC_CHA_TOR_OCCUPANCY.IA_MISS_DRD_PMM / UNC_CHA_TOR_INSERTS.IA_MISS_DRD_PMM ) / cha_0@event\\=0x0@ )",
        "MetricGroup": "Mem;MemoryLat;SoC;Server",
        "MetricName": "MEM_PMM_Read_Latency"
    },
    {
        "BriefDescription": "Average latency of data read request to external DRAM memory [in nanoseconds]. Accounts for demand loads and L1/L2 data-read prefetches",
        "MetricExpr": " 1000000000 * ( UNC_CHA_TOR_OCCUPANCY.IA_MISS_DRD_DDR / UNC_CHA_TOR_INSERTS.IA_MISS_DRD_DDR ) / cha_0@event\\=0x0@",
        "MetricGroup": "Mem;MemoryLat;SoC;Server",
        "MetricName": "MEM_DRAM_Read_Latency"
    },
    {
        "BriefDescription": "Average 3DXP Memory Bandwidth Use for reads [GB / sec]",
        "MetricExpr": "( ( 64 * imc@event\\=0xe3@ / 1000000000 ) / duration_time )",
        "MetricGroup": "Mem;MemoryBW;SoC;Server",
        "MetricName": "PMM_Read_BW"
    },
    {
        "BriefDescription": "Average 3DXP Memory Bandwidth Use for Writes [GB / sec]",
        "MetricExpr": "( ( 64 * imc@event\\=0xe7@ / 1000000000 ) / duration_time )",
        "MetricGroup": "Mem;MemoryBW;SoC;Server",
        "MetricName": "PMM_Write_BW"
    },
    {
        "BriefDescription": "Average IO (network or disk) Bandwidth Use for Writes [GB / sec]",
        "MetricExpr": "UNC_CHA_TOR_INSERTS.IO_PCIRDCUR * 64 / 1000000000 / duration_time",
        "MetricGroup": "IoBW;Mem;SoC;Server",
        "MetricName": "IO_Write_BW"
    },
    {
        "BriefDescription": "Average IO (network or disk) Bandwidth Use for Reads [GB / sec]",
        "MetricExpr": "( UNC_CHA_TOR_INSERTS.IO_HIT_ITOM + UNC_CHA_TOR_INSERTS.IO_MISS_ITOM + UNC_CHA_TOR_INSERTS.IO_HIT_ITOMCACHENEAR + UNC_CHA_TOR_INSERTS.IO_MISS_ITOMCACHENEAR ) * 64 / 1000000000 / duration_time",
        "MetricGroup": "IoBW;Mem;SoC;Server",
        "MetricName": "IO_Read_BW"
    },
    {
        "BriefDescription": "Socket actual clocks when any core is active on that socket",
        "MetricExpr": "cha_0@event\\=0x0@",
        "MetricGroup": "SoC",
        "MetricName": "Socket_CLKS"
    },
    {
        "BriefDescription": "Uncore frequency per die [GHZ]",
        "MetricExpr": "cha_0@event\\=0x0@ / #num_dies / duration_time / 1000000000",
        "MetricGroup": "SoC",
        "MetricName": "UNCORE_FREQ"
    },
    {
        "BriefDescription": "Instructions per Far Branch ( Far Branches apply upon transition from application to operating system, handling interrupts, exceptions) [lower number means higher occurrence rate]",
        "MetricExpr": "INST_RETIRED.ANY / BR_INST_RETIRED.FAR_BRANCH:u",
        "MetricGroup": "Branches;OS",
        "MetricName": "IpFarBranch"
    },
    {
        "BriefDescription": "C1 residency percent per core",
        "MetricExpr": "(cstate_core@c1\\-residency@ / msr@tsc@) * 100",
        "MetricGroup": "Power",
        "MetricName": "C1_Core_Residency"
    },
    {
        "BriefDescription": "C6 residency percent per core",
        "MetricExpr": "(cstate_core@c6\\-residency@ / msr@tsc@) * 100",
        "MetricGroup": "Power",
        "MetricName": "C6_Core_Residency"
    },
    {
        "BriefDescription": "C2 residency percent per package",
        "MetricExpr": "(cstate_pkg@c2\\-residency@ / msr@tsc@) * 100",
        "MetricGroup": "Power",
        "MetricName": "C2_Pkg_Residency"
    },
    {
        "BriefDescription": "C6 residency percent per package",
        "MetricExpr": "(cstate_pkg@c6\\-residency@ / msr@tsc@) * 100",
        "MetricGroup": "Power",
        "MetricName": "C6_Pkg_Residency"
<<<<<<< HEAD
=======
    },
    {
        "BriefDescription": "Percentage of time spent in the active CPU power state C0",
        "MetricExpr": "100 * CPU_CLK_UNHALTED.REF_TSC / TSC",
        "MetricGroup": "",
        "MetricName": "cpu_utilization_percent",
        "ScaleUnit": "1%"
    },
    {
        "BriefDescription": "CPU operating frequency (in GHz)",
        "MetricExpr": "(( CPU_CLK_UNHALTED.THREAD / CPU_CLK_UNHALTED.REF_TSC * #SYSTEM_TSC_FREQ ) / 1000000000) / duration_time",
        "MetricGroup": "",
        "MetricName": "cpu_operating_frequency",
        "ScaleUnit": "1GHz"
    },
    {
        "BriefDescription": "Cycles per instruction retired; indicating how much time each executed instruction took; in units of cycles.",
        "MetricExpr": "CPU_CLK_UNHALTED.THREAD / INST_RETIRED.ANY",
        "MetricGroup": "",
        "MetricName": "cpi",
        "ScaleUnit": "1per_instr"
    },
    {
        "BriefDescription": "The ratio of number of completed memory load instructions to the total number completed instructions",
        "MetricExpr": "MEM_INST_RETIRED.ALL_LOADS / INST_RETIRED.ANY",
        "MetricGroup": "",
        "MetricName": "loads_per_instr",
        "ScaleUnit": "1per_instr"
    },
    {
        "BriefDescription": "The ratio of number of completed memory store instructions to the total number completed instructions",
        "MetricExpr": "MEM_INST_RETIRED.ALL_STORES / INST_RETIRED.ANY",
        "MetricGroup": "",
        "MetricName": "stores_per_instr",
        "ScaleUnit": "1per_instr"
    },
    {
        "BriefDescription": "Ratio of number of requests missing L1 data cache (includes data+rfo w/ prefetches) to the total number of completed instructions",
        "MetricExpr": "L1D.REPLACEMENT / INST_RETIRED.ANY",
        "MetricGroup": "",
        "MetricName": "l1d_mpi_includes_data_plus_rfo_with_prefetches",
        "ScaleUnit": "1per_instr"
    },
    {
        "BriefDescription": "Ratio of number of demand load requests hitting in L1 data cache to the total number of completed instructions ",
        "MetricExpr": "MEM_LOAD_RETIRED.L1_HIT / INST_RETIRED.ANY",
        "MetricGroup": "",
        "MetricName": "l1d_demand_data_read_hits_per_instr",
        "ScaleUnit": "1per_instr"
    },
    {
        "BriefDescription": "Ratio of number of code read requests missing in L1 instruction cache (includes prefetches) to the total number of completed instructions",
        "MetricExpr": "L2_RQSTS.ALL_CODE_RD / INST_RETIRED.ANY",
        "MetricGroup": "",
        "MetricName": "l1_i_code_read_misses_with_prefetches_per_instr",
        "ScaleUnit": "1per_instr"
    },
    {
        "BriefDescription": "Ratio of number of completed demand load requests hitting in L2 cache to the total number of completed instructions ",
        "MetricExpr": "MEM_LOAD_RETIRED.L2_HIT / INST_RETIRED.ANY",
        "MetricGroup": "",
        "MetricName": "l2_demand_data_read_hits_per_instr",
        "ScaleUnit": "1per_instr"
    },
    {
        "BriefDescription": "Ratio of number of requests missing L2 cache (includes code+data+rfo w/ prefetches) to the total number of completed instructions",
        "MetricExpr": "L2_LINES_IN.ALL / INST_RETIRED.ANY",
        "MetricGroup": "",
        "MetricName": "l2_mpi_includes_code_plus_data_plus_rfo_with_prefetches",
        "ScaleUnit": "1per_instr"
    },
    {
        "BriefDescription": "Ratio of number of completed data read request missing L2 cache to the total number of completed instructions",
        "MetricExpr": "MEM_LOAD_RETIRED.L2_MISS / INST_RETIRED.ANY",
        "MetricGroup": "",
        "MetricName": "l2_demand_data_read_mpi",
        "ScaleUnit": "1per_instr"
    },
    {
        "BriefDescription": "Ratio of number of code read request missing L2 cache to the total number of completed instructions",
        "MetricExpr": "L2_RQSTS.CODE_RD_MISS / INST_RETIRED.ANY",
        "MetricGroup": "",
        "MetricName": "l2_demand_code_mpi",
        "ScaleUnit": "1per_instr"
    },
    {
        "BriefDescription": "Ratio of number of data read requests missing last level core cache (includes demand w/ prefetches) to the total number of completed instructions",
        "MetricExpr": "( UNC_CHA_TOR_INSERTS.IA_MISS_LLCPREFDATA + UNC_CHA_TOR_INSERTS.IA_MISS_DRD + UNC_CHA_TOR_INSERTS.IA_MISS_DRD_PREF ) / INST_RETIRED.ANY",
        "MetricGroup": "",
        "MetricName": "llc_data_read_mpi_demand_plus_prefetch",
        "ScaleUnit": "1per_instr"
    },
    {
        "BriefDescription": "Ratio of number of code read requests missing last level core cache (includes demand w/ prefetches) to the total number of completed instructions",
        "MetricExpr": "( UNC_CHA_TOR_INSERTS.IA_MISS_CRD ) / INST_RETIRED.ANY",
        "MetricGroup": "",
        "MetricName": "llc_code_read_mpi_demand_plus_prefetch",
        "ScaleUnit": "1per_instr"
    },
    {
        "BriefDescription": "Average latency of a last level cache (LLC) demand data read miss (read memory access) in nano seconds",
        "MetricExpr": "( ( 1000000000 * ( UNC_CHA_TOR_OCCUPANCY.IA_MISS_DRD / UNC_CHA_TOR_INSERTS.IA_MISS_DRD ) / ( UNC_CHA_CLOCKTICKS / ( source_count(UNC_CHA_TOR_OCCUPANCY.IA_MISS_DRD) * #num_packages ) ) ) * duration_time )",
        "MetricGroup": "",
        "MetricName": "llc_demand_data_read_miss_latency",
        "ScaleUnit": "1ns"
    },
    {
        "BriefDescription": "Average latency of a last level cache (LLC) demand data read miss (read memory access) addressed to local memory in nano seconds",
        "MetricExpr": "( ( 1000000000 * ( UNC_CHA_TOR_OCCUPANCY.IA_MISS_DRD_LOCAL / UNC_CHA_TOR_INSERTS.IA_MISS_DRD_LOCAL ) / ( UNC_CHA_CLOCKTICKS / ( source_count(UNC_CHA_TOR_OCCUPANCY.IA_MISS_DRD_LOCAL) * #num_packages ) ) ) * duration_time )",
        "MetricGroup": "",
        "MetricName": "llc_demand_data_read_miss_latency_for_local_requests",
        "ScaleUnit": "1ns"
    },
    {
        "BriefDescription": "Average latency of a last level cache (LLC) demand data read miss (read memory access) addressed to remote memory in nano seconds",
        "MetricExpr": "( ( 1000000000 * ( UNC_CHA_TOR_OCCUPANCY.IA_MISS_DRD_REMOTE / UNC_CHA_TOR_INSERTS.IA_MISS_DRD_REMOTE ) / ( UNC_CHA_CLOCKTICKS / ( source_count(UNC_CHA_TOR_OCCUPANCY.IA_MISS_DRD_REMOTE) * #num_packages ) ) ) * duration_time )",
        "MetricGroup": "",
        "MetricName": "llc_demand_data_read_miss_latency_for_remote_requests",
        "ScaleUnit": "1ns"
    },
    {
        "BriefDescription": "Average latency of a last level cache (LLC) demand data read miss (read memory access) addressed to Intel(R) Optane(TM) Persistent Memory(PMEM) in nano seconds",
        "MetricExpr": "( ( 1000000000 * ( UNC_CHA_TOR_OCCUPANCY.IA_MISS_DRD_PMM / UNC_CHA_TOR_INSERTS.IA_MISS_DRD_PMM ) / ( UNC_CHA_CLOCKTICKS / ( source_count(UNC_CHA_TOR_OCCUPANCY.IA_MISS_DRD_PMM) * #num_packages ) ) ) * duration_time )",
        "MetricGroup": "",
        "MetricName": "llc_demand_data_read_miss_to_pmem_latency",
        "ScaleUnit": "1ns"
    },
    {
        "BriefDescription": "Average latency of a last level cache (LLC) demand data read miss (read memory access) addressed to DRAM in nano seconds",
        "MetricExpr": "( ( 1000000000 * ( UNC_CHA_TOR_OCCUPANCY.IA_MISS_DRD_DDR / UNC_CHA_TOR_INSERTS.IA_MISS_DRD_DDR ) / ( UNC_CHA_CLOCKTICKS / ( source_count(UNC_CHA_TOR_OCCUPANCY.IA_MISS_DRD_DDR) * #num_packages ) ) ) * duration_time )",
        "MetricGroup": "",
        "MetricName": "llc_demand_data_read_miss_to_dram_latency",
        "ScaleUnit": "1ns"
    },
    {
        "BriefDescription": "Ratio of number of completed page walks (for all page sizes) caused by a code fetch to the total number of completed instructions. This implies it missed in the ITLB (Instruction TLB) and further levels of TLB.",
        "MetricExpr": "ITLB_MISSES.WALK_COMPLETED / INST_RETIRED.ANY",
        "MetricGroup": "",
        "MetricName": "itlb_2nd_level_mpi",
        "ScaleUnit": "1per_instr"
    },
    {
        "BriefDescription": "Ratio of number of completed page walks (for 2 megabyte and 4 megabyte page sizes) caused by a code fetch to the total number of completed instructions. This implies it missed in the Instruction Translation Lookaside Buffer (ITLB) and further levels of TLB.",
        "MetricExpr": "ITLB_MISSES.WALK_COMPLETED_2M_4M / INST_RETIRED.ANY",
        "MetricGroup": "",
        "MetricName": "itlb_2nd_level_large_page_mpi",
        "ScaleUnit": "1per_instr"
    },
    {
        "BriefDescription": "Ratio of number of completed page walks (for all page sizes) caused by demand data loads to the total number of completed instructions. This implies it missed in the DTLB and further levels of TLB.",
        "MetricExpr": "DTLB_LOAD_MISSES.WALK_COMPLETED / INST_RETIRED.ANY",
        "MetricGroup": "",
        "MetricName": "dtlb_2nd_level_load_mpi",
        "ScaleUnit": "1per_instr"
    },
    {
        "BriefDescription": "Ratio of number of completed page walks (for 2 megabyte page sizes) caused by demand data loads to the total number of completed instructions. This implies it missed in the Data Translation Lookaside Buffer (DTLB) and further levels of TLB.",
        "MetricExpr": "DTLB_LOAD_MISSES.WALK_COMPLETED_2M_4M / INST_RETIRED.ANY",
        "MetricGroup": "",
        "MetricName": "dtlb_2nd_level_2mb_large_page_load_mpi",
        "ScaleUnit": "1per_instr"
    },
    {
        "BriefDescription": "Ratio of number of completed page walks (for all page sizes) caused by demand data stores to the total number of completed instructions. This implies it missed in the DTLB and further levels of TLB.",
        "MetricExpr": "DTLB_STORE_MISSES.WALK_COMPLETED / INST_RETIRED.ANY",
        "MetricGroup": "",
        "MetricName": "dtlb_2nd_level_store_mpi",
        "ScaleUnit": "1per_instr"
    },
    {
        "BriefDescription": "Memory read that miss the last level cache (LLC) addressed to local DRAM as a percentage of total memory read accesses, does not include LLC prefetches.",
        "MetricExpr": "100 * ( UNC_CHA_TOR_INSERTS.IA_MISS_DRD_LOCAL + UNC_CHA_TOR_INSERTS.IA_MISS_DRD_PREF_LOCAL ) / ( UNC_CHA_TOR_INSERTS.IA_MISS_DRD_LOCAL + UNC_CHA_TOR_INSERTS.IA_MISS_DRD_PREF_LOCAL + UNC_CHA_TOR_INSERTS.IA_MISS_DRD_REMOTE + UNC_CHA_TOR_INSERTS.IA_MISS_DRD_PREF_REMOTE )",
        "MetricGroup": "",
        "MetricName": "numa_percent_reads_addressed_to_local_dram",
        "ScaleUnit": "1%"
    },
    {
        "BriefDescription": "Memory reads that miss the last level cache (LLC) addressed to remote DRAM as a percentage of total memory read accesses, does not include LLC prefetches.",
        "MetricExpr": "100 * ( UNC_CHA_TOR_INSERTS.IA_MISS_DRD_REMOTE + UNC_CHA_TOR_INSERTS.IA_MISS_DRD_PREF_REMOTE ) / ( UNC_CHA_TOR_INSERTS.IA_MISS_DRD_LOCAL + UNC_CHA_TOR_INSERTS.IA_MISS_DRD_PREF_LOCAL + UNC_CHA_TOR_INSERTS.IA_MISS_DRD_REMOTE + UNC_CHA_TOR_INSERTS.IA_MISS_DRD_PREF_REMOTE )",
        "MetricGroup": "",
        "MetricName": "numa_percent_reads_addressed_to_remote_dram",
        "ScaleUnit": "1%"
    },
    {
        "BriefDescription": "Uncore operating frequency in GHz",
        "MetricExpr": "( UNC_CHA_CLOCKTICKS / ( source_count(UNC_CHA_CLOCKTICKS) * #num_packages ) / 1000000000) / duration_time",
        "MetricGroup": "",
        "MetricName": "uncore_frequency",
        "ScaleUnit": "1GHz"
    },
    {
        "BriefDescription": "Intel(R) Ultra Path Interconnect (UPI) data transmit bandwidth (MB/sec)",
        "MetricExpr": "( UNC_UPI_TxL_FLITS.ALL_DATA * (64 / 9.0) / 1000000) / duration_time",
        "MetricGroup": "",
        "MetricName": "upi_data_transmit_bw_only_data",
        "ScaleUnit": "1MB/s"
    },
    {
        "BriefDescription": "DDR memory read bandwidth (MB/sec)",
        "MetricExpr": "( UNC_M_CAS_COUNT.RD * 64 / 1000000) / duration_time",
        "MetricGroup": "",
        "MetricName": "memory_bandwidth_read",
        "ScaleUnit": "1MB/s"
    },
    {
        "BriefDescription": "DDR memory write bandwidth (MB/sec)",
        "MetricExpr": "( UNC_M_CAS_COUNT.WR * 64 / 1000000) / duration_time",
        "MetricGroup": "",
        "MetricName": "memory_bandwidth_write",
        "ScaleUnit": "1MB/s"
    },
    {
        "BriefDescription": "DDR memory bandwidth (MB/sec)",
        "MetricExpr": "(( UNC_M_CAS_COUNT.RD + UNC_M_CAS_COUNT.WR ) * 64 / 1000000) / duration_time",
        "MetricGroup": "",
        "MetricName": "memory_bandwidth_total",
        "ScaleUnit": "1MB/s"
    },
    {
        "BriefDescription": "Intel(R) Optane(TM) Persistent Memory(PMEM) memory read bandwidth (MB/sec)",
        "MetricExpr": "( UNC_M_PMM_RPQ_INSERTS * 64 / 1000000) / duration_time",
        "MetricGroup": "",
        "MetricName": "pmem_memory_bandwidth_read",
        "ScaleUnit": "1MB/s"
    },
    {
        "BriefDescription": "Intel(R) Optane(TM) Persistent Memory(PMEM) memory write bandwidth (MB/sec)",
        "MetricExpr": "( UNC_M_PMM_WPQ_INSERTS * 64 / 1000000) / duration_time",
        "MetricGroup": "",
        "MetricName": "pmem_memory_bandwidth_write",
        "ScaleUnit": "1MB/s"
    },
    {
        "BriefDescription": "Intel(R) Optane(TM) Persistent Memory(PMEM) memory bandwidth (MB/sec)",
        "MetricExpr": "(( UNC_M_PMM_RPQ_INSERTS + UNC_M_PMM_WPQ_INSERTS ) * 64 / 1000000) / duration_time",
        "MetricGroup": "",
        "MetricName": "pmem_memory_bandwidth_total",
        "ScaleUnit": "1MB/s"
    },
    {
        "BriefDescription": "Bandwidth of IO reads that are initiated by end device controllers that are requesting memory from the CPU.",
        "MetricExpr": "(( UNC_CHA_TOR_INSERTS.IO_HIT_PCIRDCUR + UNC_CHA_TOR_INSERTS.IO_MISS_PCIRDCUR ) * 64 / 1000000) / duration_time",
        "MetricGroup": "",
        "MetricName": "io_bandwidth_read",
        "ScaleUnit": "1MB/s"
    },
    {
        "BriefDescription": "Bandwidth of IO writes that are initiated by end device controllers that are writing memory to the CPU.",
        "MetricExpr": "(( UNC_CHA_TOR_INSERTS.IO_HIT_ITOM + UNC_CHA_TOR_INSERTS.IO_MISS_ITOM + UNC_CHA_TOR_INSERTS.IO_HIT_ITOMCACHENEAR + UNC_CHA_TOR_INSERTS.IO_MISS_ITOMCACHENEAR ) * 64 / 1000000) / duration_time",
        "MetricGroup": "",
        "MetricName": "io_bandwidth_write",
        "ScaleUnit": "1MB/s"
    },
    {
        "BriefDescription": "Uops delivered from decoded instruction cache (decoded stream buffer or DSB) as a percent of total uops delivered to Instruction Decode Queue",
        "MetricExpr": "100 * ( IDQ.DSB_UOPS / ( IDQ.DSB_UOPS + IDQ.MITE_UOPS + IDQ.MS_UOPS + LSD.UOPS ) )",
        "MetricGroup": "",
        "MetricName": "percent_uops_delivered_from_decoded_icache_dsb",
        "ScaleUnit": "1%"
    },
    {
        "BriefDescription": "Uops delivered from legacy decode pipeline (Micro-instruction Translation Engine or MITE) as a percent of total uops delivered to Instruction Decode Queue",
        "MetricExpr": "100 * ( IDQ.MITE_UOPS / ( IDQ.DSB_UOPS + IDQ.MITE_UOPS + IDQ.MS_UOPS + LSD.UOPS ) )",
        "MetricGroup": "",
        "MetricName": "percent_uops_delivered_from_legacy_decode_pipeline_mite",
        "ScaleUnit": "1%"
    },
    {
        "BriefDescription": "Uops delivered from microcode sequencer (MS) as a percent of total uops delivered to Instruction Decode Queue",
        "MetricExpr": "100 * ( IDQ.MS_UOPS / ( IDQ.DSB_UOPS + IDQ.MITE_UOPS + IDQ.MS_UOPS + LSD.UOPS ) )",
        "MetricGroup": "",
        "MetricName": "percent_uops_delivered_from_microcode_sequencer_ms",
        "ScaleUnit": "1%"
    },
    {
        "BriefDescription": "Bandwidth (MB/sec) of read requests that miss the last level cache (LLC) and go to local memory.",
        "MetricExpr": "( UNC_CHA_REQUESTS.READS_LOCAL * 64 / 1000000) / duration_time",
        "MetricGroup": "",
        "MetricName": "llc_miss_local_memory_bandwidth_read",
        "ScaleUnit": "1MB/s"
    },
    {
        "BriefDescription": "Bandwidth (MB/sec) of write requests that miss the last level cache (LLC) and go to local memory.",
        "MetricExpr": "( UNC_CHA_REQUESTS.WRITES_LOCAL * 64 / 1000000) / duration_time",
        "MetricGroup": "",
        "MetricName": "llc_miss_local_memory_bandwidth_write",
        "ScaleUnit": "1MB/s"
    },
    {
        "BriefDescription": "Bandwidth (MB/sec) of read requests that miss the last level cache (LLC) and go to remote memory.",
        "MetricExpr": "( UNC_CHA_REQUESTS.READS_REMOTE * 64 / 1000000) / duration_time",
        "MetricGroup": "",
        "MetricName": "llc_miss_remote_memory_bandwidth_read",
        "ScaleUnit": "1MB/s"
    },
    {
        "BriefDescription": "Bandwidth (MB/sec) of write requests that miss the last level cache (LLC) and go to remote memory.",
        "MetricExpr": "( UNC_CHA_REQUESTS.WRITES_REMOTE * 64 / 1000000) / duration_time",
        "MetricGroup": "",
        "MetricName": "llc_miss_remote_memory_bandwidth_write",
        "ScaleUnit": "1MB/s"
    },
    {
        "BriefDescription": "This category represents fraction of slots where the processor's Frontend undersupplies its Backend. Frontend denotes the first part of the processor core responsible to fetch operations that are executed later on by the Backend part. Within the Frontend; a branch predictor predicts the next address to fetch; cache-lines are fetched from the memory subsystem; parsed into instructions; and lastly decoded into micro-operations (uops). Ideally the Frontend can issue Machine_Width uops every cycle to the Backend. Frontend Bound denotes unutilized issue-slots when there is no Backend stall; i.e. bubbles where Frontend delivered no uops while Backend could have accepted them. For example; stalls due to instruction-cache misses would be categorized under Frontend Bound.",
        "MetricExpr": "100 * ( topdown\\-fe\\-bound / ( topdown\\-fe\\-bound + topdown\\-bad\\-spec + topdown\\-retiring + topdown\\-be\\-bound ) - INT_MISC.UOP_DROPPING / ( slots ) )",
        "MetricGroup": "TmaL1;PGO",
        "MetricName": "tma_frontend_bound_percent",
        "ScaleUnit": "1%"
    },
    {
        "BriefDescription": "This metric represents fraction of slots the CPU was stalled due to Frontend latency issues.  For example; instruction-cache misses; iTLB misses or fetch stalls after a branch misprediction are categorized under Frontend Latency. In such cases; the Frontend eventually delivers no uops for some period.",
        "MetricExpr": "100 * ( ( ( 5 ) * IDQ_UOPS_NOT_DELIVERED.CYCLES_0_UOPS_DELIV.CORE - INT_MISC.UOP_DROPPING ) / ( slots ) )",
        "MetricGroup": "Frontend;TmaL2;m_tma_frontend_bound_percent",
        "MetricName": "tma_fetch_latency_percent",
        "ScaleUnit": "1%"
    },
    {
        "BriefDescription": "This metric represents fraction of cycles the CPU was stalled due to instruction cache misses.",
        "MetricExpr": "100 * ( ICACHE_16B.IFDATA_STALL / ( CPU_CLK_UNHALTED.THREAD ) )",
        "MetricGroup": "BigFoot;FetchLat;IcMiss;TmaL3;m_tma_fetch_latency_percent",
        "MetricName": "tma_icache_misses_percent",
        "ScaleUnit": "1%"
    },
    {
        "BriefDescription": "This metric represents fraction of cycles the CPU was stalled due to Instruction TLB (ITLB) misses.",
        "MetricExpr": "100 * ( ICACHE_64B.IFTAG_STALL / ( CPU_CLK_UNHALTED.THREAD ) )",
        "MetricGroup": "BigFoot;FetchLat;MemoryTLB;TmaL3;m_tma_fetch_latency_percent",
        "MetricName": "tma_itlb_misses_percent",
        "ScaleUnit": "1%"
    },
    {
        "BriefDescription": "This metric represents fraction of cycles the CPU was stalled due to Branch Resteers. Branch Resteers estimates the Frontend delay in fetching operations from corrected path; following all sorts of miss-predicted branches. For example; branchy code with lots of miss-predictions might get categorized under Branch Resteers. Note the value of this node may overlap with its siblings.",
        "MetricExpr": "100 * ( INT_MISC.CLEAR_RESTEER_CYCLES / ( CPU_CLK_UNHALTED.THREAD ) + ( ( 10 ) * BACLEARS.ANY / ( CPU_CLK_UNHALTED.THREAD ) ) )",
        "MetricGroup": "FetchLat;TmaL3;m_tma_fetch_latency_percent",
        "MetricName": "tma_branch_resteers_percent",
        "ScaleUnit": "1%"
    },
    {
        "BriefDescription": "This metric represents fraction of cycles the CPU was stalled due to switches from DSB to MITE pipelines. The DSB (decoded i-cache) is a Uop Cache where the front-end directly delivers Uops (micro operations) avoiding heavy x86 decoding. The DSB pipeline has shorter latency and delivered higher bandwidth than the MITE (legacy instruction decode pipeline). Switching between the two pipelines can cause penalties hence this metric measures the exposed penalty.",
        "MetricExpr": "100 * ( DSB2MITE_SWITCHES.PENALTY_CYCLES / ( CPU_CLK_UNHALTED.THREAD ) )",
        "MetricGroup": "DSBmiss;FetchLat;TmaL3;m_tma_fetch_latency_percent",
        "MetricName": "tma_dsb_switches_percent",
        "ScaleUnit": "1%"
    },
    {
        "BriefDescription": "This metric represents fraction of cycles CPU was stalled due to Length Changing Prefixes (LCPs). Using proper compiler flags or Intel Compiler by default will certainly avoid this. #Link: Optimization Guide about LCP BKMs.",
        "MetricExpr": "100 * ( ILD_STALL.LCP / ( CPU_CLK_UNHALTED.THREAD ) )",
        "MetricGroup": "FetchLat;TmaL3;m_tma_fetch_latency_percent",
        "MetricName": "tma_lcp_percent",
        "ScaleUnit": "1%"
    },
    {
        "BriefDescription": "This metric estimates the fraction of cycles when the CPU was stalled due to switches of uop delivery to the Microcode Sequencer (MS). Commonly used instructions are optimized for delivery by the DSB (decoded i-cache) or MITE (legacy instruction decode) pipelines. Certain operations cannot be handled natively by the execution pipeline; and must be performed by microcode (small programs injected into the execution stream). Switching to the MS too often can negatively impact performance. The MS is designated to deliver long uop flows required by CISC instructions like CPUID; or uncommon conditions like Floating Point Assists when dealing with Denormals.",
        "MetricExpr": "100 * ( ( 3 ) * IDQ.MS_SWITCHES / ( CPU_CLK_UNHALTED.THREAD ) )",
        "MetricGroup": "FetchLat;MicroSeq;TmaL3;m_tma_fetch_latency_percent",
        "MetricName": "tma_ms_switches_percent",
        "ScaleUnit": "1%"
    },
    {
        "BriefDescription": "This metric represents fraction of slots the CPU was stalled due to Frontend bandwidth issues.  For example; inefficiencies at the instruction decoders; or restrictions for caching in the DSB (decoded uops cache) are categorized under Fetch Bandwidth. In such cases; the Frontend typically delivers suboptimal amount of uops to the Backend.",
        "MetricExpr": "100 * ( max( 0 , ( topdown\\-fe\\-bound / ( topdown\\-fe\\-bound + topdown\\-bad\\-spec + topdown\\-retiring + topdown\\-be\\-bound ) - INT_MISC.UOP_DROPPING / ( slots ) ) - ( ( ( 5 ) * IDQ_UOPS_NOT_DELIVERED.CYCLES_0_UOPS_DELIV.CORE - INT_MISC.UOP_DROPPING ) / ( slots ) ) ) )",
        "MetricGroup": "FetchBW;Frontend;TmaL2;m_tma_frontend_bound_percent",
        "MetricName": "tma_fetch_bandwidth_percent",
        "ScaleUnit": "1%"
    },
    {
        "BriefDescription": "This metric represents Core fraction of cycles in which CPU was likely limited due to the MITE pipeline (the legacy decode pipeline). This pipeline is used for code that was not pre-cached in the DSB or LSD. For example; inefficiencies due to asymmetric decoders; use of long immediate or LCP can manifest as MITE fetch bandwidth bottleneck.",
        "MetricExpr": "100 * ( ( IDQ.MITE_CYCLES_ANY - IDQ.MITE_CYCLES_OK ) / ( CPU_CLK_UNHALTED.DISTRIBUTED ) / 2 )",
        "MetricGroup": "DSBmiss;FetchBW;TmaL3;m_tma_fetch_bandwidth_percent",
        "MetricName": "tma_mite_percent",
        "ScaleUnit": "1%"
    },
    {
        "BriefDescription": "This metric represents Core fraction of cycles in which CPU was likely limited due to DSB (decoded uop cache) fetch pipeline.  For example; inefficient utilization of the DSB cache structure or bank conflict when reading from it; are categorized here.",
        "MetricExpr": "100 * ( ( IDQ.DSB_CYCLES_ANY - IDQ.DSB_CYCLES_OK ) / ( CPU_CLK_UNHALTED.DISTRIBUTED ) / 2 )",
        "MetricGroup": "DSB;FetchBW;TmaL3;m_tma_fetch_bandwidth_percent",
        "MetricName": "tma_dsb_percent",
        "ScaleUnit": "1%"
    },
    {
        "BriefDescription": "This category represents fraction of slots wasted due to incorrect speculations. This include slots used to issue uops that do not eventually get retired and slots for which the issue-pipeline was blocked due to recovery from earlier incorrect speculation. For example; wasted work due to miss-predicted branches are categorized under Bad Speculation category. Incorrect data speculation followed by Memory Ordering Nukes is another example.",
        "MetricExpr": "100 * ( max( 1 - ( ( topdown\\-fe\\-bound / ( topdown\\-fe\\-bound + topdown\\-bad\\-spec + topdown\\-retiring + topdown\\-be\\-bound ) - INT_MISC.UOP_DROPPING / ( slots ) ) + ( topdown\\-be\\-bound / ( topdown\\-fe\\-bound + topdown\\-bad\\-spec + topdown\\-retiring + topdown\\-be\\-bound ) + ( ( 5 ) * cpu@INT_MISC.RECOVERY_CYCLES\\,cmask\\=0x1\\,edge\\=0x1@ ) / ( slots ) ) + ( topdown\\-retiring / ( topdown\\-fe\\-bound + topdown\\-bad\\-spec + topdown\\-retiring + topdown\\-be\\-bound ) ) ) , 0 ) )",
        "MetricGroup": "TmaL1",
        "MetricName": "tma_bad_speculation_percent",
        "ScaleUnit": "1%"
    },
    {
        "BriefDescription": "This metric represents fraction of slots the CPU has wasted due to Branch Misprediction.  These slots are either wasted by uops fetched from an incorrectly speculated program path; or stalls when the out-of-order part of the machine needs to recover its state from a speculative path.",
        "MetricExpr": "100 * ( ( BR_MISP_RETIRED.ALL_BRANCHES / ( BR_MISP_RETIRED.ALL_BRANCHES + MACHINE_CLEARS.COUNT ) ) * ( max( 1 - ( ( topdown\\-fe\\-bound / ( topdown\\-fe\\-bound + topdown\\-bad\\-spec + topdown\\-retiring + topdown\\-be\\-bound ) - INT_MISC.UOP_DROPPING / ( slots ) ) + ( topdown\\-be\\-bound / ( topdown\\-fe\\-bound + topdown\\-bad\\-spec + topdown\\-retiring + topdown\\-be\\-bound ) + ( ( 5 ) * cpu@INT_MISC.RECOVERY_CYCLES\\,cmask\\=0x1\\,edge\\=0x1@ ) / ( slots ) ) + ( topdown\\-retiring / ( topdown\\-fe\\-bound + topdown\\-bad\\-spec + topdown\\-retiring + topdown\\-be\\-bound ) ) ) , 0 ) ) )",
        "MetricGroup": "BadSpec;BrMispredicts;TmaL2;m_tma_bad_speculation_percent",
        "MetricName": "tma_branch_mispredicts_percent",
        "ScaleUnit": "1%"
    },
    {
        "BriefDescription": "This metric represents fraction of slots the CPU has wasted due to Machine Clears.  These slots are either wasted by uops fetched prior to the clear; or stalls the out-of-order portion of the machine needs to recover its state after the clear. For example; this can happen due to memory ordering Nukes (e.g. Memory Disambiguation) or Self-Modifying-Code (SMC) nukes.",
        "MetricExpr": "100 * ( max( 0 , ( max( 1 - ( ( topdown\\-fe\\-bound / ( topdown\\-fe\\-bound + topdown\\-bad\\-spec + topdown\\-retiring + topdown\\-be\\-bound ) - INT_MISC.UOP_DROPPING / ( slots ) ) + ( topdown\\-be\\-bound / ( topdown\\-fe\\-bound + topdown\\-bad\\-spec + topdown\\-retiring + topdown\\-be\\-bound ) + ( ( 5 ) * cpu@INT_MISC.RECOVERY_CYCLES\\,cmask\\=0x1\\,edge\\=0x1@ ) / ( slots ) ) + ( topdown\\-retiring / ( topdown\\-fe\\-bound + topdown\\-bad\\-spec + topdown\\-retiring + topdown\\-be\\-bound ) ) ) , 0 ) ) - ( ( BR_MISP_RETIRED.ALL_BRANCHES / ( BR_MISP_RETIRED.ALL_BRANCHES + MACHINE_CLEARS.COUNT ) ) * ( max( 1 - ( ( topdown\\-fe\\-bound / ( topdown\\-fe\\-bound + topdown\\-bad\\-spec + topdown\\-retiring + topdown\\-be\\-bound ) - INT_MISC.UOP_DROPPING / ( slots ) ) + ( topdown\\-be\\-bound / ( topdown\\-fe\\-bound + topdown\\-bad\\-spec + topdown\\-retiring + topdown\\-be\\-bound ) + ( ( 5 ) * cpu@INT_MISC.RECOVERY_CYCLES\\,cmask\\=0x1\\,edge\\=0x1@ ) / ( slots ) ) + ( topdown\\-retiring / ( topdown\\-fe\\-bound + topdown\\-bad\\-spec + topdown\\-retiring + topdown\\-be\\-bound ) ) ) , 0 ) ) ) ) )",
        "MetricGroup": "BadSpec;MachineClears;TmaL2;m_tma_bad_speculation_percent",
        "MetricName": "tma_machine_clears_percent",
        "ScaleUnit": "1%"
    },
    {
        "BriefDescription": "This category represents fraction of slots where no uops are being delivered due to a lack of required resources for accepting new uops in the Backend. Backend is the portion of the processor core where the out-of-order scheduler dispatches ready uops into their respective execution units; and once completed these uops get retired according to program order. For example; stalls due to data-cache misses or stalls due to the divider unit being overloaded are both categorized under Backend Bound. Backend Bound is further divided into two main categories: Memory Bound and Core Bound.",
        "MetricExpr": "100 * ( topdown\\-be\\-bound / ( topdown\\-fe\\-bound + topdown\\-bad\\-spec + topdown\\-retiring + topdown\\-be\\-bound ) + ( ( 5 ) * cpu@INT_MISC.RECOVERY_CYCLES\\,cmask\\=0x1\\,edge\\=0x1@ ) / ( slots ) )",
        "MetricGroup": "TmaL1",
        "MetricName": "tma_backend_bound_percent",
        "ScaleUnit": "1%"
    },
    {
        "BriefDescription": "This metric represents fraction of slots the Memory subsystem within the Backend was a bottleneck.  Memory Bound estimates fraction of slots where pipeline is likely stalled due to demand load or store instructions. This accounts mainly for (1) non-completed in-flight memory demand loads which coincides with execution units starvation; in addition to (2) cases where stores could impose backpressure on the pipeline when many of them get buffered at the same time (less common out of the two).",
        "MetricExpr": "100 * ( ( ( CYCLE_ACTIVITY.STALLS_MEM_ANY + EXE_ACTIVITY.BOUND_ON_STORES ) / ( CYCLE_ACTIVITY.STALLS_TOTAL + ( EXE_ACTIVITY.1_PORTS_UTIL + ( topdown\\-retiring / ( topdown\\-fe\\-bound + topdown\\-bad\\-spec + topdown\\-retiring + topdown\\-be\\-bound ) ) * EXE_ACTIVITY.2_PORTS_UTIL ) + EXE_ACTIVITY.BOUND_ON_STORES ) ) * ( topdown\\-be\\-bound / ( topdown\\-fe\\-bound + topdown\\-bad\\-spec + topdown\\-retiring + topdown\\-be\\-bound ) + ( ( 5 ) * cpu@INT_MISC.RECOVERY_CYCLES\\,cmask\\=0x1\\,edge\\=0x1@ ) / ( slots ) ) )",
        "MetricGroup": "Backend;TmaL2;m_tma_backend_bound_percent",
        "MetricName": "tma_memory_bound_percent",
        "ScaleUnit": "1%"
    },
    {
        "BriefDescription": "This metric estimates how often the CPU was stalled without loads missing the L1 data cache.  The L1 data cache typically has the shortest latency.  However; in certain cases like loads blocked on older stores; a load might suffer due to high latency even though it is being satisfied by the L1. Another example is loads who miss in the TLB. These cases are characterized by execution unit stalls; while some non-completed demand load lives in the machine without having that demand load missing the L1 cache.",
        "MetricExpr": "100 * ( max( ( CYCLE_ACTIVITY.STALLS_MEM_ANY - CYCLE_ACTIVITY.STALLS_L1D_MISS ) / ( CPU_CLK_UNHALTED.THREAD ) , 0 ) )",
        "MetricGroup": "CacheMisses;MemoryBound;TmaL3mem;TmaL3;m_tma_memory_bound_percent",
        "MetricName": "tma_l1_bound_percent",
        "ScaleUnit": "1%"
    },
    {
        "BriefDescription": "This metric estimates how often the CPU was stalled due to L2 cache accesses by loads.  Avoiding cache misses (i.e. L1 misses/L2 hits) can improve the latency and increase performance.",
        "MetricExpr": "100 * ( ( ( MEM_LOAD_RETIRED.L2_HIT * ( 1 + ( MEM_LOAD_RETIRED.FB_HIT / ( MEM_LOAD_RETIRED.L1_MISS ) ) ) ) / ( ( MEM_LOAD_RETIRED.L2_HIT * ( 1 + ( MEM_LOAD_RETIRED.FB_HIT / ( MEM_LOAD_RETIRED.L1_MISS ) ) ) ) + L1D_PEND_MISS.FB_FULL_PERIODS ) ) * ( ( CYCLE_ACTIVITY.STALLS_L1D_MISS - CYCLE_ACTIVITY.STALLS_L2_MISS ) / ( CPU_CLK_UNHALTED.THREAD ) ) )",
        "MetricGroup": "CacheMisses;MemoryBound;TmaL3mem;TmaL3;m_tma_memory_bound_percent",
        "MetricName": "tma_l2_bound_percent",
        "ScaleUnit": "1%"
    },
    {
        "BriefDescription": "This metric estimates how often the CPU was stalled due to loads accesses to L3 cache or contended with a sibling Core.  Avoiding cache misses (i.e. L2 misses/L3 hits) can improve the latency and increase performance.",
        "MetricExpr": "100 * ( ( CYCLE_ACTIVITY.STALLS_L2_MISS - CYCLE_ACTIVITY.STALLS_L3_MISS ) / ( CPU_CLK_UNHALTED.THREAD ) )",
        "MetricGroup": "CacheMisses;MemoryBound;TmaL3mem;TmaL3;m_tma_memory_bound_percent",
        "MetricName": "tma_l3_bound_percent",
        "ScaleUnit": "1%"
    },
    {
        "BriefDescription": "This metric estimates how often the CPU was stalled on accesses to external memory (DRAM) by loads. Better caching can improve the latency and increase performance.",
        "MetricExpr": "100 * ( min( ( ( ( CYCLE_ACTIVITY.STALLS_L3_MISS / ( CPU_CLK_UNHALTED.THREAD ) + ( ( CYCLE_ACTIVITY.STALLS_L1D_MISS - CYCLE_ACTIVITY.STALLS_L2_MISS ) / ( CPU_CLK_UNHALTED.THREAD ) ) - ( ( ( MEM_LOAD_RETIRED.L2_HIT * ( 1 + ( MEM_LOAD_RETIRED.FB_HIT / ( MEM_LOAD_RETIRED.L1_MISS ) ) ) ) / ( ( MEM_LOAD_RETIRED.L2_HIT * ( 1 + ( MEM_LOAD_RETIRED.FB_HIT / ( MEM_LOAD_RETIRED.L1_MISS ) ) ) ) + L1D_PEND_MISS.FB_FULL_PERIODS ) ) * ( ( CYCLE_ACTIVITY.STALLS_L1D_MISS - CYCLE_ACTIVITY.STALLS_L2_MISS ) / ( CPU_CLK_UNHALTED.THREAD ) ) ) ) - ( min( ( ( ( ( 1 - ( ( ( 19 * ( MEM_LOAD_L3_MISS_RETIRED.REMOTE_DRAM * ( 1 + ( MEM_LOAD_RETIRED.FB_HIT / ( MEM_LOAD_RETIRED.L1_MISS ) ) ) ) + 10 * ( ( MEM_LOAD_L3_MISS_RETIRED.LOCAL_DRAM * ( 1 + ( MEM_LOAD_RETIRED.FB_HIT / ( MEM_LOAD_RETIRED.L1_MISS ) ) ) ) + ( MEM_LOAD_L3_MISS_RETIRED.REMOTE_FWD * ( 1 + ( MEM_LOAD_RETIRED.FB_HIT / ( MEM_LOAD_RETIRED.L1_MISS ) ) ) ) + ( MEM_LOAD_L3_MISS_RETIRED.REMOTE_HITM * ( 1 + ( MEM_LOAD_RETIRED.FB_HIT / ( MEM_LOAD_RETIRED.L1_MISS ) ) ) ) ) ) / ( ( 19 * ( MEM_LOAD_L3_MISS_RETIRED.REMOTE_DRAM * ( 1 + ( MEM_LOAD_RETIRED.FB_HIT / ( MEM_LOAD_RETIRED.L1_MISS ) ) ) ) + 10 * ( ( MEM_LOAD_L3_MISS_RETIRED.LOCAL_DRAM * ( 1 + ( MEM_LOAD_RETIRED.FB_HIT / ( MEM_LOAD_RETIRED.L1_MISS ) ) ) ) + ( MEM_LOAD_L3_MISS_RETIRED.REMOTE_FWD * ( 1 + ( MEM_LOAD_RETIRED.FB_HIT / ( MEM_LOAD_RETIRED.L1_MISS ) ) ) ) + ( MEM_LOAD_L3_MISS_RETIRED.REMOTE_HITM * ( 1 + ( MEM_LOAD_RETIRED.FB_HIT / ( MEM_LOAD_RETIRED.L1_MISS ) ) ) ) ) ) + ( 25 * ( ( MEM_LOAD_RETIRED.LOCAL_PMM * ( 1 + ( MEM_LOAD_RETIRED.FB_HIT / ( MEM_LOAD_RETIRED.L1_MISS ) ) ) ) ) + 33 * ( ( MEM_LOAD_L3_MISS_RETIRED.REMOTE_PMM * ( 1 + ( MEM_LOAD_RETIRED.FB_HIT / ( MEM_LOAD_RETIRED.L1_MISS ) ) ) ) ) ) ) ) ) ) * ( CYCLE_ACTIVITY.STALLS_L3_MISS / ( CPU_CLK_UNHALTED.THREAD ) + ( ( CYCLE_ACTIVITY.STALLS_L1D_MISS - CYCLE_ACTIVITY.STALLS_L2_MISS ) / ( CPU_CLK_UNHALTED.THREAD ) ) - ( ( ( MEM_LOAD_RETIRED.L2_HIT * ( 1 + ( MEM_LOAD_RETIRED.FB_HIT / ( MEM_LOAD_RETIRED.L1_MISS ) ) ) ) / ( ( MEM_LOAD_RETIRED.L2_HIT * ( 1 + ( MEM_LOAD_RETIRED.FB_HIT / ( MEM_LOAD_RETIRED.L1_MISS ) ) ) ) + L1D_PEND_MISS.FB_FULL_PERIODS ) ) * ( ( CYCLE_ACTIVITY.STALLS_L1D_MISS - CYCLE_ACTIVITY.STALLS_L2_MISS ) / ( CPU_CLK_UNHALTED.THREAD ) ) ) ) ) if ( ( 1000000 ) * ( MEM_LOAD_L3_MISS_RETIRED.REMOTE_PMM + MEM_LOAD_RETIRED.LOCAL_PMM ) > MEM_LOAD_RETIRED.L1_MISS ) else 0 ) ) , ( 1 ) ) ) ) ) , ( 1 ) ) )",
        "MetricGroup": "MemoryBound;TmaL3mem;TmaL3;m_tma_memory_bound_percent",
        "MetricName": "tma_dram_bound_percent",
        "ScaleUnit": "1%"
    },
    {
        "BriefDescription": "This metric roughly estimates (based on idle latencies) how often the CPU was stalled on accesses to external 3D-Xpoint (Crystal Ridge, a.k.a. IXP) memory by loads, PMM stands for Persistent Memory Module. ",
        "MetricExpr": "100 * ( min( ( ( ( ( 1 - ( ( ( 19 * ( MEM_LOAD_L3_MISS_RETIRED.REMOTE_DRAM * ( 1 + ( MEM_LOAD_RETIRED.FB_HIT / ( MEM_LOAD_RETIRED.L1_MISS ) ) ) ) + 10 * ( ( MEM_LOAD_L3_MISS_RETIRED.LOCAL_DRAM * ( 1 + ( MEM_LOAD_RETIRED.FB_HIT / ( MEM_LOAD_RETIRED.L1_MISS ) ) ) ) + ( MEM_LOAD_L3_MISS_RETIRED.REMOTE_FWD * ( 1 + ( MEM_LOAD_RETIRED.FB_HIT / ( MEM_LOAD_RETIRED.L1_MISS ) ) ) ) + ( MEM_LOAD_L3_MISS_RETIRED.REMOTE_HITM * ( 1 + ( MEM_LOAD_RETIRED.FB_HIT / ( MEM_LOAD_RETIRED.L1_MISS ) ) ) ) ) ) / ( ( 19 * ( MEM_LOAD_L3_MISS_RETIRED.REMOTE_DRAM * ( 1 + ( MEM_LOAD_RETIRED.FB_HIT / ( MEM_LOAD_RETIRED.L1_MISS ) ) ) ) + 10 * ( ( MEM_LOAD_L3_MISS_RETIRED.LOCAL_DRAM * ( 1 + ( MEM_LOAD_RETIRED.FB_HIT / ( MEM_LOAD_RETIRED.L1_MISS ) ) ) ) + ( MEM_LOAD_L3_MISS_RETIRED.REMOTE_FWD * ( 1 + ( MEM_LOAD_RETIRED.FB_HIT / ( MEM_LOAD_RETIRED.L1_MISS ) ) ) ) + ( MEM_LOAD_L3_MISS_RETIRED.REMOTE_HITM * ( 1 + ( MEM_LOAD_RETIRED.FB_HIT / ( MEM_LOAD_RETIRED.L1_MISS ) ) ) ) ) ) + ( 25 * ( ( MEM_LOAD_RETIRED.LOCAL_PMM * ( 1 + ( MEM_LOAD_RETIRED.FB_HIT / ( MEM_LOAD_RETIRED.L1_MISS ) ) ) ) ) + 33 * ( ( MEM_LOAD_L3_MISS_RETIRED.REMOTE_PMM * ( 1 + ( MEM_LOAD_RETIRED.FB_HIT / ( MEM_LOAD_RETIRED.L1_MISS ) ) ) ) ) ) ) ) ) ) * ( CYCLE_ACTIVITY.STALLS_L3_MISS / ( CPU_CLK_UNHALTED.THREAD ) + ( ( CYCLE_ACTIVITY.STALLS_L1D_MISS - CYCLE_ACTIVITY.STALLS_L2_MISS ) / ( CPU_CLK_UNHALTED.THREAD ) ) - ( ( ( MEM_LOAD_RETIRED.L2_HIT * ( 1 + ( MEM_LOAD_RETIRED.FB_HIT / ( MEM_LOAD_RETIRED.L1_MISS ) ) ) ) / ( ( MEM_LOAD_RETIRED.L2_HIT * ( 1 + ( MEM_LOAD_RETIRED.FB_HIT / ( MEM_LOAD_RETIRED.L1_MISS ) ) ) ) + L1D_PEND_MISS.FB_FULL_PERIODS ) ) * ( ( CYCLE_ACTIVITY.STALLS_L1D_MISS - CYCLE_ACTIVITY.STALLS_L2_MISS ) / ( CPU_CLK_UNHALTED.THREAD ) ) ) ) ) if ( ( 1000000 ) * ( MEM_LOAD_L3_MISS_RETIRED.REMOTE_PMM + MEM_LOAD_RETIRED.LOCAL_PMM ) > MEM_LOAD_RETIRED.L1_MISS ) else 0 ) ) , ( 1 ) ) )",
        "MetricGroup": "MemoryBound;Server;TmaL3mem;TmaL3;m_tma_memory_bound_percent",
        "MetricName": "tma_pmm_bound_percent",
        "ScaleUnit": "1%"
    },
    {
        "BriefDescription": "This metric estimates how often CPU was stalled  due to RFO store memory accesses; RFO store issue a read-for-ownership request before the write. Even though store accesses do not typically stall out-of-order CPUs; there are few cases where stores can lead to actual stalls. This metric will be flagged should RFO stores be a bottleneck.",
        "MetricExpr": "100 * ( EXE_ACTIVITY.BOUND_ON_STORES / ( CPU_CLK_UNHALTED.THREAD ) )",
        "MetricGroup": "MemoryBound;TmaL3mem;TmaL3;m_tma_memory_bound_percent",
        "MetricName": "tma_store_bound_percent",
        "ScaleUnit": "1%"
    },
    {
        "BriefDescription": "This metric represents fraction of slots where Core non-memory issues were of a bottleneck.  Shortage in hardware compute resources; or dependencies in software's instructions are both categorized under Core Bound. Hence it may indicate the machine ran out of an out-of-order resource; certain execution units are overloaded or dependencies in program's data- or instruction-flow are limiting the performance (e.g. FP-chained long-latency arithmetic operations).",
        "MetricExpr": "100 * ( max( 0 , ( topdown\\-be\\-bound / ( topdown\\-fe\\-bound + topdown\\-bad\\-spec + topdown\\-retiring + topdown\\-be\\-bound ) + ( ( 5 ) * cpu@INT_MISC.RECOVERY_CYCLES\\,cmask\\=0x1\\,edge\\=0x1@ ) / ( slots ) ) - ( ( ( CYCLE_ACTIVITY.STALLS_MEM_ANY + EXE_ACTIVITY.BOUND_ON_STORES ) / ( CYCLE_ACTIVITY.STALLS_TOTAL + ( EXE_ACTIVITY.1_PORTS_UTIL + ( topdown\\-retiring / ( topdown\\-fe\\-bound + topdown\\-bad\\-spec + topdown\\-retiring + topdown\\-be\\-bound ) ) * EXE_ACTIVITY.2_PORTS_UTIL ) + EXE_ACTIVITY.BOUND_ON_STORES ) ) * ( topdown\\-be\\-bound / ( topdown\\-fe\\-bound + topdown\\-bad\\-spec + topdown\\-retiring + topdown\\-be\\-bound ) + ( ( 5 ) * cpu@INT_MISC.RECOVERY_CYCLES\\,cmask\\=0x1\\,edge\\=0x1@ ) / ( slots ) ) ) ) )",
        "MetricGroup": "Backend;TmaL2;Compute;m_tma_backend_bound_percent",
        "MetricName": "tma_core_bound_percent",
        "ScaleUnit": "1%"
    },
    {
        "BriefDescription": "This metric represents fraction of cycles where the Divider unit was active. Divide and square root instructions are performed by the Divider unit and can take considerably longer latency than integer or Floating Point addition; subtraction; or multiplication.",
        "MetricExpr": "100 * ( ARITH.DIVIDER_ACTIVE / ( CPU_CLK_UNHALTED.THREAD ) )",
        "MetricGroup": "TmaL3;m_tma_core_bound_percent",
        "MetricName": "tma_divider_percent",
        "ScaleUnit": "1%"
    },
    {
        "BriefDescription": "This category represents fraction of slots utilized by useful work i.e. issued uops that eventually get retired. Ideally; all pipeline slots would be attributed to the Retiring category.  Retiring of 100% would indicate the maximum Pipeline_Width throughput was achieved.  Maximizing Retiring typically increases the Instructions-per-cycle (see IPC metric). Note that a high Retiring value does not necessary mean there is no room for more performance.  For example; Heavy-operations or Microcode Assists are categorized under Retiring. They often indicate suboptimal performance and can often be optimized or avoided. ",
        "MetricExpr": "( 100 * ( topdown\\-retiring / ( topdown\\-fe\\-bound + topdown\\-bad\\-spec + topdown\\-retiring + topdown\\-be\\-bound ) ) ) + ( 0 * slots )",
        "MetricGroup": "TmaL1",
        "MetricName": "tma_retiring_percent",
        "ScaleUnit": "1%"
    },
    {
        "BriefDescription": "This metric represents fraction of slots where the CPU was retiring light-weight operations -- instructions that require no more than one uop (micro-operation). This correlates with total number of instructions used by the program. A uops-per-instruction (see UPI metric) ratio of 1 or less should be expected for decently optimized software running on Intel Core/Xeon products. While this often indicates efficient X86 instructions were executed; high value does not necessarily mean better performance cannot be achieved.",
        "MetricExpr": "100 * ( max( 0 , ( topdown\\-retiring / ( topdown\\-fe\\-bound + topdown\\-bad\\-spec + topdown\\-retiring + topdown\\-be\\-bound ) ) - ( ( ( ( ( topdown\\-retiring / ( topdown\\-fe\\-bound + topdown\\-bad\\-spec + topdown\\-retiring + topdown\\-be\\-bound ) ) * ( slots ) ) / UOPS_ISSUED.ANY ) * IDQ.MS_UOPS / ( slots ) ) + ( topdown\\-retiring / ( topdown\\-fe\\-bound + topdown\\-bad\\-spec + topdown\\-retiring + topdown\\-be\\-bound ) ) * ( UOPS_DECODED.DEC0 - cpu@UOPS_DECODED.DEC0\\,cmask\\=0x1@ ) / IDQ.MITE_UOPS ) ) )",
        "MetricGroup": "Retire;TmaL2;m_tma_retiring_percent",
        "MetricName": "tma_light_operations_percent",
        "ScaleUnit": "1%"
    },
    {
        "BriefDescription": "This metric represents overall arithmetic floating-point (FP) operations fraction the CPU has executed (retired). Note this metric's value may exceed its parent due to use of \"Uops\" CountDomain and FMA double-counting.",
        "MetricExpr": "100 * ( ( ( topdown\\-retiring / ( topdown\\-fe\\-bound + topdown\\-bad\\-spec + topdown\\-retiring + topdown\\-be\\-bound ) ) * UOPS_EXECUTED.X87 / UOPS_EXECUTED.THREAD ) + ( ( FP_ARITH_INST_RETIRED.SCALAR_SINGLE + FP_ARITH_INST_RETIRED.SCALAR_DOUBLE ) / ( ( topdown\\-retiring / ( topdown\\-fe\\-bound + topdown\\-bad\\-spec + topdown\\-retiring + topdown\\-be\\-bound ) ) * ( slots ) ) ) + ( min( ( ( FP_ARITH_INST_RETIRED.128B_PACKED_DOUBLE + FP_ARITH_INST_RETIRED.128B_PACKED_SINGLE + FP_ARITH_INST_RETIRED.256B_PACKED_DOUBLE + FP_ARITH_INST_RETIRED.256B_PACKED_SINGLE + FP_ARITH_INST_RETIRED.512B_PACKED_DOUBLE + FP_ARITH_INST_RETIRED.512B_PACKED_SINGLE ) / ( ( topdown\\-retiring / ( topdown\\-fe\\-bound + topdown\\-bad\\-spec + topdown\\-retiring + topdown\\-be\\-bound ) ) * ( slots ) ) ) , ( 1 ) ) ) )",
        "MetricGroup": "HPC;TmaL3;m_tma_light_operations_percent",
        "MetricName": "tma_fp_arith_percent",
        "ScaleUnit": "1%"
    },
    {
        "BriefDescription": "This metric represents fraction of slots where the CPU was retiring memory operations -- uops for memory load or store accesses.",
        "MetricExpr": "100 * ( ( max( 0 , ( topdown\\-retiring / ( topdown\\-fe\\-bound + topdown\\-bad\\-spec + topdown\\-retiring + topdown\\-be\\-bound ) ) - ( ( ( ( ( topdown\\-retiring / ( topdown\\-fe\\-bound + topdown\\-bad\\-spec + topdown\\-retiring + topdown\\-be\\-bound ) ) * ( slots ) ) / UOPS_ISSUED.ANY ) * IDQ.MS_UOPS / ( slots ) ) + ( topdown\\-retiring / ( topdown\\-fe\\-bound + topdown\\-bad\\-spec + topdown\\-retiring + topdown\\-be\\-bound ) ) * ( UOPS_DECODED.DEC0 - cpu@UOPS_DECODED.DEC0\\,cmask\\=0x1@ ) / IDQ.MITE_UOPS ) ) ) * MEM_INST_RETIRED.ANY / INST_RETIRED.ANY )",
        "MetricGroup": "Pipeline;TmaL3;m_tma_light_operations_percent",
        "MetricName": "tma_memory_operations_percent",
        "ScaleUnit": "1%"
    },
    {
        "BriefDescription": "This metric represents fraction of slots where the CPU was retiring branch instructions.",
        "MetricExpr": "100 * ( ( max( 0 , ( topdown\\-retiring / ( topdown\\-fe\\-bound + topdown\\-bad\\-spec + topdown\\-retiring + topdown\\-be\\-bound ) ) - ( ( ( ( ( topdown\\-retiring / ( topdown\\-fe\\-bound + topdown\\-bad\\-spec + topdown\\-retiring + topdown\\-be\\-bound ) ) * ( slots ) ) / UOPS_ISSUED.ANY ) * IDQ.MS_UOPS / ( slots ) ) + ( topdown\\-retiring / ( topdown\\-fe\\-bound + topdown\\-bad\\-spec + topdown\\-retiring + topdown\\-be\\-bound ) ) * ( UOPS_DECODED.DEC0 - cpu@UOPS_DECODED.DEC0\\,cmask\\=0x1@ ) / IDQ.MITE_UOPS ) ) ) * BR_INST_RETIRED.ALL_BRANCHES / ( ( topdown\\-retiring / ( topdown\\-fe\\-bound + topdown\\-bad\\-spec + topdown\\-retiring + topdown\\-be\\-bound ) ) * ( slots ) ) )",
        "MetricGroup": "Pipeline;TmaL3;m_tma_light_operations_percent",
        "MetricName": "tma_branch_instructions_percent",
        "ScaleUnit": "1%"
    },
    {
        "BriefDescription": "This metric represents fraction of slots where the CPU was retiring NOP (no op) instructions. Compilers often use NOPs for certain address alignments - e.g. start address of a function or loop body.",
        "MetricExpr": "100 * ( ( max( 0 , ( topdown\\-retiring / ( topdown\\-fe\\-bound + topdown\\-bad\\-spec + topdown\\-retiring + topdown\\-be\\-bound ) ) - ( ( ( ( ( topdown\\-retiring / ( topdown\\-fe\\-bound + topdown\\-bad\\-spec + topdown\\-retiring + topdown\\-be\\-bound ) ) * ( slots ) ) / UOPS_ISSUED.ANY ) * IDQ.MS_UOPS / ( slots ) ) + ( topdown\\-retiring / ( topdown\\-fe\\-bound + topdown\\-bad\\-spec + topdown\\-retiring + topdown\\-be\\-bound ) ) * ( UOPS_DECODED.DEC0 - cpu@UOPS_DECODED.DEC0\\,cmask\\=0x1@ ) / IDQ.MITE_UOPS ) ) ) * INST_RETIRED.NOP / ( ( topdown\\-retiring / ( topdown\\-fe\\-bound + topdown\\-bad\\-spec + topdown\\-retiring + topdown\\-be\\-bound ) ) * ( slots ) ) )",
        "MetricGroup": "Pipeline;TmaL3;m_tma_light_operations_percent",
        "MetricName": "tma_nop_instructions_percent",
        "ScaleUnit": "1%"
    },
    {
        "BriefDescription": "This metric represents the remaining light uops fraction the CPU has executed - remaining means not covered by other sibling nodes. May undercount due to FMA double counting",
        "MetricExpr": "100 * ( max( 0 , ( max( 0 , ( topdown\\-retiring / ( topdown\\-fe\\-bound + topdown\\-bad\\-spec + topdown\\-retiring + topdown\\-be\\-bound ) ) - ( ( ( ( ( topdown\\-retiring / ( topdown\\-fe\\-bound + topdown\\-bad\\-spec + topdown\\-retiring + topdown\\-be\\-bound ) ) * ( slots ) ) / UOPS_ISSUED.ANY ) * IDQ.MS_UOPS / ( slots ) ) + ( topdown\\-retiring / ( topdown\\-fe\\-bound + topdown\\-bad\\-spec + topdown\\-retiring + topdown\\-be\\-bound ) ) * ( UOPS_DECODED.DEC0 - cpu@UOPS_DECODED.DEC0\\,cmask\\=0x1@ ) / IDQ.MITE_UOPS ) ) ) - ( ( ( ( topdown\\-retiring / ( topdown\\-fe\\-bound + topdown\\-bad\\-spec + topdown\\-retiring + topdown\\-be\\-bound ) ) * UOPS_EXECUTED.X87 / UOPS_EXECUTED.THREAD ) + ( ( FP_ARITH_INST_RETIRED.SCALAR_SINGLE + FP_ARITH_INST_RETIRED.SCALAR_DOUBLE ) / ( ( topdown\\-retiring / ( topdown\\-fe\\-bound + topdown\\-bad\\-spec + topdown\\-retiring + topdown\\-be\\-bound ) ) * ( slots ) ) ) + ( min( ( ( FP_ARITH_INST_RETIRED.128B_PACKED_DOUBLE + FP_ARITH_INST_RETIRED.128B_PACKED_SINGLE + FP_ARITH_INST_RETIRED.256B_PACKED_DOUBLE + FP_ARITH_INST_RETIRED.256B_PACKED_SINGLE + FP_ARITH_INST_RETIRED.512B_PACKED_DOUBLE + FP_ARITH_INST_RETIRED.512B_PACKED_SINGLE ) / ( ( topdown\\-retiring / ( topdown\\-fe\\-bound + topdown\\-bad\\-spec + topdown\\-retiring + topdown\\-be\\-bound ) ) * ( slots ) ) ) , ( 1 ) ) ) ) + ( ( max( 0 , ( topdown\\-retiring / ( topdown\\-fe\\-bound + topdown\\-bad\\-spec + topdown\\-retiring + topdown\\-be\\-bound ) ) - ( ( ( ( ( topdown\\-retiring / ( topdown\\-fe\\-bound + topdown\\-bad\\-spec + topdown\\-retiring + topdown\\-be\\-bound ) ) * ( slots ) ) / UOPS_ISSUED.ANY ) * IDQ.MS_UOPS / ( slots ) ) + ( topdown\\-retiring / ( topdown\\-fe\\-bound + topdown\\-bad\\-spec + topdown\\-retiring + topdown\\-be\\-bound ) ) * ( UOPS_DECODED.DEC0 - cpu@UOPS_DECODED.DEC0\\,cmask\\=0x1@ ) / IDQ.MITE_UOPS ) ) ) * MEM_INST_RETIRED.ANY / INST_RETIRED.ANY ) + ( ( max( 0 , ( topdown\\-retiring / ( topdown\\-fe\\-bound + topdown\\-bad\\-spec + topdown\\-retiring + topdown\\-be\\-bound ) ) - ( ( ( ( ( topdown\\-retiring / ( topdown\\-fe\\-bound + topdown\\-bad\\-spec + topdown\\-retiring + topdown\\-be\\-bound ) ) * ( slots ) ) / UOPS_ISSUED.ANY ) * IDQ.MS_UOPS / ( slots ) ) + ( topdown\\-retiring / ( topdown\\-fe\\-bound + topdown\\-bad\\-spec + topdown\\-retiring + topdown\\-be\\-bound ) ) * ( UOPS_DECODED.DEC0 - cpu@UOPS_DECODED.DEC0\\,cmask\\=0x1@ ) / IDQ.MITE_UOPS ) ) ) * BR_INST_RETIRED.ALL_BRANCHES / ( ( topdown\\-retiring / ( topdown\\-fe\\-bound + topdown\\-bad\\-spec + topdown\\-retiring + topdown\\-be\\-bound ) ) * ( slots ) ) ) + ( ( max( 0 , ( topdown\\-retiring / ( topdown\\-fe\\-bound + topdown\\-bad\\-spec + topdown\\-retiring + topdown\\-be\\-bound ) ) - ( ( ( ( ( topdown\\-retiring / ( topdown\\-fe\\-bound + topdown\\-bad\\-spec + topdown\\-retiring + topdown\\-be\\-bound ) ) * ( slots ) ) / UOPS_ISSUED.ANY ) * IDQ.MS_UOPS / ( slots ) ) + ( topdown\\-retiring / ( topdown\\-fe\\-bound + topdown\\-bad\\-spec + topdown\\-retiring + topdown\\-be\\-bound ) ) * ( UOPS_DECODED.DEC0 - cpu@UOPS_DECODED.DEC0\\,cmask\\=0x1@ ) / IDQ.MITE_UOPS ) ) ) * INST_RETIRED.NOP / ( ( topdown\\-retiring / ( topdown\\-fe\\-bound + topdown\\-bad\\-spec + topdown\\-retiring + topdown\\-be\\-bound ) ) * ( slots ) ) ) ) ) )",
        "MetricGroup": "Pipeline;TmaL3;m_tma_light_operations_percent",
        "MetricName": "tma_other_light_ops_percent",
        "ScaleUnit": "1%"
    },
    {
        "BriefDescription": "This metric represents fraction of slots where the CPU was retiring heavy-weight operations -- instructions that require two or more uops or microcoded sequences. This highly-correlates with the uop length of these instructions/sequences.",
        "MetricExpr": "100 * ( ( ( ( ( topdown\\-retiring / ( topdown\\-fe\\-bound + topdown\\-bad\\-spec + topdown\\-retiring + topdown\\-be\\-bound ) ) * ( slots ) ) / UOPS_ISSUED.ANY ) * IDQ.MS_UOPS / ( slots ) ) + ( topdown\\-retiring / ( topdown\\-fe\\-bound + topdown\\-bad\\-spec + topdown\\-retiring + topdown\\-be\\-bound ) ) * ( UOPS_DECODED.DEC0 - cpu@UOPS_DECODED.DEC0\\,cmask\\=0x1@ ) / IDQ.MITE_UOPS )",
        "MetricGroup": "Retire;TmaL2;m_tma_retiring_percent",
        "MetricName": "tma_heavy_operations_percent",
        "ScaleUnit": "1%"
    },
    {
        "BriefDescription": "This metric represents fraction of slots where the CPU was retiring instructions that that are decoder into two or up to ([SNB+] four; [ADL+] five) uops. This highly-correlates with the number of uops in such instructions.",
        "MetricExpr": "100 * ( ( ( ( ( ( topdown\\-retiring / ( topdown\\-fe\\-bound + topdown\\-bad\\-spec + topdown\\-retiring + topdown\\-be\\-bound ) ) * ( slots ) ) / UOPS_ISSUED.ANY ) * IDQ.MS_UOPS / ( slots ) ) + ( topdown\\-retiring / ( topdown\\-fe\\-bound + topdown\\-bad\\-spec + topdown\\-retiring + topdown\\-be\\-bound ) ) * ( UOPS_DECODED.DEC0 - cpu@UOPS_DECODED.DEC0\\,cmask\\=0x1@ ) / IDQ.MITE_UOPS ) - ( ( ( ( topdown\\-retiring / ( topdown\\-fe\\-bound + topdown\\-bad\\-spec + topdown\\-retiring + topdown\\-be\\-bound ) ) * ( slots ) ) / UOPS_ISSUED.ANY ) * IDQ.MS_UOPS / ( slots ) ) )",
        "MetricGroup": "TmaL3;m_tma_heavy_operations_percent",
        "MetricName": "tma_few_uops_instructions_percent",
        "ScaleUnit": "1%"
    },
    {
        "BriefDescription": "This metric represents fraction of slots the CPU was retiring uops fetched by the Microcode Sequencer (MS) unit.  The MS is used for CISC instructions not supported by the default decoders (like repeat move strings; or CPUID); or by microcode assists used to address some operation modes (like in Floating Point assists). These cases can often be avoided.",
        "MetricExpr": "100 * ( ( ( ( topdown\\-retiring / ( topdown\\-fe\\-bound + topdown\\-bad\\-spec + topdown\\-retiring + topdown\\-be\\-bound ) ) * ( slots ) ) / UOPS_ISSUED.ANY ) * IDQ.MS_UOPS / ( slots ) )",
        "MetricGroup": "MicroSeq;TmaL3;m_tma_heavy_operations_percent",
        "MetricName": "tma_microcode_sequencer_percent",
        "ScaleUnit": "1%"
>>>>>>> 7365df19
    }
]<|MERGE_RESOLUTION|>--- conflicted
+++ resolved
@@ -521,8 +521,6 @@
         "MetricExpr": "(cstate_pkg@c6\\-residency@ / msr@tsc@) * 100",
         "MetricGroup": "Power",
         "MetricName": "C6_Pkg_Residency"
-<<<<<<< HEAD
-=======
     },
     {
         "BriefDescription": "Percentage of time spent in the active CPU power state C0",
@@ -1062,6 +1060,5 @@
         "MetricGroup": "MicroSeq;TmaL3;m_tma_heavy_operations_percent",
         "MetricName": "tma_microcode_sequencer_percent",
         "ScaleUnit": "1%"
->>>>>>> 7365df19
     }
 ]