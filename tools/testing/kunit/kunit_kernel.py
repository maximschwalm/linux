# SPDX-License-Identifier: GPL-2.0
#
# Runs UML kernel, collects output, and handles errors.
#
# Copyright (C) 2019, Google LLC.
# Author: Felix Guo <felixguoxiuping@gmail.com>
# Author: Brendan Higgins <brendanhiggins@google.com>

import logging
import subprocess
import os
import shutil
import signal
from typing import Iterator

from contextlib import ExitStack

import kunit_config
import kunit_parser

KCONFIG_PATH = '.config'
KUNITCONFIG_PATH = '.kunitconfig'
DEFAULT_KUNITCONFIG_PATH = 'arch/um/configs/kunit_defconfig'
BROKEN_ALLCONFIG_PATH = 'tools/testing/kunit/configs/broken_on_uml.config'
OUTFILE_PATH = 'test.log'

def get_file_path(build_dir, default):
	if build_dir:
		default = os.path.join(build_dir, default)
	return default

class ConfigError(Exception):
	"""Represents an error trying to configure the Linux kernel."""


class BuildError(Exception):
	"""Represents an error trying to build the Linux kernel."""


class LinuxSourceTreeOperations(object):
	"""An abstraction over command line operations performed on a source tree."""

	def make_mrproper(self) -> None:
		try:
			subprocess.check_output(['make', 'mrproper'], stderr=subprocess.STDOUT)
		except OSError as e:
			raise ConfigError('Could not call make command: ' + str(e))
		except subprocess.CalledProcessError as e:
			raise ConfigError(e.output.decode())

	def make_olddefconfig(self, build_dir, make_options) -> None:
		command = ['make', 'ARCH=um', 'olddefconfig']
		if make_options:
			command.extend(make_options)
		if build_dir:
			command += ['O=' + build_dir]
		try:
			subprocess.check_output(command, stderr=subprocess.STDOUT)
		except OSError as e:
			raise ConfigError('Could not call make command: ' + str(e))
		except subprocess.CalledProcessError as e:
			raise ConfigError(e.output.decode())

	def make_allyesconfig(self, build_dir, make_options) -> None:
		kunit_parser.print_with_timestamp(
			'Enabling all CONFIGs for UML...')
		command = ['make', 'ARCH=um', 'allyesconfig']
		if make_options:
			command.extend(make_options)
		if build_dir:
			command += ['O=' + build_dir]
		process = subprocess.Popen(
			command,
			stdout=subprocess.DEVNULL,
			stderr=subprocess.STDOUT)
		process.wait()
		kunit_parser.print_with_timestamp(
			'Disabling broken configs to run KUnit tests...')
		with ExitStack() as es:
			config = open(get_kconfig_path(build_dir), 'a')
			disable = open(BROKEN_ALLCONFIG_PATH, 'r').read()
			config.write(disable)
		kunit_parser.print_with_timestamp(
			'Starting Kernel with all configs takes a few minutes...')

	def make(self, jobs, build_dir, make_options) -> None:
		command = ['make', 'ARCH=um', '--jobs=' + str(jobs)]
		if make_options:
			command.extend(make_options)
		if build_dir:
			command += ['O=' + build_dir]
		try:
			proc = subprocess.Popen(command,
						stderr=subprocess.PIPE,
						stdout=subprocess.DEVNULL)
		except OSError as e:
			raise BuildError('Could not call make command: ' + str(e))
		_, stderr = proc.communicate()
		if proc.returncode != 0:
			raise BuildError(stderr.decode())
		if stderr:  # likely only due to build warnings
			print(stderr.decode())

	def linux_bin(self, params, timeout, build_dir) -> None:
		"""Runs the Linux UML binary. Must be named 'linux'."""
		linux_bin = get_file_path(build_dir, 'linux')
		outfile = get_outfile_path(build_dir)
		with open(outfile, 'w') as output:
			process = subprocess.Popen([linux_bin] + params,
						   stdout=output,
						   stderr=subprocess.STDOUT)
			process.wait(timeout)

def get_kconfig_path(build_dir) -> str:
	return get_file_path(build_dir, KCONFIG_PATH)

def get_kunitconfig_path(build_dir) -> str:
	return get_file_path(build_dir, KUNITCONFIG_PATH)

def get_outfile_path(build_dir) -> str:
	return get_file_path(build_dir, OUTFILE_PATH)

class LinuxSourceTree(object):
	"""Represents a Linux kernel source tree with KUnit tests."""

	def __init__(self, build_dir: str, load_config=True, kunitconfig_path='') -> None:
		signal.signal(signal.SIGINT, self.signal_handler)

		self._ops = LinuxSourceTreeOperations()

		if not load_config:
			return

		if kunitconfig_path:
			if not os.path.exists(kunitconfig_path):
				raise ConfigError(f'Specified kunitconfig ({kunitconfig_path}) does not exist')
		else:
			kunitconfig_path = get_kunitconfig_path(build_dir)
			if not os.path.exists(kunitconfig_path):
				shutil.copyfile(DEFAULT_KUNITCONFIG_PATH, kunitconfig_path)

		self._kconfig = kunit_config.Kconfig()
		self._kconfig.read_from_file(kunitconfig_path)

	def clean(self) -> bool:
		try:
			self._ops.make_mrproper()
		except ConfigError as e:
			logging.error(e)
			return False
		return True

	def validate_config(self, build_dir) -> bool:
		kconfig_path = get_kconfig_path(build_dir)
		validated_kconfig = kunit_config.Kconfig()
		validated_kconfig.read_from_file(kconfig_path)
		if not self._kconfig.is_subset_of(validated_kconfig):
			invalid = self._kconfig.entries() - validated_kconfig.entries()
			message = 'Provided Kconfig is not contained in validated .config. Following fields found in kunitconfig, ' \
					  'but not in .config: %s' % (
					', '.join([str(e) for e in invalid])
			)
			logging.error(message)
			return False
		return True

	def build_config(self, build_dir, make_options) -> bool:
		kconfig_path = get_kconfig_path(build_dir)
		if build_dir and not os.path.exists(build_dir):
			os.mkdir(build_dir)
		self._kconfig.write_to_file(kconfig_path)
		try:
			self._ops.make_olddefconfig(build_dir, make_options)
		except ConfigError as e:
			logging.error(e)
			return False
		return self.validate_config(build_dir)

	def build_reconfig(self, build_dir, make_options) -> bool:
		"""Creates a new .config if it is not a subset of the .kunitconfig."""
		kconfig_path = get_kconfig_path(build_dir)
		if os.path.exists(kconfig_path):
			existing_kconfig = kunit_config.Kconfig()
			existing_kconfig.read_from_file(kconfig_path)
			if not self._kconfig.is_subset_of(existing_kconfig):
				print('Regenerating .config ...')
				os.remove(kconfig_path)
				return self.build_config(build_dir, make_options)
			else:
				return True
		else:
			print('Generating .config ...')
			return self.build_config(build_dir, make_options)

	def build_um_kernel(self, alltests, jobs, build_dir, make_options) -> bool:
		try:
			if alltests:
				self._ops.make_allyesconfig(build_dir, make_options)
			self._ops.make_olddefconfig(build_dir, make_options)
			self._ops.make(jobs, build_dir, make_options)
		except (ConfigError, BuildError) as e:
			logging.error(e)
			return False
		return self.validate_config(build_dir)

<<<<<<< HEAD
	def run_kernel(self, args=[], build_dir='', timeout=None):
		args.extend(['mem=1G', 'console=tty'])
=======
	def run_kernel(self, args=None, build_dir='', filter_glob='', timeout=None) -> Iterator[str]:
		if not args:
			args = []
		args.extend(['mem=1G', 'console=tty'])
		if filter_glob:
			args.append('kunit.filter_glob='+filter_glob)
>>>>>>> 7cea2a3c
		self._ops.linux_bin(args, timeout, build_dir)
		outfile = get_outfile_path(build_dir)
		subprocess.call(['stty', 'sane'])
		with open(outfile, 'r') as file:
			for line in file:
				yield line

	def signal_handler(self, sig, frame) -> None:
		logging.error('Build interruption occurred. Cleaning console.')
		subprocess.call(['stty', 'sane'])<|MERGE_RESOLUTION|>--- conflicted
+++ resolved
@@ -203,17 +203,12 @@
 			return False
 		return self.validate_config(build_dir)
 
-<<<<<<< HEAD
-	def run_kernel(self, args=[], build_dir='', timeout=None):
-		args.extend(['mem=1G', 'console=tty'])
-=======
 	def run_kernel(self, args=None, build_dir='', filter_glob='', timeout=None) -> Iterator[str]:
 		if not args:
 			args = []
 		args.extend(['mem=1G', 'console=tty'])
 		if filter_glob:
 			args.append('kunit.filter_glob='+filter_glob)
->>>>>>> 7cea2a3c
 		self._ops.linux_bin(args, timeout, build_dir)
 		outfile = get_outfile_path(build_dir)
 		subprocess.call(['stty', 'sane'])
