#!/bin/bash
# SPDX-License-Identifier: GPL-2.0
#please run as root

# Kselftest framework requirement - SKIP code is 4.
ksft_skip=4

mnt=./huge
exitcode=0

#get huge pagesize and freepages from /proc/meminfo
while read -r name size unit; do
	if [ "$name" = "HugePages_Free:" ]; then
		freepgs="$size"
	fi
	if [ "$name" = "Hugepagesize:" ]; then
		hpgsize_KB="$size"
	fi
done < /proc/meminfo

# Simple hugetlbfs tests have a hardcoded minimum requirement of
# huge pages totaling 256MB (262144KB) in size.  The userfaultfd
# hugetlb test requires a minimum of 2 * nr_cpus huge pages.  Take
# both of these requirements into account and attempt to increase
# number of huge pages available.
nr_cpus=$(nproc)
hpgsize_MB=$((hpgsize_KB / 1024))
half_ufd_size_MB=$((((nr_cpus * hpgsize_MB + 127) / 128) * 128))
needmem_KB=$((half_ufd_size_MB * 2 * 1024))

#set proper nr_hugepages
if [ -n "$freepgs" ] && [ -n "$hpgsize_KB" ]; then
	nr_hugepgs=$(cat /proc/sys/vm/nr_hugepages)
	needpgs=$((needmem_KB / hpgsize_KB))
	tries=2
	while [ "$tries" -gt 0 ] && [ "$freepgs" -lt "$needpgs" ]; do
		lackpgs=$((needpgs - freepgs))
		echo 3 > /proc/sys/vm/drop_caches
		if ! echo $((lackpgs + nr_hugepgs)) > /proc/sys/vm/nr_hugepages; then
			echo "Please run this test as root"
			exit $ksft_skip
		fi
		while read -r name size unit; do
			if [ "$name" = "HugePages_Free:" ]; then
				freepgs=$size
			fi
		done < /proc/meminfo
		tries=$((tries - 1))
	done
	if [ "$freepgs" -lt "$needpgs" ]; then
		printf "Not enough huge pages available (%d < %d)\n" \
		       "$freepgs" "$needpgs"
		exit 1
	fi
else
	echo "no hugetlbfs support in kernel?"
	exit 1
fi

#filter 64bit architectures
ARCH64STR="arm64 ia64 mips64 parisc64 ppc64 ppc64le riscv64 s390x sh64 sparc64 x86_64"
if [ -z "$ARCH" ]; then
	ARCH=$(uname -m 2>/dev/null | sed -e 's/aarch64.*/arm64/')
fi
VADDR64=0
echo "$ARCH64STR" | grep "$ARCH" && VADDR64=1

# Usage: run_test [test binary] [arbitrary test arguments...]
run_test() {
	local title="running $*"
	local sep=$(echo -n "$title" | tr "[:graph:][:space:]" -)
	printf "%s\n%s\n%s\n" "$sep" "$title" "$sep"

	"$@"
	local ret=$?
	if [ $ret -eq 0 ]; then
		echo "[PASS]"
	elif [ $ret -eq $ksft_skip ]; then
		echo "[SKIP]"
		exitcode=$ksft_skip
	else
		echo "[FAIL]"
		exitcode=1
	fi
}

mkdir "$mnt"
mount -t hugetlbfs none "$mnt"

run_test ./hugepage-mmap

shmmax=$(cat /proc/sys/kernel/shmmax)
shmall=$(cat /proc/sys/kernel/shmall)
echo 268435456 > /proc/sys/kernel/shmmax
echo 4194304 > /proc/sys/kernel/shmall
run_test ./hugepage-shm
echo "$shmmax" > /proc/sys/kernel/shmmax
echo "$shmall" > /proc/sys/kernel/shmall

run_test ./map_hugetlb

run_test ./hugepage-mremap "$mnt"/huge_mremap
rm -f "$mnt"/huge_mremap

run_test ./hugepage-vmemmap

run_test ./hugetlb-madvise "$mnt"/madvise-test
rm -f "$mnt"/madvise-test

echo "NOTE: The above hugetlb tests provide minimal coverage.  Use"
echo "      https://github.com/libhugetlbfs/libhugetlbfs.git for"
echo "      hugetlb regression testing."

run_test ./map_fixed_noreplace

# get_user_pages_fast() benchmark
run_test ./gup_test -u
# pin_user_pages_fast() benchmark
run_test ./gup_test -a
# Dump pages 0, 19, and 4096, using pin_user_pages:
run_test ./gup_test -ct -F 0x1 0 19 0x1000

run_test ./userfaultfd anon 20 16
# Test requires source and destination huge pages.  Size of source
# (half_ufd_size_MB) is passed as argument to test.
run_test ./userfaultfd hugetlb "$half_ufd_size_MB" 32
run_test ./userfaultfd shmem 20 16

#cleanup
umount "$mnt"
rm -rf "$mnt"
echo "$nr_hugepgs" > /proc/sys/vm/nr_hugepages

run_test ./compaction_test

run_test sudo -u nobody ./on-fault-limit

run_test ./map_populate

run_test ./mlock-random-test

run_test ./mlock2-tests

run_test ./mrelease_test

run_test ./mremap_test

run_test ./thuge-gen

if [ $VADDR64 -ne 0 ]; then
	run_test ./virtual_address_range

	# virtual address 128TB switch test
	run_test ./va_128TBswitch.sh
fi # VADDR64

# vmalloc stability smoke test
run_test ./test_vmalloc.sh smoke

run_test ./mremap_dontunmap

run_test ./test_hmm.sh smoke

# MADV_POPULATE_READ and MADV_POPULATE_WRITE tests
run_test ./madv_populate

run_test ./memfd_secret

# KSM MADV_MERGEABLE test with 10 identical pages
run_test ./ksm_tests -M -p 10
# KSM unmerge test
run_test ./ksm_tests -U
# KSM test with 10 zero pages and use_zero_pages = 0
run_test ./ksm_tests -Z -p 10 -z 0
# KSM test with 10 zero pages and use_zero_pages = 1
run_test ./ksm_tests -Z -p 10 -z 1
# KSM test with 2 NUMA nodes and merge_across_nodes = 1
run_test ./ksm_tests -N -m 1
# KSM test with 2 NUMA nodes and merge_across_nodes = 0
run_test ./ksm_tests -N -m 0

# protection_keys tests
if [ -x ./protection_keys_32 ]
then
	run_test ./protection_keys_32
fi

if [ -x ./protection_keys_64 ]
then
	run_test ./protection_keys_64
fi

<<<<<<< HEAD
=======
run_test ./soft-dirty

>>>>>>> 4724a977
exit $exitcode<|MERGE_RESOLUTION|>--- conflicted
+++ resolved
@@ -190,9 +190,6 @@
 	run_test ./protection_keys_64
 fi
 
-<<<<<<< HEAD
-=======
 run_test ./soft-dirty
 
->>>>>>> 4724a977
 exit $exitcode