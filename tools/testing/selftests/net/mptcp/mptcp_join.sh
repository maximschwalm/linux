#!/bin/bash
# SPDX-License-Identifier: GPL-2.0

# Double quotes to prevent globbing and word splitting is recommended in new
# code but we accept it, especially because there were too many before having
# address all other issues detected by shellcheck.
#shellcheck disable=SC2086

ret=0
sin=""
sinfail=""
sout=""
cin=""
cinfail=""
cinsent=""
cout=""
capout=""
ns1=""
ns2=""
ksft_skip=4
timeout_poll=30
timeout_test=$((timeout_poll * 2 + 1))
capture=0
checksum=0
ip_mptcp=0
check_invert=0
validate_checksum=0
init=0

declare -A all_tests
declare -a only_tests_ids
declare -a only_tests_names
declare -A failed_tests
TEST_COUNT=0
TEST_NAME=""
nr_blank=40

export FAILING_LINKS=""

# generated using "nfbpf_compile '(ip && (ip[54] & 0xf0) == 0x30) ||
#				  (ip6 && (ip6[74] & 0xf0) == 0x30)'"
CBPF_MPTCP_SUBOPTION_ADD_ADDR="14,
			       48 0 0 0,
			       84 0 0 240,
			       21 0 3 64,
			       48 0 0 54,
			       84 0 0 240,
			       21 6 7 48,
			       48 0 0 0,
			       84 0 0 240,
			       21 0 4 96,
			       48 0 0 74,
			       84 0 0 240,
			       21 0 1 48,
			       6 0 0 65535,
			       6 0 0 0"

init_partial()
{
	capout=$(mktemp)

	local rndh
	rndh=$(mktemp -u XXXXXX)

	ns1="ns1-$rndh"
	ns2="ns2-$rndh"

	local netns
	for netns in "$ns1" "$ns2"; do
		ip netns add $netns || exit $ksft_skip
		ip -net $netns link set lo up
		ip netns exec $netns sysctl -q net.mptcp.enabled=1
		ip netns exec $netns sysctl -q net.mptcp.pm_type=0
		ip netns exec $netns sysctl -q net.ipv4.conf.all.rp_filter=0
		ip netns exec $netns sysctl -q net.ipv4.conf.default.rp_filter=0
		if [ $checksum -eq 1 ]; then
			ip netns exec $netns sysctl -q net.mptcp.checksum_enabled=1
		fi
	done

	check_invert=0
	validate_checksum=$checksum
	FAILING_LINKS=""

	#  ns1         ns2
	# ns1eth1    ns2eth1
	# ns1eth2    ns2eth2
	# ns1eth3    ns2eth3
	# ns1eth4    ns2eth4

	local i
	for i in $(seq 1 4); do
		ip link add ns1eth$i netns "$ns1" type veth peer name ns2eth$i netns "$ns2"
		ip -net "$ns1" addr add 10.0.$i.1/24 dev ns1eth$i
		ip -net "$ns1" addr add dead:beef:$i::1/64 dev ns1eth$i nodad
		ip -net "$ns1" link set ns1eth$i up

		ip -net "$ns2" addr add 10.0.$i.2/24 dev ns2eth$i
		ip -net "$ns2" addr add dead:beef:$i::2/64 dev ns2eth$i nodad
		ip -net "$ns2" link set ns2eth$i up

		# let $ns2 reach any $ns1 address from any interface
		ip -net "$ns2" route add default via 10.0.$i.1 dev ns2eth$i metric 10$i
		ip -net "$ns2" route add default via dead:beef:$i::1 dev ns2eth$i metric 10$i
	done
}

init_shapers()
{
	local i
	for i in $(seq 1 4); do
		tc -n $ns1 qdisc add dev ns1eth$i root netem rate 20mbit delay 1
		tc -n $ns2 qdisc add dev ns2eth$i root netem rate 20mbit delay 1
	done
}

cleanup_partial()
{
	rm -f "$capout"

	local netns
	for netns in "$ns1" "$ns2"; do
		ip netns del $netns
		rm -f /tmp/$netns.{nstat,out}
	done
}

check_tools()
{
	if ! ip -Version &> /dev/null; then
		echo "SKIP: Could not run test without ip tool"
		exit $ksft_skip
	fi

	if ! iptables -V &> /dev/null; then
		echo "SKIP: Could not run all tests without iptables tool"
		exit $ksft_skip
	fi

	if ! ip6tables -V &> /dev/null; then
		echo "SKIP: Could not run all tests without ip6tables tool"
		exit $ksft_skip
	fi
}

init() {
	init=1

	check_tools

	sin=$(mktemp)
	sout=$(mktemp)
	cin=$(mktemp)
	cinsent=$(mktemp)
	cout=$(mktemp)

	trap cleanup EXIT

	make_file "$cin" "client" 1
	make_file "$sin" "server" 1
}

cleanup()
{
	rm -f "$cin" "$cout" "$sinfail"
	rm -f "$sin" "$sout" "$cinsent" "$cinfail"
	cleanup_partial
}

skip_test()
{
	if [ "${#only_tests_ids[@]}" -eq 0 ] && [ "${#only_tests_names[@]}" -eq 0 ]; then
		return 1
	fi

	local i
	for i in "${only_tests_ids[@]}"; do
		if [ "${TEST_COUNT}" -eq "${i}" ]; then
			return 1
		fi
	done
	for i in "${only_tests_names[@]}"; do
		if [ "${TEST_NAME}" = "${i}" ]; then
			return 1
		fi
	done

	return 0
}

# $1: test name
reset()
{
	TEST_NAME="${1}"

	TEST_COUNT=$((TEST_COUNT+1))

	if skip_test; then
		return 1
	fi

	if [ "${init}" != "1" ]; then
		init
	else
		cleanup_partial
	fi

	init_partial

	return 0
}

# $1: test name
reset_with_cookies()
{
	reset "${1}" || return 1

	local netns
	for netns in "$ns1" "$ns2"; do
		ip netns exec $netns sysctl -q net.ipv4.tcp_syncookies=2
	done
}

# $1: test name
reset_with_add_addr_timeout()
{
	local ip="${2:-4}"
	local tables

	reset "${1}" || return 1

	tables="iptables"
	if [ $ip -eq 6 ]; then
		tables="ip6tables"
	fi

	ip netns exec $ns1 sysctl -q net.mptcp.add_addr_timeout=1
	ip netns exec $ns2 $tables -A OUTPUT -p tcp \
		-m tcp --tcp-option 30 \
		-m bpf --bytecode \
		"$CBPF_MPTCP_SUBOPTION_ADD_ADDR" \
		-j DROP
}

# $1: test name
reset_with_checksum()
{
	local ns1_enable=$1
	local ns2_enable=$2

	reset "checksum test ${1} ${2}" || return 1

	ip netns exec $ns1 sysctl -q net.mptcp.checksum_enabled=$ns1_enable
	ip netns exec $ns2 sysctl -q net.mptcp.checksum_enabled=$ns2_enable

	validate_checksum=1
}

reset_with_allow_join_id0()
{
	local ns1_enable=$2
	local ns2_enable=$3

	reset "${1}" || return 1

	ip netns exec $ns1 sysctl -q net.mptcp.allow_join_initial_addr_port=$ns1_enable
	ip netns exec $ns2 sysctl -q net.mptcp.allow_join_initial_addr_port=$ns2_enable
}

# Modify TCP payload without corrupting the TCP packet
#
# This rule inverts a 8-bit word at byte offset 148 for the 2nd TCP ACK packets
# carrying enough data.
# Once it is done, the TCP Checksum field is updated so the packet is still
# considered as valid at the TCP level.
# Because the MPTCP checksum, covering the TCP options and data, has not been
# updated, the modification will be detected and an MP_FAIL will be emitted:
# what we want to validate here without corrupting "random" MPTCP options.
#
# To avoid having tc producing this pr_info() message for each TCP ACK packets
# not carrying enough data:
#
#     tc action pedit offset 162 out of bounds
#
# Netfilter is used to mark packets with enough data.
reset_with_fail()
{
	reset "${1}" || return 1

	ip netns exec $ns1 sysctl -q net.mptcp.checksum_enabled=1
	ip netns exec $ns2 sysctl -q net.mptcp.checksum_enabled=1

	check_invert=1
	validate_checksum=1
	local i="$2"
	local ip="${3:-4}"
	local tables

	tables="iptables"
	if [ $ip -eq 6 ]; then
		tables="ip6tables"
	fi

	ip netns exec $ns2 $tables \
		-t mangle \
		-A OUTPUT \
		-o ns2eth$i \
		-p tcp \
		-m length --length 150:9999 \
		-m statistic --mode nth --packet 1 --every 99999 \
		-j MARK --set-mark 42 || exit 1

	tc -n $ns2 qdisc add dev ns2eth$i clsact || exit 1
	tc -n $ns2 filter add dev ns2eth$i egress \
		protocol ip prio 1000 \
		handle 42 fw \
		action pedit munge offset 148 u8 invert \
		pipe csum tcp \
		index 100 || exit 1
}

fail_test()
{
	ret=1
	failed_tests[${TEST_COUNT}]="${TEST_NAME}"
}

get_failed_tests_ids()
{
	# sorted
	local i
	for i in "${!failed_tests[@]}"; do
		echo "${i}"
	done | sort -n
}

print_file_err()
{
	ls -l "$1" 1>&2
	echo "Trailing bytes are: "
	tail -c 27 "$1"
}

check_transfer()
{
	local in=$1
	local out=$2
	local what=$3
	local bytes=$4
	local i a b

	local line
	if [ -n "$bytes" ]; then
		# when truncating we must check the size explicitly
		local out_size=$(wc -c $out | awk '{print $1}')
		if [ $out_size -ne $bytes ]; then
			echo "[ FAIL ] $what output file has wrong size ($out_size, $bytes)"
			fail_test
			return 1
		fi
		bytes="--bytes=${bytes}"
	fi
	cmp -l "$in" "$out" ${bytes} | while read -r i a b; do
		local sum=$((0${a} + 0${b}))
		if [ $check_invert -eq 0 ] || [ $sum -ne $((0xff)) ]; then
			echo "[ FAIL ] $what does not match (in, out):"
			print_file_err "$in"
			print_file_err "$out"
			fail_test

			return 1
		else
			echo "$what has inverted byte at ${i}"
		fi
	done

	return 0
}

do_ping()
{
	local listener_ns="$1"
	local connector_ns="$2"
	local connect_addr="$3"

	if ! ip netns exec ${connector_ns} ping -q -c 1 $connect_addr >/dev/null; then
		echo "$listener_ns -> $connect_addr connectivity [ FAIL ]" 1>&2
		fail_test
	fi
}

link_failure()
{
	local ns="$1"

	if [ -z "$FAILING_LINKS" ]; then
		l=$((RANDOM%4))
		FAILING_LINKS=$((l+1))
	fi

	local l
	for l in $FAILING_LINKS; do
		local veth="ns1eth$l"
		ip -net "$ns" link set "$veth" down
	done
}

# $1: IP address
is_v6()
{
	[ -z "${1##*:*}" ]
}

# $1: ns, $2: port
wait_local_port_listen()
{
	local listener_ns="${1}"
	local port="${2}"

	local port_hex
	port_hex="$(printf "%04X" "${port}")"

	local i
	for i in $(seq 10); do
		ip netns exec "${listener_ns}" cat /proc/net/tcp* | \
			awk "BEGIN {rc=1} {if (\$2 ~ /:${port_hex}\$/ && \$4 ~ /0A/) {rc=0; exit}} END {exit rc}" &&
			break
		sleep 0.1
	done
}

rm_addr_count()
{
	local ns=${1}

	ip netns exec ${ns} nstat -as | grep MPTcpExtRmAddr | awk '{print $2}'
}

# $1: ns, $2: old rm_addr counter in $ns
wait_rm_addr()
{
	local ns="${1}"
	local old_cnt="${2}"
	local cnt

	local i
	for i in $(seq 10); do
		cnt=$(rm_addr_count ${ns})
		[ "$cnt" = "${old_cnt}" ] || break
		sleep 0.1
	done
}

wait_mpj()
{
	local ns="${1}"
	local cnt old_cnt

	old_cnt=$(ip netns exec ${ns} nstat -as | grep MPJoinAckRx | awk '{print $2}')

	local i
	for i in $(seq 10); do
		cnt=$(ip netns exec ${ns} nstat -as | grep MPJoinAckRx | awk '{print $2}')
		[ "$cnt" = "${old_cnt}" ] || break
		sleep 0.1
	done
}

kill_wait()
{
	kill $1 > /dev/null 2>&1
	wait $1 2>/dev/null
}

pm_nl_set_limits()
{
	local ns=$1
	local addrs=$2
	local subflows=$3

	if [ $ip_mptcp -eq 1 ]; then
		ip -n $ns mptcp limits set add_addr_accepted $addrs subflows $subflows
	else
		ip netns exec $ns ./pm_nl_ctl limits $addrs $subflows
	fi
}

pm_nl_add_endpoint()
{
	local ns=$1
	local addr=$2
	local flags _flags
	local port _port
	local dev _dev
	local id _id
	local nr=2

	local p
	for p in "${@}"
	do
		if [ $p = "flags" ]; then
			eval _flags=\$"$nr"
			[ -n "$_flags" ]; flags="flags $_flags"
		fi
		if [ $p = "dev" ]; then
			eval _dev=\$"$nr"
			[ -n "$_dev" ]; dev="dev $_dev"
		fi
		if [ $p = "id" ]; then
			eval _id=\$"$nr"
			[ -n "$_id" ]; id="id $_id"
		fi
		if [ $p = "port" ]; then
			eval _port=\$"$nr"
			[ -n "$_port" ]; port="port $_port"
		fi

		nr=$((nr + 1))
	done

	if [ $ip_mptcp -eq 1 ]; then
		ip -n $ns mptcp endpoint add $addr ${_flags//","/" "} $dev $id $port
	else
		ip netns exec $ns ./pm_nl_ctl add $addr $flags $dev $id $port
	fi
}

pm_nl_del_endpoint()
{
	local ns=$1
	local id=$2
	local addr=$3

	if [ $ip_mptcp -eq 1 ]; then
		ip -n $ns mptcp endpoint delete id $id $addr
	else
		ip netns exec $ns ./pm_nl_ctl del $id $addr
	fi
}

pm_nl_flush_endpoint()
{
	local ns=$1

	if [ $ip_mptcp -eq 1 ]; then
		ip -n $ns mptcp endpoint flush
	else
		ip netns exec $ns ./pm_nl_ctl flush
	fi
}

pm_nl_show_endpoints()
{
	local ns=$1

	if [ $ip_mptcp -eq 1 ]; then
		ip -n $ns mptcp endpoint show
	else
		ip netns exec $ns ./pm_nl_ctl dump
	fi
}

pm_nl_change_endpoint()
{
	local ns=$1
	local id=$2
	local flags=$3

	if [ $ip_mptcp -eq 1 ]; then
		ip -n $ns mptcp endpoint change id $id ${flags//","/" "}
	else
		ip netns exec $ns ./pm_nl_ctl set id $id flags $flags
	fi
}

pm_nl_check_endpoint()
{
	local line expected_line
	local need_title=$1
	local msg="$2"
	local ns=$3
	local addr=$4
	local _flags=""
	local flags
	local _port
	local port
	local dev
	local _id
	local id

	if [ "${need_title}" = 1 ]; then
		printf "%03u %-36s %s" "${TEST_COUNT}" "${TEST_NAME}" "${msg}"
	else
		printf "%-${nr_blank}s %s" " " "${msg}"
	fi

	shift 4
	while [ -n "$1" ]; do
		if [ $1 = "flags" ]; then
			_flags=$2
			[ -n "$_flags" ]; flags="flags $_flags"
			shift
		elif [ $1 = "dev" ]; then
			[ -n "$2" ]; dev="dev $1"
			shift
		elif [ $1 = "id" ]; then
			_id=$2
			[ -n "$_id" ]; id="id $_id"
			shift
		elif [ $1 = "port" ]; then
			_port=$2
			[ -n "$_port" ]; port=" port $_port"
			shift
		fi

		shift
	done

	if [ -z "$id" ]; then
		echo "[skip] bad test - missing endpoint id"
		return
	fi

	if [ $ip_mptcp -eq 1 ]; then
		line=$(ip -n $ns mptcp endpoint show $id)
		# the dump order is: address id flags port dev
		expected_line="$addr"
		[ -n "$addr" ] && expected_line="$expected_line $addr"
		expected_line="$expected_line $id"
		[ -n "$_flags" ] && expected_line="$expected_line ${_flags//","/" "}"
		[ -n "$dev" ] && expected_line="$expected_line $dev"
		[ -n "$port" ] && expected_line="$expected_line $port"
	else
		line=$(ip netns exec $ns ./pm_nl_ctl get $_id)
		# the dump order is: id flags dev address port
		expected_line="$id"
		[ -n "$flags" ] && expected_line="$expected_line $flags"
		[ -n "$dev" ] && expected_line="$expected_line $dev"
		[ -n "$addr" ] && expected_line="$expected_line $addr"
		[ -n "$_port" ] && expected_line="$expected_line $_port"
	fi
	if [ "$line" = "$expected_line" ]; then
		echo "[ ok ]"
	else
		echo "[fail] expected '$expected_line' found '$line'"
		fail_test
	fi
}

filter_tcp_from()
{
	local ns="${1}"
	local src="${2}"
	local target="${3}"

	ip netns exec "${ns}" iptables -A INPUT -s "${src}" -p tcp -j "${target}"
}

do_transfer()
{
	local listener_ns="$1"
	local connector_ns="$2"
	local cl_proto="$3"
	local srv_proto="$4"
	local connect_addr="$5"
	local test_link_fail="$6"
	local addr_nr_ns1="$7"
	local addr_nr_ns2="$8"
	local speed="$9"
	local sflags="${10}"

	local port=$((10000 + TEST_COUNT - 1))
	local cappid
	local userspace_pm=0
	local evts_ns1
	local evts_ns1_pid
	local evts_ns2
	local evts_ns2_pid

	:> "$cout"
	:> "$sout"
	:> "$capout"

	if [ $capture -eq 1 ]; then
		local capuser
		if [ -z $SUDO_USER ] ; then
			capuser=""
		else
			capuser="-Z $SUDO_USER"
		fi

		capfile=$(printf "mp_join-%02u-%s.pcap" "$TEST_COUNT" "${listener_ns}")

		echo "Capturing traffic for test $TEST_COUNT into $capfile"
		ip netns exec ${listener_ns} tcpdump -i any -s 65535 -B 32768 $capuser -w $capfile > "$capout" 2>&1 &
		cappid=$!

		sleep 1
	fi

	NSTAT_HISTORY=/tmp/${listener_ns}.nstat ip netns exec ${listener_ns} \
		nstat -n
	NSTAT_HISTORY=/tmp/${connector_ns}.nstat ip netns exec ${connector_ns} \
		nstat -n

	local extra_args
	if [ $speed = "fast" ]; then
		extra_args="-j"
	elif [ $speed = "slow" ]; then
		extra_args="-r 50"
	elif [[ $speed = "speed_"* ]]; then
		extra_args="-r ${speed:6}"
	fi

	if [[ "${addr_nr_ns1}" = "userspace_"* ]]; then
		userspace_pm=1
		addr_nr_ns1=${addr_nr_ns1:10}
	fi

<<<<<<< HEAD
=======
	local flags="subflow"
	local extra_cl_args=""
	local extra_srv_args=""
	local trunc_size=""
>>>>>>> 7365df19
	if [[ "${addr_nr_ns2}" = "fastclose_"* ]]; then
		if [ ${test_link_fail} -le 1 ]; then
			echo "fastclose tests need test_link_fail argument"
			fail_test
			return 1
		fi

		# disconnect
		trunc_size=${test_link_fail}
		local side=${addr_nr_ns2:10}

		if [ ${side} = "client" ]; then
			extra_cl_args="-f ${test_link_fail}"
			extra_srv_args="-f -1"
		elif [ ${side} = "server" ]; then
			extra_srv_args="-f ${test_link_fail}"
			extra_cl_args="-f -1"
		else
			echo "wrong/unknown fastclose spec ${side}"
			fail_test
			return 1
		fi
		addr_nr_ns2=0
	elif [[ "${addr_nr_ns2}" = "userspace_"* ]]; then
		userspace_pm=1
		addr_nr_ns2=${addr_nr_ns2:10}
<<<<<<< HEAD
=======
	elif [[ "${addr_nr_ns2}" = "fullmesh_"* ]]; then
		flags="${flags},fullmesh"
		addr_nr_ns2=${addr_nr_ns2:9}
>>>>>>> 7365df19
	fi

	if [ $userspace_pm -eq 1 ]; then
		evts_ns1=$(mktemp)
		evts_ns2=$(mktemp)
		:> "$evts_ns1"
		:> "$evts_ns2"
		ip netns exec ${listener_ns} ./pm_nl_ctl events >> "$evts_ns1" 2>&1 &
		evts_ns1_pid=$!
		ip netns exec ${connector_ns} ./pm_nl_ctl events >> "$evts_ns2" 2>&1 &
		evts_ns2_pid=$!
	fi

	local local_addr
	if is_v6 "${connect_addr}"; then
		local_addr="::"
	else
		local_addr="0.0.0.0"
	fi

	extra_srv_args="$extra_args $extra_srv_args"
	if [ "$test_link_fail" -gt 1 ];then
		timeout ${timeout_test} \
			ip netns exec ${listener_ns} \
				./mptcp_connect -t ${timeout_poll} -l -p $port -s ${srv_proto} \
					$extra_srv_args ${local_addr} < "$sinfail" > "$sout" &
	else
		timeout ${timeout_test} \
			ip netns exec ${listener_ns} \
				./mptcp_connect -t ${timeout_poll} -l -p $port -s ${srv_proto} \
					$extra_srv_args ${local_addr} < "$sin" > "$sout" &
	fi
	local spid=$!

	wait_local_port_listen "${listener_ns}" "${port}"

	extra_cl_args="$extra_args $extra_cl_args"
	if [ "$test_link_fail" -eq 0 ];then
		timeout ${timeout_test} \
			ip netns exec ${connector_ns} \
				./mptcp_connect -t ${timeout_poll} -p $port -s ${cl_proto} \
					$extra_cl_args $connect_addr < "$cin" > "$cout" &
	elif [ "$test_link_fail" -eq 1 ] || [ "$test_link_fail" -eq 2 ];then
		( cat "$cinfail" ; sleep 2; link_failure $listener_ns ; cat "$cinfail" ) | \
			tee "$cinsent" | \
			timeout ${timeout_test} \
				ip netns exec ${connector_ns} \
					./mptcp_connect -t ${timeout_poll} -p $port -s ${cl_proto} \
						$extra_cl_args $connect_addr > "$cout" &
	else
		tee "$cinsent" < "$cinfail" | \
			timeout ${timeout_test} \
				ip netns exec ${connector_ns} \
					./mptcp_connect -t ${timeout_poll} -p $port -s ${cl_proto} \
						$extra_cl_args $connect_addr > "$cout" &
	fi
	local cpid=$!

	# let the mptcp subflow be established in background before
	# do endpoint manipulation
	if [ $addr_nr_ns1 != "0" ] || [ $addr_nr_ns2 != "0" ]; then
		sleep 1
	fi

	if [ $addr_nr_ns1 -gt 0 ]; then
		local counter=2
		local add_nr_ns1=${addr_nr_ns1}
		local id=10
		local tk
		while [ $add_nr_ns1 -gt 0 ]; do
			local addr
			if is_v6 "${connect_addr}"; then
				addr="dead:beef:$counter::1"
			else
				addr="10.0.$counter.1"
			fi
			if [ $userspace_pm -eq 0 ]; then
				pm_nl_add_endpoint $ns1 $addr flags signal
			else
				tk=$(sed -n 's/.*\(token:\)\([[:digit:]]*\).*$/\2/p;q' "$evts_ns1")
				ip netns exec ${listener_ns} ./pm_nl_ctl ann $addr token $tk id $id
				sleep 1
				ip netns exec ${listener_ns} ./pm_nl_ctl rem token $tk id $id
			fi

			counter=$((counter + 1))
			add_nr_ns1=$((add_nr_ns1 - 1))
			id=$((id + 1))
		done
	elif [ $addr_nr_ns1 -lt 0 ]; then
		local rm_nr_ns1=$((-addr_nr_ns1))
		if [ $rm_nr_ns1 -lt 8 ]; then
			local counter=0
			local line
			pm_nl_show_endpoints ${listener_ns} | while read -r line; do
				# shellcheck disable=SC2206 # we do want to split per word
				local arr=($line)
				local nr=0

				local i
				for i in "${arr[@]}"; do
					if [ $i = "id" ]; then
						if [ $counter -eq $rm_nr_ns1 ]; then
							break
						fi
						id=${arr[$nr+1]}
						rm_addr=$(rm_addr_count ${connector_ns})
						pm_nl_del_endpoint ${listener_ns} $id
						wait_rm_addr ${connector_ns} ${rm_addr}
						counter=$((counter + 1))
					fi
					nr=$((nr + 1))
				done
			done
		elif [ $rm_nr_ns1 -eq 8 ]; then
			pm_nl_flush_endpoint ${listener_ns}
		elif [ $rm_nr_ns1 -eq 9 ]; then
			pm_nl_del_endpoint ${listener_ns} 0 ${connect_addr}
		fi
	fi

	# if newly added endpoints must be deleted, give the background msk
	# some time to created them
	[ $addr_nr_ns1 -gt 0 ] && [ $addr_nr_ns2 -lt 0 ] && sleep 1

	if [ $addr_nr_ns2 -gt 0 ]; then
		local add_nr_ns2=${addr_nr_ns2}
		local counter=3
		local id=20
		local tk da dp sp
		while [ $add_nr_ns2 -gt 0 ]; do
			local addr
			if is_v6 "${connect_addr}"; then
				addr="dead:beef:$counter::2"
			else
				addr="10.0.$counter.2"
			fi
			if [ $userspace_pm -eq 0 ]; then
				pm_nl_add_endpoint $ns2 $addr flags $flags
			else
				tk=$(sed -n 's/.*\(token:\)\([[:digit:]]*\).*$/\2/p;q' "$evts_ns2")
				da=$(sed -n 's/.*\(daddr4:\)\([0-9.]*\).*$/\2/p;q' "$evts_ns2")
				dp=$(sed -n 's/.*\(dport:\)\([[:digit:]]*\).*$/\2/p;q' "$evts_ns2")
				ip netns exec ${connector_ns} ./pm_nl_ctl csf lip $addr lid $id \
									rip $da rport $dp token $tk
				sleep 1
				sp=$(grep "type:10" "$evts_ns2" |
				     sed -n 's/.*\(sport:\)\([[:digit:]]*\).*$/\2/p;q')
				ip netns exec ${connector_ns} ./pm_nl_ctl dsf lip $addr lport $sp \
									rip $da rport $dp token $tk
			fi
			counter=$((counter + 1))
			add_nr_ns2=$((add_nr_ns2 - 1))
			id=$((id + 1))
		done
	elif [ $addr_nr_ns2 -lt 0 ]; then
		local rm_nr_ns2=$((-addr_nr_ns2))
		if [ $rm_nr_ns2 -lt 8 ]; then
			local counter=0
			local line
			pm_nl_show_endpoints ${connector_ns} | while read -r line; do
				# shellcheck disable=SC2206 # we do want to split per word
				local arr=($line)
				local nr=0

				local i
				for i in "${arr[@]}"; do
					if [ $i = "id" ]; then
						if [ $counter -eq $rm_nr_ns2 ]; then
							break
						fi
						local id rm_addr
						# rm_addr are serialized, allow the previous one to
						# complete
						id=${arr[$nr+1]}
						rm_addr=$(rm_addr_count ${listener_ns})
						pm_nl_del_endpoint ${connector_ns} $id
						wait_rm_addr ${listener_ns} ${rm_addr}
						counter=$((counter + 1))
					fi
					nr=$((nr + 1))
				done
			done
		elif [ $rm_nr_ns2 -eq 8 ]; then
			pm_nl_flush_endpoint ${connector_ns}
		elif [ $rm_nr_ns2 -eq 9 ]; then
			local addr
			if is_v6 "${connect_addr}"; then
				addr="dead:beef:1::2"
			else
				addr="10.0.1.2"
			fi
			pm_nl_del_endpoint ${connector_ns} 0 $addr
		fi
	fi

	if [ -n "${sflags}" ]; then
		sleep 1

		local netns
		for netns in "$ns1" "$ns2"; do
			local line
			pm_nl_show_endpoints $netns | while read -r line; do
				# shellcheck disable=SC2206 # we do want to split per word
				local arr=($line)
				local nr=0
				local id

				local i
				for i in "${arr[@]}"; do
					if [ $i = "id" ]; then
						id=${arr[$nr+1]}
					fi
					nr=$((nr + 1))
				done
				pm_nl_change_endpoint $netns $id $sflags
			done
		done
	fi

	wait $cpid
	local retc=$?
	wait $spid
	local rets=$?

	if [ $capture -eq 1 ]; then
	    sleep 1
	    kill $cappid
	fi

	if [ $userspace_pm -eq 1 ]; then
		kill_wait $evts_ns1_pid
		kill_wait $evts_ns2_pid
		rm -rf $evts_ns1 $evts_ns2
	fi

	NSTAT_HISTORY=/tmp/${listener_ns}.nstat ip netns exec ${listener_ns} \
		nstat | grep Tcp > /tmp/${listener_ns}.out
	NSTAT_HISTORY=/tmp/${connector_ns}.nstat ip netns exec ${connector_ns} \
		nstat | grep Tcp > /tmp/${connector_ns}.out

	if [ ${rets} -ne 0 ] || [ ${retc} -ne 0 ]; then
		echo " client exit code $retc, server $rets" 1>&2
		echo -e "\nnetns ${listener_ns} socket stat for ${port}:" 1>&2
		ip netns exec ${listener_ns} ss -Menita 1>&2 -o "sport = :$port"
		cat /tmp/${listener_ns}.out
		echo -e "\nnetns ${connector_ns} socket stat for ${port}:" 1>&2
		ip netns exec ${connector_ns} ss -Menita 1>&2 -o "dport = :$port"
		cat /tmp/${connector_ns}.out

		cat "$capout"
		fail_test
		return 1
	fi

	if [ "$test_link_fail" -gt 1 ];then
		check_transfer $sinfail $cout "file received by client" $trunc_size
	else
		check_transfer $sin $cout "file received by client" $trunc_size
	fi
	retc=$?
	if [ "$test_link_fail" -eq 0 ];then
		check_transfer $cin $sout "file received by server" $trunc_size
	else
		check_transfer $cinsent $sout "file received by server" $trunc_size
	fi
	rets=$?

	if [ $retc -eq 0 ] && [ $rets -eq 0 ];then
		cat "$capout"
		return 0
	fi

	cat "$capout"
	return 1
}

make_file()
{
	local name=$1
	local who=$2
	local size=$3

	dd if=/dev/urandom of="$name" bs=1024 count=$size 2> /dev/null
	echo -e "\nMPTCP_TEST_FILE_END_MARKER" >> "$name"

	echo "Created $name (size $size KB) containing data sent by $who"
}

run_tests()
{
	local listener_ns="$1"
	local connector_ns="$2"
	local connect_addr="$3"
	local test_linkfail="${4:-0}"
	local addr_nr_ns1="${5:-0}"
	local addr_nr_ns2="${6:-0}"
	local speed="${7:-fast}"
	local sflags="${8:-""}"

	local size

	# The values above 2 are reused to make test files
	# with the given sizes (KB)
	if [ "$test_linkfail" -gt 2 ]; then
		size=$test_linkfail

		if [ -z "$cinfail" ]; then
			cinfail=$(mktemp)
		fi
		make_file "$cinfail" "client" $size
	# create the input file for the failure test when
	# the first failure test run
	elif [ "$test_linkfail" -ne 0 ] && [ -z "$cinfail" ]; then
		# the client file must be considerably larger
		# of the maximum expected cwin value, or the
		# link utilization will be not predicable
		size=$((RANDOM%2))
		size=$((size+1))
		size=$((size*8192))
		size=$((size + ( RANDOM % 8192) ))

		cinfail=$(mktemp)
		make_file "$cinfail" "client" $size
	fi

	if [ "$test_linkfail" -gt 2 ]; then
		size=$test_linkfail

		if [ -z "$sinfail" ]; then
			sinfail=$(mktemp)
		fi
		make_file "$sinfail" "server" $size
	elif [ "$test_linkfail" -eq 2 ] && [ -z "$sinfail" ]; then
		size=$((RANDOM%16))
		size=$((size+1))
		size=$((size*2048))

		sinfail=$(mktemp)
		make_file "$sinfail" "server" $size
	fi

	do_transfer ${listener_ns} ${connector_ns} MPTCP MPTCP ${connect_addr} \
		${test_linkfail} ${addr_nr_ns1} ${addr_nr_ns2} ${speed} ${sflags}
}

dump_stats()
{
	echo Server ns stats
	ip netns exec $ns1 nstat -as | grep Tcp
	echo Client ns stats
	ip netns exec $ns2 nstat -as | grep Tcp
}

chk_csum_nr()
{
	local csum_ns1=${1:-0}
	local csum_ns2=${2:-0}
	local count
	local dump_stats
	local extra_msg=""
	local allow_multi_errors_ns1=0
	local allow_multi_errors_ns2=0

	if [[ "${csum_ns1}" = "+"* ]]; then
		allow_multi_errors_ns1=1
		csum_ns1=${csum_ns1:1}
	fi
	if [[ "${csum_ns2}" = "+"* ]]; then
		allow_multi_errors_ns2=1
		csum_ns2=${csum_ns2:1}
	fi

	printf "%-${nr_blank}s %s" " " "sum"
	count=$(ip netns exec $ns1 nstat -as | grep MPTcpExtDataCsumErr | awk '{print $2}')
	[ -z "$count" ] && count=0
	if [ "$count" != "$csum_ns1" ]; then
		extra_msg="$extra_msg ns1=$count"
	fi
	if { [ "$count" != $csum_ns1 ] && [ $allow_multi_errors_ns1 -eq 0 ]; } ||
	   { [ "$count" -lt $csum_ns1 ] && [ $allow_multi_errors_ns1 -eq 1 ]; }; then
		echo "[fail] got $count data checksum error[s] expected $csum_ns1"
		fail_test
		dump_stats=1
	else
		echo -n "[ ok ]"
	fi
	echo -n " - csum  "
	count=$(ip netns exec $ns2 nstat -as | grep MPTcpExtDataCsumErr | awk '{print $2}')
	[ -z "$count" ] && count=0
	if [ "$count" != "$csum_ns2" ]; then
		extra_msg="$extra_msg ns2=$count"
	fi
	if { [ "$count" != $csum_ns2 ] && [ $allow_multi_errors_ns2 -eq 0 ]; } ||
	   { [ "$count" -lt $csum_ns2 ] && [ $allow_multi_errors_ns2 -eq 1 ]; }; then
		echo "[fail] got $count data checksum error[s] expected $csum_ns2"
		fail_test
		dump_stats=1
	else
		echo -n "[ ok ]"
	fi
	[ "${dump_stats}" = 1 ] && dump_stats

	echo "$extra_msg"
}

chk_fail_nr()
{
	local fail_tx=$1
	local fail_rx=$2
	local ns_invert=${3:-""}
	local count
	local dump_stats
	local ns_tx=$ns1
	local ns_rx=$ns2
	local extra_msg=""
	local allow_tx_lost=0
	local allow_rx_lost=0

	if [[ $ns_invert = "invert" ]]; then
		ns_tx=$ns2
		ns_rx=$ns1
		extra_msg=" invert"
	fi

	if [[ "${fail_tx}" = "-"* ]]; then
		allow_tx_lost=1
		fail_tx=${fail_tx:1}
	fi
	if [[ "${fail_rx}" = "-"* ]]; then
		allow_rx_lost=1
		fail_rx=${fail_rx:1}
	fi

	printf "%-${nr_blank}s %s" " " "ftx"
	count=$(ip netns exec $ns_tx nstat -as | grep MPTcpExtMPFailTx | awk '{print $2}')
	[ -z "$count" ] && count=0
	if [ "$count" != "$fail_tx" ]; then
		extra_msg="$extra_msg,tx=$count"
	fi
	if { [ "$count" != "$fail_tx" ] && [ $allow_tx_lost -eq 0 ]; } ||
	   { [ "$count" -gt "$fail_tx" ] && [ $allow_tx_lost -eq 1 ]; }; then
		echo "[fail] got $count MP_FAIL[s] TX expected $fail_tx"
		fail_test
		dump_stats=1
	else
		echo -n "[ ok ]"
	fi

	echo -n " - failrx"
	count=$(ip netns exec $ns_rx nstat -as | grep MPTcpExtMPFailRx | awk '{print $2}')
	[ -z "$count" ] && count=0
	if [ "$count" != "$fail_rx" ]; then
		extra_msg="$extra_msg,rx=$count"
	fi
	if { [ "$count" != "$fail_rx" ] && [ $allow_rx_lost -eq 0 ]; } ||
	   { [ "$count" -gt "$fail_rx" ] && [ $allow_rx_lost -eq 1 ]; }; then
		echo "[fail] got $count MP_FAIL[s] RX expected $fail_rx"
		fail_test
		dump_stats=1
	else
		echo -n "[ ok ]"
	fi

	[ "${dump_stats}" = 1 ] && dump_stats

	echo "$extra_msg"
}

chk_fclose_nr()
{
	local fclose_tx=$1
	local fclose_rx=$2
	local ns_invert=$3
	local count
	local dump_stats
	local ns_tx=$ns2
	local ns_rx=$ns1
	local extra_msg="   "

	if [[ $ns_invert = "invert" ]]; then
		ns_tx=$ns1
		ns_rx=$ns2
		extra_msg=${extra_msg}"invert"
	fi

	printf "%-${nr_blank}s %s" " " "ctx"
	count=$(ip netns exec $ns_tx nstat -as | grep MPTcpExtMPFastcloseTx | awk '{print $2}')
	[ -z "$count" ] && count=0
	[ "$count" != "$fclose_tx" ] && extra_msg="$extra_msg,tx=$count"
	if [ "$count" != "$fclose_tx" ]; then
		echo "[fail] got $count MP_FASTCLOSE[s] TX expected $fclose_tx"
		fail_test
		dump_stats=1
	else
		echo -n "[ ok ]"
	fi

	echo -n " - fclzrx"
	count=$(ip netns exec $ns_rx nstat -as | grep MPTcpExtMPFastcloseRx | awk '{print $2}')
	[ -z "$count" ] && count=0
	[ "$count" != "$fclose_rx" ] && extra_msg="$extra_msg,rx=$count"
	if [ "$count" != "$fclose_rx" ]; then
		echo "[fail] got $count MP_FASTCLOSE[s] RX expected $fclose_rx"
		fail_test
		dump_stats=1
	else
		echo -n "[ ok ]"
	fi

	[ "${dump_stats}" = 1 ] && dump_stats

	echo "$extra_msg"
}

chk_rst_nr()
{
	local rst_tx=$1
	local rst_rx=$2
	local ns_invert=${3:-""}
	local count
	local dump_stats
	local ns_tx=$ns1
	local ns_rx=$ns2
	local extra_msg=""

	if [[ $ns_invert = "invert" ]]; then
		ns_tx=$ns2
		ns_rx=$ns1
		extra_msg="   invert"
	fi

	printf "%-${nr_blank}s %s" " " "rtx"
	count=$(ip netns exec $ns_tx nstat -as | grep MPTcpExtMPRstTx | awk '{print $2}')
	[ -z "$count" ] && count=0
	if [ $count -lt $rst_tx ]; then
		echo "[fail] got $count MP_RST[s] TX expected $rst_tx"
		fail_test
		dump_stats=1
	else
		echo -n "[ ok ]"
	fi

	echo -n " - rstrx "
	count=$(ip netns exec $ns_rx nstat -as | grep MPTcpExtMPRstRx | awk '{print $2}')
	[ -z "$count" ] && count=0
	if [ "$count" -lt "$rst_rx" ]; then
		echo "[fail] got $count MP_RST[s] RX expected $rst_rx"
		fail_test
		dump_stats=1
	else
		echo -n "[ ok ]"
	fi

	[ "${dump_stats}" = 1 ] && dump_stats

	echo "$extra_msg"
}

chk_infi_nr()
{
	local infi_tx=$1
	local infi_rx=$2
	local count
	local dump_stats

	printf "%-${nr_blank}s %s" " " "itx"
	count=$(ip netns exec $ns2 nstat -as | grep InfiniteMapTx | awk '{print $2}')
	[ -z "$count" ] && count=0
	if [ "$count" != "$infi_tx" ]; then
		echo "[fail] got $count infinite map[s] TX expected $infi_tx"
		fail_test
		dump_stats=1
	else
		echo -n "[ ok ]"
	fi

	echo -n " - infirx"
	count=$(ip netns exec $ns1 nstat -as | grep InfiniteMapRx | awk '{print $2}')
	[ -z "$count" ] && count=0
	if [ "$count" != "$infi_rx" ]; then
		echo "[fail] got $count infinite map[s] RX expected $infi_rx"
		fail_test
		dump_stats=1
	else
		echo "[ ok ]"
	fi

	[ "${dump_stats}" = 1 ] && dump_stats
}

chk_join_nr()
{
	local syn_nr=$1
	local syn_ack_nr=$2
	local ack_nr=$3
	local csum_ns1=${4:-0}
	local csum_ns2=${5:-0}
	local fail_nr=${6:-0}
	local rst_nr=${7:-0}
	local infi_nr=${8:-0}
	local corrupted_pkts=${9:-0}
	local count
	local dump_stats
	local with_cookie
	local title="${TEST_NAME}"

	if [ "${corrupted_pkts}" -gt 0 ]; then
		title+=": ${corrupted_pkts} corrupted pkts"
	fi

	printf "%03u %-36s %s" "${TEST_COUNT}" "${title}" "syn"
	count=$(ip netns exec $ns1 nstat -as | grep MPTcpExtMPJoinSynRx | awk '{print $2}')
	[ -z "$count" ] && count=0
	if [ "$count" != "$syn_nr" ]; then
		echo "[fail] got $count JOIN[s] syn expected $syn_nr"
		fail_test
		dump_stats=1
	else
		echo -n "[ ok ]"
	fi

	echo -n " - synack"
	with_cookie=$(ip netns exec $ns2 sysctl -n net.ipv4.tcp_syncookies)
	count=$(ip netns exec $ns2 nstat -as | grep MPTcpExtMPJoinSynAckRx | awk '{print $2}')
	[ -z "$count" ] && count=0
	if [ "$count" != "$syn_ack_nr" ]; then
		# simult connections exceeding the limit with cookie enabled could go up to
		# synack validation as the conn limit can be enforced reliably only after
		# the subflow creation
		if [ "$with_cookie" = 2 ] && [ "$count" -gt "$syn_ack_nr" ] && [ "$count" -le "$syn_nr" ]; then
			echo -n "[ ok ]"
		else
			echo "[fail] got $count JOIN[s] synack expected $syn_ack_nr"
			fail_test
			dump_stats=1
		fi
	else
		echo -n "[ ok ]"
	fi

	echo -n " - ack"
	count=$(ip netns exec $ns1 nstat -as | grep MPTcpExtMPJoinAckRx | awk '{print $2}')
	[ -z "$count" ] && count=0
	if [ "$count" != "$ack_nr" ]; then
		echo "[fail] got $count JOIN[s] ack expected $ack_nr"
		fail_test
		dump_stats=1
	else
		echo "[ ok ]"
	fi
	[ "${dump_stats}" = 1 ] && dump_stats
	if [ $validate_checksum -eq 1 ]; then
		chk_csum_nr $csum_ns1 $csum_ns2
		chk_fail_nr $fail_nr $fail_nr
		chk_rst_nr $rst_nr $rst_nr
		chk_infi_nr $infi_nr $infi_nr
	fi
}

# a negative value for 'stale_max' means no upper bound:
# for bidirectional transfer, if one peer sleep for a while
# - as these tests do - we can have a quite high number of
# stale/recover conversions, proportional to
# sleep duration/ MPTCP-level RTX interval.
chk_stale_nr()
{
	local ns=$1
	local stale_min=$2
	local stale_max=$3
	local stale_delta=$4
	local dump_stats
	local stale_nr
	local recover_nr

	printf "%-${nr_blank}s %-18s" " " "stale"
	stale_nr=$(ip netns exec $ns nstat -as | grep MPTcpExtSubflowStale | awk '{print $2}')
	[ -z "$stale_nr" ] && stale_nr=0
	recover_nr=$(ip netns exec $ns nstat -as | grep MPTcpExtSubflowRecover | awk '{print $2}')
	[ -z "$recover_nr" ] && recover_nr=0

	if [ $stale_nr -lt $stale_min ] ||
	   { [ $stale_max -gt 0 ] && [ $stale_nr -gt $stale_max ]; } ||
	   [ $((stale_nr - recover_nr)) -ne $stale_delta ]; then
		echo "[fail] got $stale_nr stale[s] $recover_nr recover[s], " \
		     " expected stale in range [$stale_min..$stale_max]," \
		     " stale-recover delta $stale_delta "
		fail_test
		dump_stats=1
	else
		echo "[ ok ]"
	fi

	if [ "${dump_stats}" = 1 ]; then
		echo $ns stats
		ip netns exec $ns ip -s link show
		ip netns exec $ns nstat -as | grep MPTcp
	fi
}

chk_add_nr()
{
	local add_nr=$1
	local echo_nr=$2
	local port_nr=${3:-0}
	local syn_nr=${4:-$port_nr}
	local syn_ack_nr=${5:-$port_nr}
	local ack_nr=${6:-$port_nr}
	local mis_syn_nr=${7:-0}
	local mis_ack_nr=${8:-0}
	local count
	local dump_stats
	local timeout

	timeout=$(ip netns exec $ns1 sysctl -n net.mptcp.add_addr_timeout)

	printf "%-${nr_blank}s %s" " " "add"
	count=$(ip netns exec $ns2 nstat -as MPTcpExtAddAddr | grep MPTcpExtAddAddr | awk '{print $2}')
	[ -z "$count" ] && count=0

	# if the test configured a short timeout tolerate greater then expected
	# add addrs options, due to retransmissions
	if [ "$count" != "$add_nr" ] && { [ "$timeout" -gt 1 ] || [ "$count" -lt "$add_nr" ]; }; then
		echo "[fail] got $count ADD_ADDR[s] expected $add_nr"
		fail_test
		dump_stats=1
	else
		echo -n "[ ok ]"
	fi

	echo -n " - echo  "
	count=$(ip netns exec $ns1 nstat -as | grep MPTcpExtEchoAdd | awk '{print $2}')
	[ -z "$count" ] && count=0
	if [ "$count" != "$echo_nr" ]; then
		echo "[fail] got $count ADD_ADDR echo[s] expected $echo_nr"
		fail_test
		dump_stats=1
	else
		echo -n "[ ok ]"
	fi

	if [ $port_nr -gt 0 ]; then
		echo -n " - pt "
		count=$(ip netns exec $ns2 nstat -as | grep MPTcpExtPortAdd | awk '{print $2}')
		[ -z "$count" ] && count=0
		if [ "$count" != "$port_nr" ]; then
			echo "[fail] got $count ADD_ADDR[s] with a port-number expected $port_nr"
			fail_test
			dump_stats=1
		else
			echo "[ ok ]"
		fi

		printf "%-${nr_blank}s %s" " " "syn"
		count=$(ip netns exec $ns1 nstat -as | grep MPTcpExtMPJoinPortSynRx |
			awk '{print $2}')
		[ -z "$count" ] && count=0
		if [ "$count" != "$syn_nr" ]; then
			echo "[fail] got $count JOIN[s] syn with a different \
				port-number expected $syn_nr"
			fail_test
			dump_stats=1
		else
			echo -n "[ ok ]"
		fi

		echo -n " - synack"
		count=$(ip netns exec $ns2 nstat -as | grep MPTcpExtMPJoinPortSynAckRx |
			awk '{print $2}')
		[ -z "$count" ] && count=0
		if [ "$count" != "$syn_ack_nr" ]; then
			echo "[fail] got $count JOIN[s] synack with a different \
				port-number expected $syn_ack_nr"
			fail_test
			dump_stats=1
		else
			echo -n "[ ok ]"
		fi

		echo -n " - ack"
		count=$(ip netns exec $ns1 nstat -as | grep MPTcpExtMPJoinPortAckRx |
			awk '{print $2}')
		[ -z "$count" ] && count=0
		if [ "$count" != "$ack_nr" ]; then
			echo "[fail] got $count JOIN[s] ack with a different \
				port-number expected $ack_nr"
			fail_test
			dump_stats=1
		else
			echo "[ ok ]"
		fi

		printf "%-${nr_blank}s %s" " " "syn"
		count=$(ip netns exec $ns1 nstat -as | grep MPTcpExtMismatchPortSynRx |
			awk '{print $2}')
		[ -z "$count" ] && count=0
		if [ "$count" != "$mis_syn_nr" ]; then
			echo "[fail] got $count JOIN[s] syn with a mismatched \
				port-number expected $mis_syn_nr"
			fail_test
			dump_stats=1
		else
			echo -n "[ ok ]"
		fi

		echo -n " - ack   "
		count=$(ip netns exec $ns1 nstat -as | grep MPTcpExtMismatchPortAckRx |
			awk '{print $2}')
		[ -z "$count" ] && count=0
		if [ "$count" != "$mis_ack_nr" ]; then
			echo "[fail] got $count JOIN[s] ack with a mismatched \
				port-number expected $mis_ack_nr"
			fail_test
			dump_stats=1
		else
			echo "[ ok ]"
		fi
	else
		echo ""
	fi

	[ "${dump_stats}" = 1 ] && dump_stats
}

chk_rm_nr()
{
	local rm_addr_nr=$1
	local rm_subflow_nr=$2
	local invert
	local simult
	local count
	local dump_stats
	local addr_ns=$ns1
	local subflow_ns=$ns2
	local extra_msg=""

	shift 2
	while [ -n "$1" ]; do
		[ "$1" = "invert" ] && invert=true
		[ "$1" = "simult" ] && simult=true
		shift
	done

	if [ -z $invert ]; then
		addr_ns=$ns1
		subflow_ns=$ns2
	elif [ $invert = "true" ]; then
		addr_ns=$ns2
		subflow_ns=$ns1
		extra_msg="   invert"
	fi

	printf "%-${nr_blank}s %s" " " "rm "
	count=$(ip netns exec $addr_ns nstat -as | grep MPTcpExtRmAddr | awk '{print $2}')
	[ -z "$count" ] && count=0
	if [ "$count" != "$rm_addr_nr" ]; then
		echo "[fail] got $count RM_ADDR[s] expected $rm_addr_nr"
		fail_test
		dump_stats=1
	else
		echo -n "[ ok ]"
	fi

	echo -n " - rmsf  "
	count=$(ip netns exec $subflow_ns nstat -as | grep MPTcpExtRmSubflow | awk '{print $2}')
	[ -z "$count" ] && count=0
	if [ -n "$simult" ]; then
		local cnt suffix

		cnt=$(ip netns exec $addr_ns nstat -as | grep MPTcpExtRmSubflow | awk '{print $2}')

		# in case of simult flush, the subflow removal count on each side is
		# unreliable
		[ -z "$cnt" ] && cnt=0
		count=$((count + cnt))
		[ "$count" != "$rm_subflow_nr" ] && suffix="$count in [$rm_subflow_nr:$((rm_subflow_nr*2))]"
		if [ $count -ge "$rm_subflow_nr" ] && \
		   [ "$count" -le "$((rm_subflow_nr *2 ))" ]; then
			echo "[ ok ] $suffix"
		else
			echo "[fail] got $count RM_SUBFLOW[s] expected in range [$rm_subflow_nr:$((rm_subflow_nr*2))]"
			fail_test
			dump_stats=1
		fi
		return
	fi
	if [ "$count" != "$rm_subflow_nr" ]; then
		echo "[fail] got $count RM_SUBFLOW[s] expected $rm_subflow_nr"
		fail_test
		dump_stats=1
	else
		echo -n "[ ok ]"
	fi

	[ "${dump_stats}" = 1 ] && dump_stats

	echo "$extra_msg"
}

chk_prio_nr()
{
	local mp_prio_nr_tx=$1
	local mp_prio_nr_rx=$2
	local count
	local dump_stats

	printf "%-${nr_blank}s %s" " " "ptx"
	count=$(ip netns exec $ns1 nstat -as | grep MPTcpExtMPPrioTx | awk '{print $2}')
	[ -z "$count" ] && count=0
	if [ "$count" != "$mp_prio_nr_tx" ]; then
		echo "[fail] got $count MP_PRIO[s] TX expected $mp_prio_nr_tx"
		fail_test
		dump_stats=1
	else
		echo -n "[ ok ]"
	fi

	echo -n " - prx   "
	count=$(ip netns exec $ns1 nstat -as | grep MPTcpExtMPPrioRx | awk '{print $2}')
	[ -z "$count" ] && count=0
	if [ "$count" != "$mp_prio_nr_rx" ]; then
		echo "[fail] got $count MP_PRIO[s] RX expected $mp_prio_nr_rx"
		fail_test
		dump_stats=1
	else
		echo "[ ok ]"
	fi

	[ "${dump_stats}" = 1 ] && dump_stats
}

chk_subflow_nr()
{
	local need_title="$1"
	local msg="$2"
	local subflow_nr=$3
	local cnt1
	local cnt2

	if [ -n "${need_title}" ]; then
		printf "%03u %-36s %s" "${TEST_COUNT}" "${TEST_NAME}" "${msg}"
	else
		printf "%-${nr_blank}s %s" " " "${msg}"
	fi

	cnt1=$(ss -N $ns1 -tOni | grep -c token)
	cnt2=$(ss -N $ns2 -tOni | grep -c token)
	if [ "$cnt1" != "$subflow_nr" -o "$cnt2" != "$subflow_nr" ]; then
		echo "[fail] got $cnt1:$cnt2 subflows expected $subflow_nr"
		fail_test
		dump_stats=1
	else
		echo "[ ok ]"
	fi

	[ "${dump_stats}" = 1 ] && ( ss -N $ns1 -tOni ; ss -N $ns1 -tOni | grep token; ip -n $ns1 mptcp endpoint )
}

chk_link_usage()
{
	local ns=$1
	local link=$2
	local out=$3
	local expected_rate=$4

	local tx_link tx_total
	tx_link=$(ip netns exec $ns cat /sys/class/net/$link/statistics/tx_bytes)
	tx_total=$(stat --format=%s $out)
	local tx_rate=$((tx_link * 100 / tx_total))
	local tolerance=5

	printf "%-${nr_blank}s %-18s" " " "link usage"
	if [ $tx_rate -lt $((expected_rate - tolerance)) ] || \
	   [ $tx_rate -gt $((expected_rate + tolerance)) ]; then
		echo "[fail] got $tx_rate% usage, expected $expected_rate%"
		fail_test
	else
		echo "[ ok ]"
	fi
}

wait_attempt_fail()
{
	local timeout_ms=$((timeout_poll * 1000))
	local time=0
	local ns=$1

	while [ $time -lt $timeout_ms ]; do
		local cnt

		cnt=$(ip netns exec $ns nstat -as TcpAttemptFails | grep TcpAttemptFails | awk '{print $2}')

		[ "$cnt" = 1 ] && return 1
		time=$((time + 100))
		sleep 0.1
	done
	return 1
}

set_userspace_pm()
{
	local ns=$1

	ip netns exec $ns sysctl -q net.mptcp.pm_type=1
}

subflows_tests()
{
	if reset "no JOIN"; then
		run_tests $ns1 $ns2 10.0.1.1
		chk_join_nr 0 0 0
	fi

	# subflow limited by client
	if reset "single subflow, limited by client"; then
		pm_nl_set_limits $ns1 0 0
		pm_nl_set_limits $ns2 0 0
		pm_nl_add_endpoint $ns2 10.0.3.2 flags subflow
		run_tests $ns1 $ns2 10.0.1.1
		chk_join_nr 0 0 0
	fi

	# subflow limited by server
	if reset "single subflow, limited by server"; then
		pm_nl_set_limits $ns1 0 0
		pm_nl_set_limits $ns2 0 1
		pm_nl_add_endpoint $ns2 10.0.3.2 flags subflow
		run_tests $ns1 $ns2 10.0.1.1
		chk_join_nr 1 1 0
	fi

	# subflow
	if reset "single subflow"; then
		pm_nl_set_limits $ns1 0 1
		pm_nl_set_limits $ns2 0 1
		pm_nl_add_endpoint $ns2 10.0.3.2 flags subflow
		run_tests $ns1 $ns2 10.0.1.1
		chk_join_nr 1 1 1
	fi

	# multiple subflows
	if reset "multiple subflows"; then
		pm_nl_set_limits $ns1 0 2
		pm_nl_set_limits $ns2 0 2
		pm_nl_add_endpoint $ns2 10.0.3.2 flags subflow
		pm_nl_add_endpoint $ns2 10.0.2.2 flags subflow
		run_tests $ns1 $ns2 10.0.1.1
		chk_join_nr 2 2 2
	fi

	# multiple subflows limited by server
	if reset "multiple subflows, limited by server"; then
		pm_nl_set_limits $ns1 0 1
		pm_nl_set_limits $ns2 0 2
		pm_nl_add_endpoint $ns2 10.0.3.2 flags subflow
		pm_nl_add_endpoint $ns2 10.0.2.2 flags subflow
		run_tests $ns1 $ns2 10.0.1.1
		chk_join_nr 2 2 1
	fi

	# single subflow, dev
	if reset "single subflow, dev"; then
		pm_nl_set_limits $ns1 0 1
		pm_nl_set_limits $ns2 0 1
		pm_nl_add_endpoint $ns2 10.0.3.2 flags subflow dev ns2eth3
		run_tests $ns1 $ns2 10.0.1.1
		chk_join_nr 1 1 1
	fi
}

subflows_error_tests()
{
	# If a single subflow is configured, and matches the MPC src
	# address, no additional subflow should be created
	if reset "no MPC reuse with single endpoint"; then
		pm_nl_set_limits $ns1 0 1
		pm_nl_set_limits $ns2 0 1
		pm_nl_add_endpoint $ns2 10.0.1.2 flags subflow
		run_tests $ns1 $ns2 10.0.1.1 0 0 0 slow
		chk_join_nr 0 0 0
	fi

	# multiple subflows, with subflow creation error
	if reset "multi subflows, with failing subflow"; then
		pm_nl_set_limits $ns1 0 2
		pm_nl_set_limits $ns2 0 2
		pm_nl_add_endpoint $ns2 10.0.3.2 flags subflow
		pm_nl_add_endpoint $ns2 10.0.2.2 flags subflow
		filter_tcp_from $ns1 10.0.3.2 REJECT
		run_tests $ns1 $ns2 10.0.1.1 0 0 0 slow
		chk_join_nr 1 1 1
	fi

	# multiple subflows, with subflow timeout on MPJ
	if reset "multi subflows, with subflow timeout"; then
		pm_nl_set_limits $ns1 0 2
		pm_nl_set_limits $ns2 0 2
		pm_nl_add_endpoint $ns2 10.0.3.2 flags subflow
		pm_nl_add_endpoint $ns2 10.0.2.2 flags subflow
		filter_tcp_from $ns1 10.0.3.2 DROP
		run_tests $ns1 $ns2 10.0.1.1 0 0 0 slow
		chk_join_nr 1 1 1
	fi

	# multiple subflows, check that the endpoint corresponding to
	# closed subflow (due to reset) is not reused if additional
	# subflows are added later
	if reset "multi subflows, fair usage on close"; then
		pm_nl_set_limits $ns1 0 1
		pm_nl_set_limits $ns2 0 1
		pm_nl_add_endpoint $ns2 10.0.3.2 flags subflow
		filter_tcp_from $ns1 10.0.3.2 REJECT
		run_tests $ns1 $ns2 10.0.1.1 0 0 0 slow &

		# mpj subflow will be in TW after the reset
		wait_attempt_fail $ns2
		pm_nl_add_endpoint $ns2 10.0.2.2 flags subflow
		wait

		# additional subflow could be created only if the PM select
		# the later endpoint, skipping the already used one
		chk_join_nr 1 1 1
	fi
}

signal_address_tests()
{
	# add_address, unused
	if reset "unused signal address"; then
		pm_nl_add_endpoint $ns1 10.0.2.1 flags signal
		run_tests $ns1 $ns2 10.0.1.1
		chk_join_nr 0 0 0
		chk_add_nr 1 1
	fi

	# accept and use add_addr
	if reset "signal address"; then
		pm_nl_set_limits $ns1 0 1
		pm_nl_set_limits $ns2 1 1
		pm_nl_add_endpoint $ns1 10.0.2.1 flags signal
		run_tests $ns1 $ns2 10.0.1.1
		chk_join_nr 1 1 1
		chk_add_nr 1 1
	fi

	# accept and use add_addr with an additional subflow
	# note: signal address in server ns and local addresses in client ns must
	# belong to different subnets or one of the listed local address could be
	# used for 'add_addr' subflow
	if reset "subflow and signal"; then
		pm_nl_add_endpoint $ns1 10.0.2.1 flags signal
		pm_nl_set_limits $ns1 0 2
		pm_nl_set_limits $ns2 1 2
		pm_nl_add_endpoint $ns2 10.0.3.2 flags subflow
		run_tests $ns1 $ns2 10.0.1.1
		chk_join_nr 2 2 2
		chk_add_nr 1 1
	fi

	# accept and use add_addr with additional subflows
	if reset "multiple subflows and signal"; then
		pm_nl_set_limits $ns1 0 3
		pm_nl_add_endpoint $ns1 10.0.2.1 flags signal
		pm_nl_set_limits $ns2 1 3
		pm_nl_add_endpoint $ns2 10.0.3.2 flags subflow
		pm_nl_add_endpoint $ns2 10.0.4.2 flags subflow
		run_tests $ns1 $ns2 10.0.1.1
		chk_join_nr 3 3 3
		chk_add_nr 1 1
	fi

	# signal addresses
	if reset "signal addresses"; then
		pm_nl_set_limits $ns1 3 3
		pm_nl_add_endpoint $ns1 10.0.2.1 flags signal
		pm_nl_add_endpoint $ns1 10.0.3.1 flags signal
		pm_nl_add_endpoint $ns1 10.0.4.1 flags signal
		pm_nl_set_limits $ns2 3 3
		run_tests $ns1 $ns2 10.0.1.1
		chk_join_nr 3 3 3
		chk_add_nr 3 3
	fi

	# signal invalid addresses
	if reset "signal invalid addresses"; then
		pm_nl_set_limits $ns1 3 3
		pm_nl_add_endpoint $ns1 10.0.12.1 flags signal
		pm_nl_add_endpoint $ns1 10.0.3.1 flags signal
		pm_nl_add_endpoint $ns1 10.0.14.1 flags signal
		pm_nl_set_limits $ns2 3 3
		run_tests $ns1 $ns2 10.0.1.1
		chk_join_nr 1 1 1
		chk_add_nr 3 3
	fi

	# signal addresses race test
	if reset "signal addresses race test"; then
		pm_nl_set_limits $ns1 4 4
		pm_nl_set_limits $ns2 4 4
		pm_nl_add_endpoint $ns1 10.0.1.1 flags signal
		pm_nl_add_endpoint $ns1 10.0.2.1 flags signal
		pm_nl_add_endpoint $ns1 10.0.3.1 flags signal
		pm_nl_add_endpoint $ns1 10.0.4.1 flags signal
		pm_nl_add_endpoint $ns2 10.0.1.2 flags signal
		pm_nl_add_endpoint $ns2 10.0.2.2 flags signal
		pm_nl_add_endpoint $ns2 10.0.3.2 flags signal
		pm_nl_add_endpoint $ns2 10.0.4.2 flags signal

		# the peer could possibly miss some addr notification, allow retransmission
		ip netns exec $ns1 sysctl -q net.mptcp.add_addr_timeout=1
		run_tests $ns1 $ns2 10.0.1.1 0 0 0 slow
		chk_join_nr 3 3 3

		# the server will not signal the address terminating
		# the MPC subflow
		chk_add_nr 3 3
	fi
}

link_failure_tests()
{
	# accept and use add_addr with additional subflows and link loss
	if reset "multiple flows, signal, link failure"; then
		# without any b/w limit each veth could spool the packets and get
		# them acked at xmit time, so that the corresponding subflow will
		# have almost always no outstanding pkts, the scheduler will pick
		# always the first subflow and we will have hard time testing
		# active backup and link switch-over.
		# Let's set some arbitrary (low) virtual link limits.
		init_shapers
		pm_nl_set_limits $ns1 0 3
		pm_nl_add_endpoint $ns1 10.0.2.1 dev ns1eth2 flags signal
		pm_nl_set_limits $ns2 1 3
		pm_nl_add_endpoint $ns2 10.0.3.2 dev ns2eth3 flags subflow
		pm_nl_add_endpoint $ns2 10.0.4.2 dev ns2eth4 flags subflow
		run_tests $ns1 $ns2 10.0.1.1 1
		chk_join_nr 3 3 3
		chk_add_nr 1 1
		chk_stale_nr $ns2 1 5 1
	fi

	# accept and use add_addr with additional subflows and link loss
	# for bidirectional transfer
	if reset "multi flows, signal, bidi, link fail"; then
		init_shapers
		pm_nl_set_limits $ns1 0 3
		pm_nl_add_endpoint $ns1 10.0.2.1 dev ns1eth2 flags signal
		pm_nl_set_limits $ns2 1 3
		pm_nl_add_endpoint $ns2 10.0.3.2 dev ns2eth3 flags subflow
		pm_nl_add_endpoint $ns2 10.0.4.2 dev ns2eth4 flags subflow
		run_tests $ns1 $ns2 10.0.1.1 2
		chk_join_nr 3 3 3
		chk_add_nr 1 1
		chk_stale_nr $ns2 1 -1 1
	fi

	# 2 subflows plus 1 backup subflow with a lossy link, backup
	# will never be used
	if reset "backup subflow unused, link failure"; then
		init_shapers
		pm_nl_set_limits $ns1 0 2
		pm_nl_add_endpoint $ns1 10.0.2.1 dev ns1eth2 flags signal
		pm_nl_set_limits $ns2 1 2
		FAILING_LINKS="1"
		pm_nl_add_endpoint $ns2 10.0.3.2 dev ns2eth3 flags subflow,backup
		run_tests $ns1 $ns2 10.0.1.1 1
		chk_join_nr 2 2 2
		chk_add_nr 1 1
		chk_link_usage $ns2 ns2eth3 $cinsent 0
	fi

	# 2 lossy links after half transfer, backup will get half of
	# the traffic
	if reset "backup flow used, multi links fail"; then
		init_shapers
		pm_nl_set_limits $ns1 0 2
		pm_nl_add_endpoint $ns1 10.0.2.1 dev ns1eth2 flags signal
		pm_nl_set_limits $ns2 1 2
		pm_nl_add_endpoint $ns2 10.0.3.2 dev ns2eth3 flags subflow,backup
		FAILING_LINKS="1 2"
		run_tests $ns1 $ns2 10.0.1.1 1
		chk_join_nr 2 2 2
		chk_add_nr 1 1
		chk_stale_nr $ns2 2 4 2
		chk_link_usage $ns2 ns2eth3 $cinsent 50
	fi

	# use a backup subflow with the first subflow on a lossy link
	# for bidirectional transfer
	if reset "backup flow used, bidi, link failure"; then
		init_shapers
		pm_nl_set_limits $ns1 0 2
		pm_nl_add_endpoint $ns1 10.0.2.1 dev ns1eth2 flags signal
		pm_nl_set_limits $ns2 1 3
		pm_nl_add_endpoint $ns2 10.0.3.2 dev ns2eth3 flags subflow,backup
		FAILING_LINKS="1 2"
		run_tests $ns1 $ns2 10.0.1.1 2
		chk_join_nr 2 2 2
		chk_add_nr 1 1
		chk_stale_nr $ns2 1 -1 2
		chk_link_usage $ns2 ns2eth3 $cinsent 50
	fi
}

add_addr_timeout_tests()
{
	# add_addr timeout
	if reset_with_add_addr_timeout "signal address, ADD_ADDR timeout"; then
		pm_nl_set_limits $ns1 0 1
		pm_nl_set_limits $ns2 1 1
		pm_nl_add_endpoint $ns1 10.0.2.1 flags signal
		run_tests $ns1 $ns2 10.0.1.1 0 0 0 slow
		chk_join_nr 1 1 1
		chk_add_nr 4 0
	fi

	# add_addr timeout IPv6
	if reset_with_add_addr_timeout "signal address, ADD_ADDR6 timeout" 6; then
		pm_nl_set_limits $ns1 0 1
		pm_nl_set_limits $ns2 1 1
		pm_nl_add_endpoint $ns1 dead:beef:2::1 flags signal
		run_tests $ns1 $ns2 dead:beef:1::1 0 0 0 slow
		chk_join_nr 1 1 1
		chk_add_nr 4 0
	fi

	# signal addresses timeout
	if reset_with_add_addr_timeout "signal addresses, ADD_ADDR timeout"; then
		pm_nl_set_limits $ns1 2 2
		pm_nl_add_endpoint $ns1 10.0.2.1 flags signal
		pm_nl_add_endpoint $ns1 10.0.3.1 flags signal
		pm_nl_set_limits $ns2 2 2
		run_tests $ns1 $ns2 10.0.1.1 0 0 0 speed_10
		chk_join_nr 2 2 2
		chk_add_nr 8 0
	fi

	# signal invalid addresses timeout
	if reset_with_add_addr_timeout "invalid address, ADD_ADDR timeout"; then
		pm_nl_set_limits $ns1 2 2
		pm_nl_add_endpoint $ns1 10.0.12.1 flags signal
		pm_nl_add_endpoint $ns1 10.0.3.1 flags signal
		pm_nl_set_limits $ns2 2 2
		run_tests $ns1 $ns2 10.0.1.1 0 0 0 speed_10
		chk_join_nr 1 1 1
		chk_add_nr 8 0
	fi
}

remove_tests()
{
	# single subflow, remove
	if reset "remove single subflow"; then
		pm_nl_set_limits $ns1 0 1
		pm_nl_set_limits $ns2 0 1
		pm_nl_add_endpoint $ns2 10.0.3.2 flags subflow
		run_tests $ns1 $ns2 10.0.1.1 0 0 -1 slow
		chk_join_nr 1 1 1
		chk_rm_nr 1 1
	fi

	# multiple subflows, remove
	if reset "remove multiple subflows"; then
		pm_nl_set_limits $ns1 0 2
		pm_nl_set_limits $ns2 0 2
		pm_nl_add_endpoint $ns2 10.0.2.2 flags subflow
		pm_nl_add_endpoint $ns2 10.0.3.2 flags subflow
		run_tests $ns1 $ns2 10.0.1.1 0 0 -2 slow
		chk_join_nr 2 2 2
		chk_rm_nr 2 2
	fi

	# single address, remove
	if reset "remove single address"; then
		pm_nl_set_limits $ns1 0 1
		pm_nl_add_endpoint $ns1 10.0.2.1 flags signal
		pm_nl_set_limits $ns2 1 1
		run_tests $ns1 $ns2 10.0.1.1 0 -1 0 slow
		chk_join_nr 1 1 1
		chk_add_nr 1 1
		chk_rm_nr 1 1 invert
	fi

	# subflow and signal, remove
	if reset "remove subflow and signal"; then
		pm_nl_set_limits $ns1 0 2
		pm_nl_add_endpoint $ns1 10.0.2.1 flags signal
		pm_nl_set_limits $ns2 1 2
		pm_nl_add_endpoint $ns2 10.0.3.2 flags subflow
		run_tests $ns1 $ns2 10.0.1.1 0 -1 -1 slow
		chk_join_nr 2 2 2
		chk_add_nr 1 1
		chk_rm_nr 1 1
	fi

	# subflows and signal, remove
	if reset "remove subflows and signal"; then
		pm_nl_set_limits $ns1 0 3
		pm_nl_add_endpoint $ns1 10.0.2.1 flags signal
		pm_nl_set_limits $ns2 1 3
		pm_nl_add_endpoint $ns2 10.0.3.2 flags subflow
		pm_nl_add_endpoint $ns2 10.0.4.2 flags subflow
		run_tests $ns1 $ns2 10.0.1.1 0 -1 -2 slow
		chk_join_nr 3 3 3
		chk_add_nr 1 1
		chk_rm_nr 2 2
	fi

	# addresses remove
	if reset "remove addresses"; then
		pm_nl_set_limits $ns1 3 3
		pm_nl_add_endpoint $ns1 10.0.2.1 flags signal id 250
		pm_nl_add_endpoint $ns1 10.0.3.1 flags signal
		pm_nl_add_endpoint $ns1 10.0.4.1 flags signal
		pm_nl_set_limits $ns2 3 3
		run_tests $ns1 $ns2 10.0.1.1 0 -3 0 slow
		chk_join_nr 3 3 3
		chk_add_nr 3 3
		chk_rm_nr 3 3 invert
	fi

	# invalid addresses remove
	if reset "remove invalid addresses"; then
		pm_nl_set_limits $ns1 3 3
		pm_nl_add_endpoint $ns1 10.0.12.1 flags signal
		pm_nl_add_endpoint $ns1 10.0.3.1 flags signal
		pm_nl_add_endpoint $ns1 10.0.14.1 flags signal
		pm_nl_set_limits $ns2 3 3
		run_tests $ns1 $ns2 10.0.1.1 0 -3 0 slow
		chk_join_nr 1 1 1
		chk_add_nr 3 3
		chk_rm_nr 3 1 invert
	fi

	# subflows and signal, flush
	if reset "flush subflows and signal"; then
		pm_nl_set_limits $ns1 0 3
		pm_nl_add_endpoint $ns1 10.0.2.1 flags signal
		pm_nl_set_limits $ns2 1 3
		pm_nl_add_endpoint $ns2 10.0.3.2 flags subflow
		pm_nl_add_endpoint $ns2 10.0.4.2 flags subflow
		run_tests $ns1 $ns2 10.0.1.1 0 -8 -8 slow
		chk_join_nr 3 3 3
		chk_add_nr 1 1
		chk_rm_nr 1 3 invert simult
	fi

	# subflows flush
	if reset "flush subflows"; then
		pm_nl_set_limits $ns1 3 3
		pm_nl_set_limits $ns2 3 3
		pm_nl_add_endpoint $ns2 10.0.2.2 flags subflow id 150
		pm_nl_add_endpoint $ns2 10.0.3.2 flags subflow
		pm_nl_add_endpoint $ns2 10.0.4.2 flags subflow
		run_tests $ns1 $ns2 10.0.1.1 0 -8 -8 slow
		chk_join_nr 3 3 3
		chk_rm_nr 0 3 simult
	fi

	# addresses flush
	if reset "flush addresses"; then
		pm_nl_set_limits $ns1 3 3
		pm_nl_add_endpoint $ns1 10.0.2.1 flags signal id 250
		pm_nl_add_endpoint $ns1 10.0.3.1 flags signal
		pm_nl_add_endpoint $ns1 10.0.4.1 flags signal
		pm_nl_set_limits $ns2 3 3
		run_tests $ns1 $ns2 10.0.1.1 0 -8 -8 slow
		chk_join_nr 3 3 3
		chk_add_nr 3 3
		chk_rm_nr 3 3 invert simult
	fi

	# invalid addresses flush
	if reset "flush invalid addresses"; then
		pm_nl_set_limits $ns1 3 3
		pm_nl_add_endpoint $ns1 10.0.12.1 flags signal
		pm_nl_add_endpoint $ns1 10.0.3.1 flags signal
		pm_nl_add_endpoint $ns1 10.0.14.1 flags signal
		pm_nl_set_limits $ns2 3 3
		run_tests $ns1 $ns2 10.0.1.1 0 -8 0 slow
		chk_join_nr 1 1 1
		chk_add_nr 3 3
		chk_rm_nr 3 1 invert
	fi

	# remove id 0 subflow
	if reset "remove id 0 subflow"; then
		pm_nl_set_limits $ns1 0 1
		pm_nl_set_limits $ns2 0 1
		pm_nl_add_endpoint $ns2 10.0.3.2 flags subflow
		run_tests $ns1 $ns2 10.0.1.1 0 0 -9 slow
		chk_join_nr 1 1 1
		chk_rm_nr 1 1
	fi

	# remove id 0 address
	if reset "remove id 0 address"; then
		pm_nl_set_limits $ns1 0 1
		pm_nl_add_endpoint $ns1 10.0.2.1 flags signal
		pm_nl_set_limits $ns2 1 1
		run_tests $ns1 $ns2 10.0.1.1 0 -9 0 slow
		chk_join_nr 1 1 1
		chk_add_nr 1 1
		chk_rm_nr 1 1 invert
	fi
}

add_tests()
{
	# add single subflow
	if reset "add single subflow"; then
		pm_nl_set_limits $ns1 0 1
		pm_nl_set_limits $ns2 0 1
		run_tests $ns1 $ns2 10.0.1.1 0 0 1 slow
		chk_join_nr 1 1 1
	fi

	# add signal address
	if reset "add signal address"; then
		pm_nl_set_limits $ns1 0 1
		pm_nl_set_limits $ns2 1 1
		run_tests $ns1 $ns2 10.0.1.1 0 1 0 slow
		chk_join_nr 1 1 1
		chk_add_nr 1 1
	fi

	# add multiple subflows
	if reset "add multiple subflows"; then
		pm_nl_set_limits $ns1 0 2
		pm_nl_set_limits $ns2 0 2
		run_tests $ns1 $ns2 10.0.1.1 0 0 2 slow
		chk_join_nr 2 2 2
	fi

	# add multiple subflows IPv6
	if reset "add multiple subflows IPv6"; then
		pm_nl_set_limits $ns1 0 2
		pm_nl_set_limits $ns2 0 2
		run_tests $ns1 $ns2 dead:beef:1::1 0 0 2 slow
		chk_join_nr 2 2 2
	fi

	# add multiple addresses IPv6
	if reset "add multiple addresses IPv6"; then
		pm_nl_set_limits $ns1 0 2
		pm_nl_set_limits $ns2 2 2
		run_tests $ns1 $ns2 dead:beef:1::1 0 2 0 slow
		chk_join_nr 2 2 2
		chk_add_nr 2 2
	fi
}

ipv6_tests()
{
	# subflow IPv6
	if reset "single subflow IPv6"; then
		pm_nl_set_limits $ns1 0 1
		pm_nl_set_limits $ns2 0 1
		pm_nl_add_endpoint $ns2 dead:beef:3::2 dev ns2eth3 flags subflow
		run_tests $ns1 $ns2 dead:beef:1::1 0 0 0 slow
		chk_join_nr 1 1 1
	fi

	# add_address, unused IPv6
	if reset "unused signal address IPv6"; then
		pm_nl_add_endpoint $ns1 dead:beef:2::1 flags signal
		run_tests $ns1 $ns2 dead:beef:1::1 0 0 0 slow
		chk_join_nr 0 0 0
		chk_add_nr 1 1
	fi

	# signal address IPv6
	if reset "single address IPv6"; then
		pm_nl_set_limits $ns1 0 1
		pm_nl_add_endpoint $ns1 dead:beef:2::1 flags signal
		pm_nl_set_limits $ns2 1 1
		run_tests $ns1 $ns2 dead:beef:1::1 0 0 0 slow
		chk_join_nr 1 1 1
		chk_add_nr 1 1
	fi

	# single address IPv6, remove
	if reset "remove single address IPv6"; then
		pm_nl_set_limits $ns1 0 1
		pm_nl_add_endpoint $ns1 dead:beef:2::1 flags signal
		pm_nl_set_limits $ns2 1 1
		run_tests $ns1 $ns2 dead:beef:1::1 0 -1 0 slow
		chk_join_nr 1 1 1
		chk_add_nr 1 1
		chk_rm_nr 1 1 invert
	fi

	# subflow and signal IPv6, remove
	if reset "remove subflow and signal IPv6"; then
		pm_nl_set_limits $ns1 0 2
		pm_nl_add_endpoint $ns1 dead:beef:2::1 flags signal
		pm_nl_set_limits $ns2 1 2
		pm_nl_add_endpoint $ns2 dead:beef:3::2 dev ns2eth3 flags subflow
		run_tests $ns1 $ns2 dead:beef:1::1 0 -1 -1 slow
		chk_join_nr 2 2 2
		chk_add_nr 1 1
		chk_rm_nr 1 1
	fi
}

v4mapped_tests()
{
	# subflow IPv4-mapped to IPv4-mapped
	if reset "single subflow IPv4-mapped"; then
		pm_nl_set_limits $ns1 0 1
		pm_nl_set_limits $ns2 0 1
		pm_nl_add_endpoint $ns2 "::ffff:10.0.3.2" flags subflow
		run_tests $ns1 $ns2 "::ffff:10.0.1.1"
		chk_join_nr 1 1 1
	fi

	# signal address IPv4-mapped with IPv4-mapped sk
	if reset "signal address IPv4-mapped"; then
		pm_nl_set_limits $ns1 0 1
		pm_nl_set_limits $ns2 1 1
		pm_nl_add_endpoint $ns1 "::ffff:10.0.2.1" flags signal
		run_tests $ns1 $ns2 "::ffff:10.0.1.1"
		chk_join_nr 1 1 1
		chk_add_nr 1 1
	fi

	# subflow v4-map-v6
	if reset "single subflow v4-map-v6"; then
		pm_nl_set_limits $ns1 0 1
		pm_nl_set_limits $ns2 0 1
		pm_nl_add_endpoint $ns2 10.0.3.2 flags subflow
		run_tests $ns1 $ns2 "::ffff:10.0.1.1"
		chk_join_nr 1 1 1
	fi

	# signal address v4-map-v6
	if reset "signal address v4-map-v6"; then
		pm_nl_set_limits $ns1 0 1
		pm_nl_set_limits $ns2 1 1
		pm_nl_add_endpoint $ns1 10.0.2.1 flags signal
		run_tests $ns1 $ns2 "::ffff:10.0.1.1"
		chk_join_nr 1 1 1
		chk_add_nr 1 1
	fi

	# subflow v6-map-v4
	if reset "single subflow v6-map-v4"; then
		pm_nl_set_limits $ns1 0 1
		pm_nl_set_limits $ns2 0 1
		pm_nl_add_endpoint $ns2 "::ffff:10.0.3.2" flags subflow
		run_tests $ns1 $ns2 10.0.1.1
		chk_join_nr 1 1 1
	fi

	# signal address v6-map-v4
	if reset "signal address v6-map-v4"; then
		pm_nl_set_limits $ns1 0 1
		pm_nl_set_limits $ns2 1 1
		pm_nl_add_endpoint $ns1 "::ffff:10.0.2.1" flags signal
		run_tests $ns1 $ns2 10.0.1.1
		chk_join_nr 1 1 1
		chk_add_nr 1 1
	fi

	# no subflow IPv6 to v4 address
	if reset "no JOIN with diff families v4-v6"; then
		pm_nl_set_limits $ns1 0 1
		pm_nl_set_limits $ns2 0 1
		pm_nl_add_endpoint $ns2 dead:beef:2::2 flags subflow
		run_tests $ns1 $ns2 10.0.1.1
		chk_join_nr 0 0 0
	fi

	# no subflow IPv6 to v4 address even if v6 has a valid v4 at the end
	if reset "no JOIN with diff families v4-v6-2"; then
		pm_nl_set_limits $ns1 0 1
		pm_nl_set_limits $ns2 0 1
		pm_nl_add_endpoint $ns2 dead:beef:2::10.0.3.2 flags subflow
		run_tests $ns1 $ns2 10.0.1.1
		chk_join_nr 0 0 0
	fi

	# no subflow IPv4 to v6 address, no need to slow down too then
	if reset "no JOIN with diff families v6-v4"; then
		pm_nl_set_limits $ns1 0 1
		pm_nl_set_limits $ns2 0 1
		pm_nl_add_endpoint $ns2 10.0.3.2 flags subflow
		run_tests $ns1 $ns2 dead:beef:1::1
		chk_join_nr 0 0 0
	fi
}

backup_tests()
{
	# single subflow, backup
	if reset "single subflow, backup"; then
		pm_nl_set_limits $ns1 0 1
		pm_nl_set_limits $ns2 0 1
		pm_nl_add_endpoint $ns2 10.0.3.2 flags subflow,backup
		run_tests $ns1 $ns2 10.0.1.1 0 0 0 slow nobackup
		chk_join_nr 1 1 1
		chk_prio_nr 0 1
	fi

	# single address, backup
	if reset "single address, backup"; then
		pm_nl_set_limits $ns1 0 1
		pm_nl_add_endpoint $ns1 10.0.2.1 flags signal
		pm_nl_set_limits $ns2 1 1
		run_tests $ns1 $ns2 10.0.1.1 0 0 0 slow backup
		chk_join_nr 1 1 1
		chk_add_nr 1 1
		chk_prio_nr 1 1
	fi

	# single address with port, backup
	if reset "single address with port, backup"; then
		pm_nl_set_limits $ns1 0 1
		pm_nl_add_endpoint $ns1 10.0.2.1 flags signal port 10100
		pm_nl_set_limits $ns2 1 1
		run_tests $ns1 $ns2 10.0.1.1 0 0 0 slow backup
		chk_join_nr 1 1 1
		chk_add_nr 1 1
		chk_prio_nr 1 1
	fi

	if reset "mpc backup"; then
		pm_nl_add_endpoint $ns2 10.0.1.2 flags subflow,backup
		run_tests $ns1 $ns2 10.0.1.1 0 0 0 slow
		chk_join_nr 0 0 0
		chk_prio_nr 0 1
	fi

	if reset "mpc backup both sides"; then
		pm_nl_add_endpoint $ns1 10.0.1.1 flags subflow,backup
		pm_nl_add_endpoint $ns2 10.0.1.2 flags subflow,backup
		run_tests $ns1 $ns2 10.0.1.1 0 0 0 slow
		chk_join_nr 0 0 0
		chk_prio_nr 1 1
	fi

	if reset "mpc switch to backup"; then
		pm_nl_add_endpoint $ns2 10.0.1.2 flags subflow
		run_tests $ns1 $ns2 10.0.1.1 0 0 0 slow backup
		chk_join_nr 0 0 0
		chk_prio_nr 0 1
	fi

	if reset "mpc switch to backup both sides"; then
		pm_nl_add_endpoint $ns1 10.0.1.1 flags subflow
		pm_nl_add_endpoint $ns2 10.0.1.2 flags subflow
		run_tests $ns1 $ns2 10.0.1.1 0 0 0 slow backup
		chk_join_nr 0 0 0
		chk_prio_nr 1 1
	fi
}

add_addr_ports_tests()
{
	# signal address with port
	if reset "signal address with port"; then
		pm_nl_set_limits $ns1 0 1
		pm_nl_set_limits $ns2 1 1
		pm_nl_add_endpoint $ns1 10.0.2.1 flags signal port 10100
		run_tests $ns1 $ns2 10.0.1.1
		chk_join_nr 1 1 1
		chk_add_nr 1 1 1
	fi

	# subflow and signal with port
	if reset "subflow and signal with port"; then
		pm_nl_add_endpoint $ns1 10.0.2.1 flags signal port 10100
		pm_nl_set_limits $ns1 0 2
		pm_nl_set_limits $ns2 1 2
		pm_nl_add_endpoint $ns2 10.0.3.2 flags subflow
		run_tests $ns1 $ns2 10.0.1.1
		chk_join_nr 2 2 2
		chk_add_nr 1 1 1
	fi

	# single address with port, remove
	if reset "remove single address with port"; then
		pm_nl_set_limits $ns1 0 1
		pm_nl_add_endpoint $ns1 10.0.2.1 flags signal port 10100
		pm_nl_set_limits $ns2 1 1
		run_tests $ns1 $ns2 10.0.1.1 0 -1 0 slow
		chk_join_nr 1 1 1
		chk_add_nr 1 1 1
		chk_rm_nr 1 1 invert
	fi

	# subflow and signal with port, remove
	if reset "remove subflow and signal with port"; then
		pm_nl_set_limits $ns1 0 2
		pm_nl_add_endpoint $ns1 10.0.2.1 flags signal port 10100
		pm_nl_set_limits $ns2 1 2
		pm_nl_add_endpoint $ns2 10.0.3.2 flags subflow
		run_tests $ns1 $ns2 10.0.1.1 0 -1 -1 slow
		chk_join_nr 2 2 2
		chk_add_nr 1 1 1
		chk_rm_nr 1 1
	fi

	# subflows and signal with port, flush
	if reset "flush subflows and signal with port"; then
		pm_nl_set_limits $ns1 0 3
		pm_nl_add_endpoint $ns1 10.0.2.1 flags signal port 10100
		pm_nl_set_limits $ns2 1 3
		pm_nl_add_endpoint $ns2 10.0.3.2 flags subflow
		pm_nl_add_endpoint $ns2 10.0.4.2 flags subflow
		run_tests $ns1 $ns2 10.0.1.1 0 -8 -2 slow
		chk_join_nr 3 3 3
		chk_add_nr 1 1
		chk_rm_nr 1 3 invert simult
	fi

	# multiple addresses with port
	if reset "multiple addresses with port"; then
		pm_nl_set_limits $ns1 2 2
		pm_nl_add_endpoint $ns1 10.0.2.1 flags signal port 10100
		pm_nl_add_endpoint $ns1 10.0.3.1 flags signal port 10100
		pm_nl_set_limits $ns2 2 2
		run_tests $ns1 $ns2 10.0.1.1
		chk_join_nr 2 2 2
		chk_add_nr 2 2 2
	fi

	# multiple addresses with ports
	if reset "multiple addresses with ports"; then
		pm_nl_set_limits $ns1 2 2
		pm_nl_add_endpoint $ns1 10.0.2.1 flags signal port 10100
		pm_nl_add_endpoint $ns1 10.0.3.1 flags signal port 10101
		pm_nl_set_limits $ns2 2 2
		run_tests $ns1 $ns2 10.0.1.1
		chk_join_nr 2 2 2
		chk_add_nr 2 2 2
	fi
}

syncookies_tests()
{
	# single subflow, syncookies
	if reset_with_cookies "single subflow with syn cookies"; then
		pm_nl_set_limits $ns1 0 1
		pm_nl_set_limits $ns2 0 1
		pm_nl_add_endpoint $ns2 10.0.3.2 flags subflow
		run_tests $ns1 $ns2 10.0.1.1
		chk_join_nr 1 1 1
	fi

	# multiple subflows with syn cookies
	if reset_with_cookies "multiple subflows with syn cookies"; then
		pm_nl_set_limits $ns1 0 2
		pm_nl_set_limits $ns2 0 2
		pm_nl_add_endpoint $ns2 10.0.3.2 flags subflow
		pm_nl_add_endpoint $ns2 10.0.2.2 flags subflow
		run_tests $ns1 $ns2 10.0.1.1
		chk_join_nr 2 2 2
	fi

	# multiple subflows limited by server
	if reset_with_cookies "subflows limited by server w cookies"; then
		pm_nl_set_limits $ns1 0 1
		pm_nl_set_limits $ns2 0 2
		pm_nl_add_endpoint $ns2 10.0.3.2 flags subflow
		pm_nl_add_endpoint $ns2 10.0.2.2 flags subflow
		run_tests $ns1 $ns2 10.0.1.1
		chk_join_nr 2 1 1
	fi

	# test signal address with cookies
	if reset_with_cookies "signal address with syn cookies"; then
		pm_nl_set_limits $ns1 0 1
		pm_nl_set_limits $ns2 1 1
		pm_nl_add_endpoint $ns1 10.0.2.1 flags signal
		run_tests $ns1 $ns2 10.0.1.1
		chk_join_nr 1 1 1
		chk_add_nr 1 1
	fi

	# test cookie with subflow and signal
	if reset_with_cookies "subflow and signal w cookies"; then
		pm_nl_add_endpoint $ns1 10.0.2.1 flags signal
		pm_nl_set_limits $ns1 0 2
		pm_nl_set_limits $ns2 1 2
		pm_nl_add_endpoint $ns2 10.0.3.2 flags subflow
		run_tests $ns1 $ns2 10.0.1.1
		chk_join_nr 2 2 2
		chk_add_nr 1 1
	fi

	# accept and use add_addr with additional subflows
	if reset_with_cookies "subflows and signal w. cookies"; then
		pm_nl_set_limits $ns1 0 3
		pm_nl_add_endpoint $ns1 10.0.2.1 flags signal
		pm_nl_set_limits $ns2 1 3
		pm_nl_add_endpoint $ns2 10.0.3.2 flags subflow
		pm_nl_add_endpoint $ns2 10.0.4.2 flags subflow
		run_tests $ns1 $ns2 10.0.1.1
		chk_join_nr 3 3 3
		chk_add_nr 1 1
	fi
}

checksum_tests()
{
	# checksum test 0 0
	if reset_with_checksum 0 0; then
		pm_nl_set_limits $ns1 0 1
		pm_nl_set_limits $ns2 0 1
		run_tests $ns1 $ns2 10.0.1.1
		chk_join_nr 0 0 0
	fi

	# checksum test 1 1
	if reset_with_checksum 1 1; then
		pm_nl_set_limits $ns1 0 1
		pm_nl_set_limits $ns2 0 1
		run_tests $ns1 $ns2 10.0.1.1
		chk_join_nr 0 0 0
	fi

	# checksum test 0 1
	if reset_with_checksum 0 1; then
		pm_nl_set_limits $ns1 0 1
		pm_nl_set_limits $ns2 0 1
		run_tests $ns1 $ns2 10.0.1.1
		chk_join_nr 0 0 0
	fi

	# checksum test 1 0
	if reset_with_checksum 1 0; then
		pm_nl_set_limits $ns1 0 1
		pm_nl_set_limits $ns2 0 1
		run_tests $ns1 $ns2 10.0.1.1
		chk_join_nr 0 0 0
	fi
}

deny_join_id0_tests()
{
	# subflow allow join id0 ns1
	if reset_with_allow_join_id0 "single subflow allow join id0 ns1" 1 0; then
		pm_nl_set_limits $ns1 1 1
		pm_nl_set_limits $ns2 1 1
		pm_nl_add_endpoint $ns2 10.0.3.2 flags subflow
		run_tests $ns1 $ns2 10.0.1.1
		chk_join_nr 1 1 1
	fi

	# subflow allow join id0 ns2
	if reset_with_allow_join_id0 "single subflow allow join id0 ns2" 0 1; then
		pm_nl_set_limits $ns1 1 1
		pm_nl_set_limits $ns2 1 1
		pm_nl_add_endpoint $ns2 10.0.3.2 flags subflow
		run_tests $ns1 $ns2 10.0.1.1
		chk_join_nr 0 0 0
	fi

	# signal address allow join id0 ns1
	# ADD_ADDRs are not affected by allow_join_id0 value.
	if reset_with_allow_join_id0 "signal address allow join id0 ns1" 1 0; then
		pm_nl_set_limits $ns1 1 1
		pm_nl_set_limits $ns2 1 1
		pm_nl_add_endpoint $ns1 10.0.2.1 flags signal
		run_tests $ns1 $ns2 10.0.1.1
		chk_join_nr 1 1 1
		chk_add_nr 1 1
	fi

	# signal address allow join id0 ns2
	# ADD_ADDRs are not affected by allow_join_id0 value.
	if reset_with_allow_join_id0 "signal address allow join id0 ns2" 0 1; then
		pm_nl_set_limits $ns1 1 1
		pm_nl_set_limits $ns2 1 1
		pm_nl_add_endpoint $ns1 10.0.2.1 flags signal
		run_tests $ns1 $ns2 10.0.1.1
		chk_join_nr 1 1 1
		chk_add_nr 1 1
	fi

	# subflow and address allow join id0 ns1
	if reset_with_allow_join_id0 "subflow and address allow join id0 1" 1 0; then
		pm_nl_set_limits $ns1 2 2
		pm_nl_set_limits $ns2 2 2
		pm_nl_add_endpoint $ns1 10.0.2.1 flags signal
		pm_nl_add_endpoint $ns2 10.0.3.2 flags subflow
		run_tests $ns1 $ns2 10.0.1.1
		chk_join_nr 2 2 2
	fi

	# subflow and address allow join id0 ns2
	if reset_with_allow_join_id0 "subflow and address allow join id0 2" 0 1; then
		pm_nl_set_limits $ns1 2 2
		pm_nl_set_limits $ns2 2 2
		pm_nl_add_endpoint $ns1 10.0.2.1 flags signal
		pm_nl_add_endpoint $ns2 10.0.3.2 flags subflow
		run_tests $ns1 $ns2 10.0.1.1
		chk_join_nr 1 1 1
	fi
}

fullmesh_tests()
{
	# fullmesh 1
	# 2 fullmesh addrs in ns2, added before the connection,
	# 1 non-fullmesh addr in ns1, added during the connection.
	if reset "fullmesh test 2x1"; then
		pm_nl_set_limits $ns1 0 4
		pm_nl_set_limits $ns2 1 4
		pm_nl_add_endpoint $ns2 10.0.2.2 flags subflow,fullmesh
		pm_nl_add_endpoint $ns2 10.0.3.2 flags subflow,fullmesh
		run_tests $ns1 $ns2 10.0.1.1 0 1 0 slow
		chk_join_nr 4 4 4
		chk_add_nr 1 1
	fi

	# fullmesh 2
	# 1 non-fullmesh addr in ns1, added before the connection,
	# 1 fullmesh addr in ns2, added during the connection.
	if reset "fullmesh test 1x1"; then
		pm_nl_set_limits $ns1 1 3
		pm_nl_set_limits $ns2 1 3
		pm_nl_add_endpoint $ns1 10.0.2.1 flags signal
		run_tests $ns1 $ns2 10.0.1.1 0 0 fullmesh_1 slow
		chk_join_nr 3 3 3
		chk_add_nr 1 1
	fi

	# fullmesh 3
	# 1 non-fullmesh addr in ns1, added before the connection,
	# 2 fullmesh addrs in ns2, added during the connection.
	if reset "fullmesh test 1x2"; then
		pm_nl_set_limits $ns1 2 5
		pm_nl_set_limits $ns2 1 5
		pm_nl_add_endpoint $ns1 10.0.2.1 flags signal
		run_tests $ns1 $ns2 10.0.1.1 0 0 fullmesh_2 slow
		chk_join_nr 5 5 5
		chk_add_nr 1 1
	fi

	# fullmesh 4
	# 1 non-fullmesh addr in ns1, added before the connection,
	# 2 fullmesh addrs in ns2, added during the connection,
	# limit max_subflows to 4.
	if reset "fullmesh test 1x2, limited"; then
		pm_nl_set_limits $ns1 2 4
		pm_nl_set_limits $ns2 1 4
		pm_nl_add_endpoint $ns1 10.0.2.1 flags signal
		run_tests $ns1 $ns2 10.0.1.1 0 0 fullmesh_2 slow
		chk_join_nr 4 4 4
		chk_add_nr 1 1
	fi

	# set fullmesh flag
	if reset "set fullmesh flag test"; then
		pm_nl_set_limits $ns1 4 4
		pm_nl_add_endpoint $ns1 10.0.2.1 flags subflow
		pm_nl_set_limits $ns2 4 4
		run_tests $ns1 $ns2 10.0.1.1 0 0 1 slow fullmesh
		chk_join_nr 2 2 2
		chk_rm_nr 0 1
	fi

	# set nofullmesh flag
	if reset "set nofullmesh flag test"; then
		pm_nl_set_limits $ns1 4 4
		pm_nl_add_endpoint $ns1 10.0.2.1 flags subflow,fullmesh
		pm_nl_set_limits $ns2 4 4
		run_tests $ns1 $ns2 10.0.1.1 0 0 fullmesh_1 slow nofullmesh
		chk_join_nr 2 2 2
		chk_rm_nr 0 1
	fi

	# set backup,fullmesh flags
	if reset "set backup,fullmesh flags test"; then
		pm_nl_set_limits $ns1 4 4
		pm_nl_add_endpoint $ns1 10.0.2.1 flags subflow
		pm_nl_set_limits $ns2 4 4
		run_tests $ns1 $ns2 10.0.1.1 0 0 1 slow backup,fullmesh
		chk_join_nr 2 2 2
		chk_prio_nr 0 1
		chk_rm_nr 0 1
	fi

	# set nobackup,nofullmesh flags
	if reset "set nobackup,nofullmesh flags test"; then
		pm_nl_set_limits $ns1 4 4
		pm_nl_set_limits $ns2 4 4
		pm_nl_add_endpoint $ns2 10.0.2.2 flags subflow,backup,fullmesh
		run_tests $ns1 $ns2 10.0.1.1 0 0 0 slow nobackup,nofullmesh
		chk_join_nr 2 2 2
		chk_prio_nr 0 1
		chk_rm_nr 0 1
	fi
}

fastclose_tests()
{
	if reset "fastclose test"; then
		run_tests $ns1 $ns2 10.0.1.1 1024 0 fastclose_client
		chk_join_nr 0 0 0
		chk_fclose_nr 1 1
		chk_rst_nr 1 1 invert
	fi

	if reset "fastclose server test"; then
		run_tests $ns1 $ns2 10.0.1.1 1024 0 fastclose_server
		chk_join_nr 0 0 0
		chk_fclose_nr 1 1 invert
		chk_rst_nr 1 1
	fi
}

pedit_action_pkts()
{
	tc -n $ns2 -j -s action show action pedit index 100 | \
		grep "packets" | \
		sed 's/.*"packets":\([0-9]\+\),.*/\1/'
}

fail_tests()
{
	# single subflow
	if reset_with_fail "Infinite map" 1; then
		run_tests $ns1 $ns2 10.0.1.1 128
		chk_join_nr 0 0 0 +1 +0 1 0 1 "$(pedit_action_pkts)"
		chk_fail_nr 1 -1 invert
	fi

	# multiple subflows
	if reset_with_fail "MP_FAIL MP_RST" 2; then
		tc -n $ns2 qdisc add dev ns2eth1 root netem rate 1mbit delay 5
		pm_nl_set_limits $ns1 0 1
		pm_nl_set_limits $ns2 0 1
		pm_nl_add_endpoint $ns2 10.0.2.2 dev ns2eth2 flags subflow
		run_tests $ns1 $ns2 10.0.1.1 1024
		chk_join_nr 1 1 1 1 0 1 1 0 "$(pedit_action_pkts)"
	fi
}

userspace_tests()
{
	# userspace pm type prevents add_addr
	if reset "userspace pm type prevents add_addr"; then
		set_userspace_pm $ns1
		pm_nl_set_limits $ns1 0 2
		pm_nl_set_limits $ns2 0 2
		pm_nl_add_endpoint $ns1 10.0.2.1 flags signal
		run_tests $ns1 $ns2 10.0.1.1
		chk_join_nr 0 0 0
		chk_add_nr 0 0
	fi

	# userspace pm type does not echo add_addr without daemon
	if reset "userspace pm no echo w/o daemon"; then
		set_userspace_pm $ns2
		pm_nl_set_limits $ns1 0 2
		pm_nl_set_limits $ns2 0 2
		pm_nl_add_endpoint $ns1 10.0.2.1 flags signal
		run_tests $ns1 $ns2 10.0.1.1
		chk_join_nr 0 0 0
		chk_add_nr 1 0
	fi

	# userspace pm type rejects join
	if reset "userspace pm type rejects join"; then
		set_userspace_pm $ns1
		pm_nl_set_limits $ns1 1 1
		pm_nl_set_limits $ns2 1 1
		pm_nl_add_endpoint $ns2 10.0.3.2 flags subflow
		run_tests $ns1 $ns2 10.0.1.1
		chk_join_nr 1 1 0
	fi

	# userspace pm type does not send join
	if reset "userspace pm type does not send join"; then
		set_userspace_pm $ns2
		pm_nl_set_limits $ns1 1 1
		pm_nl_set_limits $ns2 1 1
		pm_nl_add_endpoint $ns2 10.0.3.2 flags subflow
		run_tests $ns1 $ns2 10.0.1.1
		chk_join_nr 0 0 0
	fi

	# userspace pm type prevents mp_prio
	if reset "userspace pm type prevents mp_prio"; then
		set_userspace_pm $ns1
		pm_nl_set_limits $ns1 1 1
		pm_nl_set_limits $ns2 1 1
		pm_nl_add_endpoint $ns2 10.0.3.2 flags subflow
		run_tests $ns1 $ns2 10.0.1.1 0 0 0 slow backup
		chk_join_nr 1 1 0
		chk_prio_nr 0 0
	fi

	# userspace pm type prevents rm_addr
	if reset "userspace pm type prevents rm_addr"; then
		set_userspace_pm $ns1
		set_userspace_pm $ns2
		pm_nl_set_limits $ns1 0 1
		pm_nl_set_limits $ns2 0 1
		pm_nl_add_endpoint $ns2 10.0.3.2 flags subflow
		run_tests $ns1 $ns2 10.0.1.1 0 0 -1 slow
		chk_join_nr 0 0 0
		chk_rm_nr 0 0
	fi

	# userspace pm add & remove address
	if reset "userspace pm add & remove address"; then
		set_userspace_pm $ns1
		pm_nl_set_limits $ns2 1 1
		run_tests $ns1 $ns2 10.0.1.1 0 userspace_1 0 slow
		chk_join_nr 1 1 1
		chk_add_nr 1 1
		chk_rm_nr 1 1 invert
	fi

	# userspace pm create destroy subflow
	if reset "userspace pm create destroy subflow"; then
		set_userspace_pm $ns2
		pm_nl_set_limits $ns1 0 1
		run_tests $ns1 $ns2 10.0.1.1 0 0 userspace_1 slow
		chk_join_nr 1 1 1
		chk_rm_nr 0 1
	fi
}

pedit_action_pkts()
{
	tc -n $ns2 -j -s action show action pedit index 100 | \
		grep "packets" | \
		sed 's/.*"packets":\([0-9]\+\),.*/\1/'
}

fail_tests()
{
	# single subflow
	if reset_with_fail "Infinite map" 1; then
		run_tests $ns1 $ns2 10.0.1.1 128
		chk_join_nr 0 0 0 +1 +0 1 0 1 "$(pedit_action_pkts)"
		chk_fail_nr 1 -1 invert
	fi

	# multiple subflows
	if reset_with_fail "MP_FAIL MP_RST" 2; then
		tc -n $ns2 qdisc add dev ns2eth1 root netem rate 1mbit delay 5
		pm_nl_set_limits $ns1 0 1
		pm_nl_set_limits $ns2 0 1
		pm_nl_add_endpoint $ns2 10.0.2.2 dev ns2eth2 flags subflow
		run_tests $ns1 $ns2 10.0.1.1 1024
		chk_join_nr 1 1 1 1 0 1 1 0 "$(pedit_action_pkts)"
	fi
}

userspace_tests()
{
	# userspace pm type prevents add_addr
	if reset "userspace pm type prevents add_addr"; then
		set_userspace_pm $ns1
		pm_nl_set_limits $ns1 0 2
		pm_nl_set_limits $ns2 0 2
		pm_nl_add_endpoint $ns1 10.0.2.1 flags signal
		run_tests $ns1 $ns2 10.0.1.1
		chk_join_nr 0 0 0
		chk_add_nr 0 0
	fi

	# userspace pm type does not echo add_addr without daemon
	if reset "userspace pm no echo w/o daemon"; then
		set_userspace_pm $ns2
		pm_nl_set_limits $ns1 0 2
		pm_nl_set_limits $ns2 0 2
		pm_nl_add_endpoint $ns1 10.0.2.1 flags signal
		run_tests $ns1 $ns2 10.0.1.1
		chk_join_nr 0 0 0
		chk_add_nr 1 0
	fi

	# userspace pm type rejects join
	if reset "userspace pm type rejects join"; then
		set_userspace_pm $ns1
		pm_nl_set_limits $ns1 1 1
		pm_nl_set_limits $ns2 1 1
		pm_nl_add_endpoint $ns2 10.0.3.2 flags subflow
		run_tests $ns1 $ns2 10.0.1.1
		chk_join_nr 1 1 0
	fi

	# userspace pm type does not send join
	if reset "userspace pm type does not send join"; then
		set_userspace_pm $ns2
		pm_nl_set_limits $ns1 1 1
		pm_nl_set_limits $ns2 1 1
		pm_nl_add_endpoint $ns2 10.0.3.2 flags subflow
		run_tests $ns1 $ns2 10.0.1.1
		chk_join_nr 0 0 0
	fi

	# userspace pm type prevents mp_prio
	if reset "userspace pm type prevents mp_prio"; then
		set_userspace_pm $ns1
		pm_nl_set_limits $ns1 1 1
		pm_nl_set_limits $ns2 1 1
		pm_nl_add_endpoint $ns2 10.0.3.2 flags subflow
		run_tests $ns1 $ns2 10.0.1.1 0 0 0 slow backup
		chk_join_nr 1 1 0
		chk_prio_nr 0 0
	fi

	# userspace pm type prevents rm_addr
	if reset "userspace pm type prevents rm_addr"; then
		set_userspace_pm $ns1
		set_userspace_pm $ns2
		pm_nl_set_limits $ns1 0 1
		pm_nl_set_limits $ns2 0 1
		pm_nl_add_endpoint $ns2 10.0.3.2 flags subflow
		run_tests $ns1 $ns2 10.0.1.1 0 0 -1 slow
		chk_join_nr 0 0 0
		chk_rm_nr 0 0
	fi

	# userspace pm add & remove address
	if reset "userspace pm add & remove address"; then
		set_userspace_pm $ns1
		pm_nl_set_limits $ns2 1 1
		run_tests $ns1 $ns2 10.0.1.1 0 userspace_1 0 slow
		chk_join_nr 1 1 1
		chk_add_nr 1 1
		chk_rm_nr 1 1 invert
	fi

	# userspace pm create destroy subflow
	if reset "userspace pm create destroy subflow"; then
		set_userspace_pm $ns2
		pm_nl_set_limits $ns1 0 1
		run_tests $ns1 $ns2 10.0.1.1 0 0 userspace_1 slow
		chk_join_nr 1 1 1
		chk_rm_nr 0 1
	fi
}

endpoint_tests()
{
	# userspace pm type prevents add_addr
	if reset "implicit EP"; then
		pm_nl_set_limits $ns1 2 2
		pm_nl_set_limits $ns2 2 2
		pm_nl_add_endpoint $ns1 10.0.2.1 flags signal
		run_tests $ns1 $ns2 10.0.1.1 0 0 0 slow &

		wait_mpj $ns1
		pm_nl_check_endpoint 1 "creation" \
			$ns2 10.0.2.2 id 1 flags implicit

		pm_nl_add_endpoint $ns2 10.0.2.2 id 33
		pm_nl_check_endpoint 0 "ID change is prevented" \
			$ns2 10.0.2.2 id 1 flags implicit

		pm_nl_add_endpoint $ns2 10.0.2.2 flags signal
		pm_nl_check_endpoint 0 "modif is allowed" \
			$ns2 10.0.2.2 id 1 flags signal
		wait
	fi

	if reset "delete and re-add"; then
		pm_nl_set_limits $ns1 1 1
		pm_nl_set_limits $ns2 1 1
		pm_nl_add_endpoint $ns2 10.0.2.2 id 2 dev ns2eth2 flags subflow
		run_tests $ns1 $ns2 10.0.1.1 4 0 0 slow &

		wait_mpj $ns2
		pm_nl_del_endpoint $ns2 2 10.0.2.2
		sleep 0.5
		chk_subflow_nr needtitle "after delete" 1

		pm_nl_add_endpoint $ns2 10.0.2.2 dev ns2eth2 flags subflow
		wait_mpj $ns2
		chk_subflow_nr "" "after re-add" 2
		wait
	fi
}

# [$1: error message]
usage()
{
	if [ -n "${1}" ]; then
		echo "${1}"
		ret=1
	fi

	echo "mptcp_join usage:"

	local key
	for key in "${!all_tests[@]}"; do
		echo "  -${key} ${all_tests[${key}]}"
	done

	echo "  -c capture pcap files"
	echo "  -C enable data checksum"
	echo "  -i use ip mptcp"
	echo "  -h help"

	echo "[test ids|names]"

	exit ${ret}
}


# Use a "simple" array to force an specific order we cannot have with an associative one
all_tests_sorted=(
	f@subflows_tests
	e@subflows_error_tests
	s@signal_address_tests
	l@link_failure_tests
	t@add_addr_timeout_tests
	r@remove_tests
	a@add_tests
	6@ipv6_tests
	4@v4mapped_tests
	b@backup_tests
	p@add_addr_ports_tests
	k@syncookies_tests
	S@checksum_tests
	d@deny_join_id0_tests
	m@fullmesh_tests
	z@fastclose_tests
	F@fail_tests
	u@userspace_tests
	I@endpoint_tests
)

all_tests_args=""
all_tests_names=()
for subtests in "${all_tests_sorted[@]}"; do
	key="${subtests%@*}"
	value="${subtests#*@}"

	all_tests_args+="${key}"
	all_tests_names+=("${value}")
	all_tests[${key}]="${value}"
done

tests=()
while getopts "${all_tests_args}cCih" opt; do
	case $opt in
		["${all_tests_args}"])
			tests+=("${all_tests[${opt}]}")
			;;
		c)
			capture=1
			;;
		C)
			checksum=1
			;;
		i)
			ip_mptcp=1
			;;
		h)
			usage
			;;
		*)
			usage "Unknown option: -${opt}"
			;;
	esac
done

shift $((OPTIND - 1))

for arg in "${@}"; do
	if [[ "${arg}" =~ ^[0-9]+$ ]]; then
		only_tests_ids+=("${arg}")
	else
		only_tests_names+=("${arg}")
	fi
done

if [ ${#tests[@]} -eq 0 ]; then
	tests=("${all_tests_names[@]}")
fi

for subtests in "${tests[@]}"; do
	"${subtests}"
done

if [ ${ret} -ne 0 ]; then
	echo
	echo "${#failed_tests[@]} failure(s) has(ve) been detected:"
	for i in $(get_failed_tests_ids); do
		echo -e "\t- ${i}: ${failed_tests[${i}]}"
	done
	echo
fi

exit $ret<|MERGE_RESOLUTION|>--- conflicted
+++ resolved
@@ -717,13 +717,10 @@
 		addr_nr_ns1=${addr_nr_ns1:10}
 	fi
 
-<<<<<<< HEAD
-=======
 	local flags="subflow"
 	local extra_cl_args=""
 	local extra_srv_args=""
 	local trunc_size=""
->>>>>>> 7365df19
 	if [[ "${addr_nr_ns2}" = "fastclose_"* ]]; then
 		if [ ${test_link_fail} -le 1 ]; then
 			echo "fastclose tests need test_link_fail argument"
@@ -750,12 +747,9 @@
 	elif [[ "${addr_nr_ns2}" = "userspace_"* ]]; then
 		userspace_pm=1
 		addr_nr_ns2=${addr_nr_ns2:10}
-<<<<<<< HEAD
-=======
 	elif [[ "${addr_nr_ns2}" = "fullmesh_"* ]]; then
 		flags="${flags},fullmesh"
 		addr_nr_ns2=${addr_nr_ns2:9}
->>>>>>> 7365df19
 	fi
 
 	if [ $userspace_pm -eq 1 ]; then
@@ -2984,120 +2978,6 @@
 	fi
 }
 
-pedit_action_pkts()
-{
-	tc -n $ns2 -j -s action show action pedit index 100 | \
-		grep "packets" | \
-		sed 's/.*"packets":\([0-9]\+\),.*/\1/'
-}
-
-fail_tests()
-{
-	# single subflow
-	if reset_with_fail "Infinite map" 1; then
-		run_tests $ns1 $ns2 10.0.1.1 128
-		chk_join_nr 0 0 0 +1 +0 1 0 1 "$(pedit_action_pkts)"
-		chk_fail_nr 1 -1 invert
-	fi
-
-	# multiple subflows
-	if reset_with_fail "MP_FAIL MP_RST" 2; then
-		tc -n $ns2 qdisc add dev ns2eth1 root netem rate 1mbit delay 5
-		pm_nl_set_limits $ns1 0 1
-		pm_nl_set_limits $ns2 0 1
-		pm_nl_add_endpoint $ns2 10.0.2.2 dev ns2eth2 flags subflow
-		run_tests $ns1 $ns2 10.0.1.1 1024
-		chk_join_nr 1 1 1 1 0 1 1 0 "$(pedit_action_pkts)"
-	fi
-}
-
-userspace_tests()
-{
-	# userspace pm type prevents add_addr
-	if reset "userspace pm type prevents add_addr"; then
-		set_userspace_pm $ns1
-		pm_nl_set_limits $ns1 0 2
-		pm_nl_set_limits $ns2 0 2
-		pm_nl_add_endpoint $ns1 10.0.2.1 flags signal
-		run_tests $ns1 $ns2 10.0.1.1
-		chk_join_nr 0 0 0
-		chk_add_nr 0 0
-	fi
-
-	# userspace pm type does not echo add_addr without daemon
-	if reset "userspace pm no echo w/o daemon"; then
-		set_userspace_pm $ns2
-		pm_nl_set_limits $ns1 0 2
-		pm_nl_set_limits $ns2 0 2
-		pm_nl_add_endpoint $ns1 10.0.2.1 flags signal
-		run_tests $ns1 $ns2 10.0.1.1
-		chk_join_nr 0 0 0
-		chk_add_nr 1 0
-	fi
-
-	# userspace pm type rejects join
-	if reset "userspace pm type rejects join"; then
-		set_userspace_pm $ns1
-		pm_nl_set_limits $ns1 1 1
-		pm_nl_set_limits $ns2 1 1
-		pm_nl_add_endpoint $ns2 10.0.3.2 flags subflow
-		run_tests $ns1 $ns2 10.0.1.1
-		chk_join_nr 1 1 0
-	fi
-
-	# userspace pm type does not send join
-	if reset "userspace pm type does not send join"; then
-		set_userspace_pm $ns2
-		pm_nl_set_limits $ns1 1 1
-		pm_nl_set_limits $ns2 1 1
-		pm_nl_add_endpoint $ns2 10.0.3.2 flags subflow
-		run_tests $ns1 $ns2 10.0.1.1
-		chk_join_nr 0 0 0
-	fi
-
-	# userspace pm type prevents mp_prio
-	if reset "userspace pm type prevents mp_prio"; then
-		set_userspace_pm $ns1
-		pm_nl_set_limits $ns1 1 1
-		pm_nl_set_limits $ns2 1 1
-		pm_nl_add_endpoint $ns2 10.0.3.2 flags subflow
-		run_tests $ns1 $ns2 10.0.1.1 0 0 0 slow backup
-		chk_join_nr 1 1 0
-		chk_prio_nr 0 0
-	fi
-
-	# userspace pm type prevents rm_addr
-	if reset "userspace pm type prevents rm_addr"; then
-		set_userspace_pm $ns1
-		set_userspace_pm $ns2
-		pm_nl_set_limits $ns1 0 1
-		pm_nl_set_limits $ns2 0 1
-		pm_nl_add_endpoint $ns2 10.0.3.2 flags subflow
-		run_tests $ns1 $ns2 10.0.1.1 0 0 -1 slow
-		chk_join_nr 0 0 0
-		chk_rm_nr 0 0
-	fi
-
-	# userspace pm add & remove address
-	if reset "userspace pm add & remove address"; then
-		set_userspace_pm $ns1
-		pm_nl_set_limits $ns2 1 1
-		run_tests $ns1 $ns2 10.0.1.1 0 userspace_1 0 slow
-		chk_join_nr 1 1 1
-		chk_add_nr 1 1
-		chk_rm_nr 1 1 invert
-	fi
-
-	# userspace pm create destroy subflow
-	if reset "userspace pm create destroy subflow"; then
-		set_userspace_pm $ns2
-		pm_nl_set_limits $ns1 0 1
-		run_tests $ns1 $ns2 10.0.1.1 0 0 userspace_1 slow
-		chk_join_nr 1 1 1
-		chk_rm_nr 0 1
-	fi
-}
-
 endpoint_tests()
 {
 	# userspace pm type prevents add_addr
