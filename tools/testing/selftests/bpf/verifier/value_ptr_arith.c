{
	"map access: known scalar += value_ptr from different maps",
	.insns = {
	BPF_LDX_MEM(BPF_W, BPF_REG_0, BPF_REG_1,
		    offsetof(struct __sk_buff, len)),
	BPF_ST_MEM(BPF_DW, BPF_REG_10, -8, 0),
	BPF_MOV64_REG(BPF_REG_2, BPF_REG_10),
	BPF_ALU64_IMM(BPF_ADD, BPF_REG_2, -8),
	BPF_JMP_IMM(BPF_JEQ, BPF_REG_0, 1, 3),
	BPF_LD_MAP_FD(BPF_REG_1, 0),
	BPF_JMP_IMM(BPF_JNE, BPF_REG_0, 1, 2),
	BPF_LD_MAP_FD(BPF_REG_1, 0),
	BPF_RAW_INSN(BPF_JMP | BPF_CALL, 0, 0, 0, BPF_FUNC_map_lookup_elem),
	BPF_JMP_IMM(BPF_JEQ, BPF_REG_0, 0, 3),
	BPF_MOV64_IMM(BPF_REG_1, 4),
	BPF_ALU64_REG(BPF_ADD, BPF_REG_1, BPF_REG_0),
	BPF_LDX_MEM(BPF_B, BPF_REG_0, BPF_REG_1, 0),
	BPF_MOV64_IMM(BPF_REG_0, 1),
	BPF_EXIT_INSN(),
	},
	.fixup_map_hash_16b = { 5 },
	.fixup_map_array_48b = { 8 },
	.result = ACCEPT,
	.retval = 1,
},
{
	"map access: value_ptr -= known scalar from different maps",
	.insns = {
	BPF_LDX_MEM(BPF_W, BPF_REG_0, BPF_REG_1,
		    offsetof(struct __sk_buff, len)),
	BPF_ST_MEM(BPF_DW, BPF_REG_10, -8, 0),
	BPF_MOV64_REG(BPF_REG_2, BPF_REG_10),
	BPF_ALU64_IMM(BPF_ADD, BPF_REG_2, -8),
	BPF_JMP_IMM(BPF_JEQ, BPF_REG_0, 1, 3),
	BPF_LD_MAP_FD(BPF_REG_1, 0),
	BPF_JMP_IMM(BPF_JNE, BPF_REG_0, 1, 2),
	BPF_LD_MAP_FD(BPF_REG_1, 0),
	BPF_RAW_INSN(BPF_JMP | BPF_CALL, 0, 0, 0, BPF_FUNC_map_lookup_elem),
	BPF_JMP_IMM(BPF_JEQ, BPF_REG_0, 0, 4),
	BPF_MOV64_IMM(BPF_REG_1, 4),
	BPF_ALU64_REG(BPF_SUB, BPF_REG_0, BPF_REG_1),
	BPF_ALU64_REG(BPF_ADD, BPF_REG_0, BPF_REG_1),
	BPF_LDX_MEM(BPF_B, BPF_REG_0, BPF_REG_0, 0),
	BPF_MOV64_IMM(BPF_REG_0, 1),
	BPF_EXIT_INSN(),
	},
	.fixup_map_hash_16b = { 5 },
	.fixup_map_array_48b = { 8 },
	.result = ACCEPT,
	.result_unpriv = REJECT,
	.errstr_unpriv = "R0 min value is outside of the allowed memory range",
	.retval = 1,
},
{
	"map access: known scalar += value_ptr from different maps, but same value properties",
	.insns = {
	BPF_LDX_MEM(BPF_W, BPF_REG_0, BPF_REG_1,
		    offsetof(struct __sk_buff, len)),
	BPF_ST_MEM(BPF_DW, BPF_REG_10, -8, 0),
	BPF_MOV64_REG(BPF_REG_2, BPF_REG_10),
	BPF_ALU64_IMM(BPF_ADD, BPF_REG_2, -8),
	BPF_JMP_IMM(BPF_JEQ, BPF_REG_0, 1, 3),
	BPF_LD_MAP_FD(BPF_REG_1, 0),
	BPF_JMP_IMM(BPF_JNE, BPF_REG_0, 1, 2),
	BPF_LD_MAP_FD(BPF_REG_1, 0),
	BPF_RAW_INSN(BPF_JMP | BPF_CALL, 0, 0, 0, BPF_FUNC_map_lookup_elem),
	BPF_JMP_IMM(BPF_JEQ, BPF_REG_0, 0, 3),
	BPF_MOV64_IMM(BPF_REG_1, 4),
	BPF_ALU64_REG(BPF_ADD, BPF_REG_1, BPF_REG_0),
	BPF_LDX_MEM(BPF_B, BPF_REG_0, BPF_REG_1, 0),
	BPF_MOV64_IMM(BPF_REG_0, 1),
	BPF_EXIT_INSN(),
	},
	.fixup_map_hash_48b = { 5 },
	.fixup_map_array_48b = { 8 },
	.result = ACCEPT,
	.retval = 1,
},
{
	"map access: mixing value pointer and scalar, 1",
	.insns = {
	// load map value pointer into r0 and r2
	BPF_MOV64_IMM(BPF_REG_0, 1),
	BPF_LD_MAP_FD(BPF_REG_ARG1, 0),
	BPF_MOV64_REG(BPF_REG_ARG2, BPF_REG_FP),
	BPF_ALU64_IMM(BPF_ADD, BPF_REG_ARG2, -16),
	BPF_ST_MEM(BPF_DW, BPF_REG_FP, -16, 0),
	BPF_EMIT_CALL(BPF_FUNC_map_lookup_elem),
	BPF_JMP_IMM(BPF_JNE, BPF_REG_0, 0, 1),
	BPF_EXIT_INSN(),
	// load some number from the map into r1
	BPF_LDX_MEM(BPF_B, BPF_REG_1, BPF_REG_0, 0),
	// depending on r1, branch:
	BPF_JMP_IMM(BPF_JNE, BPF_REG_1, 0, 3),
	// branch A
	BPF_MOV64_REG(BPF_REG_2, BPF_REG_0),
	BPF_MOV64_IMM(BPF_REG_3, 0),
	BPF_JMP_A(2),
	// branch B
	BPF_MOV64_IMM(BPF_REG_2, 0),
	BPF_MOV64_IMM(BPF_REG_3, 0x100000),
	// common instruction
	BPF_ALU64_REG(BPF_ADD, BPF_REG_2, BPF_REG_3),
	// depending on r1, branch:
	BPF_JMP_IMM(BPF_JNE, BPF_REG_1, 0, 1),
	// branch A
	BPF_JMP_A(4),
	// branch B
	BPF_MOV64_IMM(BPF_REG_0, 0x13371337),
	// verifier follows fall-through
	BPF_JMP_IMM(BPF_JNE, BPF_REG_2, 0x100000, 2),
	BPF_MOV64_IMM(BPF_REG_0, 0),
	BPF_EXIT_INSN(),
	// fake-dead code; targeted from branch A to
	// prevent dead code sanitization
	BPF_LDX_MEM(BPF_B, BPF_REG_0, BPF_REG_0, 0),
	BPF_MOV64_IMM(BPF_REG_0, 0),
	BPF_EXIT_INSN(),
	},
	.fixup_map_array_48b = { 1 },
	.result = ACCEPT,
	.result_unpriv = REJECT,
<<<<<<< HEAD
	.errstr_unpriv = "R2 tried to add from different maps, paths or scalars",
=======
	.errstr_unpriv = "R2 pointer comparison prohibited",
>>>>>>> 11e4b63a
	.retval = 0,
},
{
	"map access: mixing value pointer and scalar, 2",
	.insns = {
	// load map value pointer into r0 and r2
	BPF_MOV64_IMM(BPF_REG_0, 1),
	BPF_LD_MAP_FD(BPF_REG_ARG1, 0),
	BPF_MOV64_REG(BPF_REG_ARG2, BPF_REG_FP),
	BPF_ALU64_IMM(BPF_ADD, BPF_REG_ARG2, -16),
	BPF_ST_MEM(BPF_DW, BPF_REG_FP, -16, 0),
	BPF_EMIT_CALL(BPF_FUNC_map_lookup_elem),
	BPF_JMP_IMM(BPF_JNE, BPF_REG_0, 0, 1),
	BPF_EXIT_INSN(),
	// load some number from the map into r1
	BPF_LDX_MEM(BPF_B, BPF_REG_1, BPF_REG_0, 0),
	// depending on r1, branch:
	BPF_JMP_IMM(BPF_JEQ, BPF_REG_1, 0, 3),
	// branch A
	BPF_MOV64_IMM(BPF_REG_2, 0),
	BPF_MOV64_IMM(BPF_REG_3, 0x100000),
	BPF_JMP_A(2),
	// branch B
	BPF_MOV64_REG(BPF_REG_2, BPF_REG_0),
	BPF_MOV64_IMM(BPF_REG_3, 0),
	// common instruction
	BPF_ALU64_REG(BPF_ADD, BPF_REG_2, BPF_REG_3),
	// depending on r1, branch:
	BPF_JMP_IMM(BPF_JNE, BPF_REG_1, 0, 1),
	// branch A
	BPF_JMP_A(4),
	// branch B
	BPF_MOV64_IMM(BPF_REG_0, 0x13371337),
	// verifier follows fall-through
	BPF_JMP_IMM(BPF_JNE, BPF_REG_2, 0x100000, 2),
	BPF_MOV64_IMM(BPF_REG_0, 0),
	BPF_EXIT_INSN(),
	// fake-dead code; targeted from branch A to
	// prevent dead code sanitization, rejected
	// via branch B however
	BPF_LDX_MEM(BPF_B, BPF_REG_0, BPF_REG_0, 0),
	BPF_MOV64_IMM(BPF_REG_0, 0),
	BPF_EXIT_INSN(),
	},
	.fixup_map_array_48b = { 1 },
	.result = ACCEPT,
	.result_unpriv = REJECT,
<<<<<<< HEAD
	.errstr_unpriv = "R2 tried to add from different maps, paths or scalars",
=======
	.errstr_unpriv = "R0 invalid mem access 'inv'",
>>>>>>> 11e4b63a
	.retval = 0,
},
{
	"sanitation: alu with different scalars 1",
	.insns = {
	BPF_MOV64_IMM(BPF_REG_0, 1),
	BPF_LD_MAP_FD(BPF_REG_ARG1, 0),
	BPF_MOV64_REG(BPF_REG_ARG2, BPF_REG_FP),
	BPF_ALU64_IMM(BPF_ADD, BPF_REG_ARG2, -16),
	BPF_ST_MEM(BPF_DW, BPF_REG_FP, -16, 0),
	BPF_EMIT_CALL(BPF_FUNC_map_lookup_elem),
	BPF_JMP_IMM(BPF_JNE, BPF_REG_0, 0, 1),
	BPF_EXIT_INSN(),
	BPF_LDX_MEM(BPF_W, BPF_REG_1, BPF_REG_0, 0),
	BPF_JMP_IMM(BPF_JEQ, BPF_REG_1, 0, 3),
	BPF_MOV64_IMM(BPF_REG_2, 0),
	BPF_MOV64_IMM(BPF_REG_3, 0x100000),
	BPF_JMP_A(2),
	BPF_MOV64_IMM(BPF_REG_2, 42),
	BPF_MOV64_IMM(BPF_REG_3, 0x100001),
	BPF_ALU64_REG(BPF_ADD, BPF_REG_2, BPF_REG_3),
	BPF_MOV64_REG(BPF_REG_0, BPF_REG_2),
	BPF_EXIT_INSN(),
	},
	.fixup_map_array_48b = { 1 },
	.result = ACCEPT,
	.retval = 0x100000,
},
{
	"sanitation: alu with different scalars 2",
	.insns = {
	BPF_MOV64_IMM(BPF_REG_0, 1),
	BPF_LD_MAP_FD(BPF_REG_1, 0),
	BPF_MOV64_REG(BPF_REG_6, BPF_REG_1),
	BPF_MOV64_REG(BPF_REG_2, BPF_REG_FP),
	BPF_ALU64_IMM(BPF_ADD, BPF_REG_2, -16),
	BPF_ST_MEM(BPF_DW, BPF_REG_FP, -16, 0),
	BPF_EMIT_CALL(BPF_FUNC_map_delete_elem),
	BPF_MOV64_REG(BPF_REG_7, BPF_REG_0),
	BPF_MOV64_REG(BPF_REG_1, BPF_REG_6),
	BPF_MOV64_REG(BPF_REG_2, BPF_REG_FP),
	BPF_ALU64_IMM(BPF_ADD, BPF_REG_2, -16),
	BPF_EMIT_CALL(BPF_FUNC_map_delete_elem),
	BPF_MOV64_REG(BPF_REG_6, BPF_REG_0),
	BPF_MOV64_REG(BPF_REG_8, BPF_REG_6),
	BPF_ALU64_REG(BPF_ADD, BPF_REG_8, BPF_REG_7),
	BPF_MOV64_REG(BPF_REG_0, BPF_REG_8),
	BPF_EXIT_INSN(),
	},
	.fixup_map_array_48b = { 1 },
	.result = ACCEPT,
	.retval = -EINVAL * 2,
},
{
	"sanitation: alu with different scalars 3",
	.insns = {
	BPF_MOV64_IMM(BPF_REG_0, EINVAL),
	BPF_ALU64_IMM(BPF_MUL, BPF_REG_0, -1),
	BPF_MOV64_REG(BPF_REG_7, BPF_REG_0),
	BPF_MOV64_IMM(BPF_REG_0, EINVAL),
	BPF_ALU64_IMM(BPF_MUL, BPF_REG_0, -1),
	BPF_MOV64_REG(BPF_REG_6, BPF_REG_0),
	BPF_MOV64_REG(BPF_REG_8, BPF_REG_6),
	BPF_ALU64_REG(BPF_ADD, BPF_REG_8, BPF_REG_7),
	BPF_MOV64_REG(BPF_REG_0, BPF_REG_8),
	BPF_EXIT_INSN(),
	},
	.result = ACCEPT,
	.retval = -EINVAL * 2,
},
{
	"map access: value_ptr += known scalar, upper oob arith, test 1",
	.insns = {
	BPF_ST_MEM(BPF_DW, BPF_REG_10, -8, 0),
	BPF_MOV64_REG(BPF_REG_2, BPF_REG_10),
	BPF_ALU64_IMM(BPF_ADD, BPF_REG_2, -8),
	BPF_LD_MAP_FD(BPF_REG_1, 0),
	BPF_RAW_INSN(BPF_JMP | BPF_CALL, 0, 0, 0, BPF_FUNC_map_lookup_elem),
	BPF_JMP_IMM(BPF_JEQ, BPF_REG_0, 0, 4),
	BPF_MOV64_IMM(BPF_REG_1, 48),
	BPF_ALU64_REG(BPF_ADD, BPF_REG_0, BPF_REG_1),
	BPF_ALU64_REG(BPF_SUB, BPF_REG_0, BPF_REG_1),
	BPF_LDX_MEM(BPF_B, BPF_REG_0, BPF_REG_0, 0),
	BPF_MOV64_IMM(BPF_REG_0, 1),
	BPF_EXIT_INSN(),
	},
	.fixup_map_array_48b = { 3 },
	.result = ACCEPT,
	.result_unpriv = REJECT,
	.errstr_unpriv = "R0 pointer arithmetic of map value goes out of range",
	.retval = 1,
},
{
	"map access: value_ptr += known scalar, upper oob arith, test 2",
	.insns = {
	BPF_ST_MEM(BPF_DW, BPF_REG_10, -8, 0),
	BPF_MOV64_REG(BPF_REG_2, BPF_REG_10),
	BPF_ALU64_IMM(BPF_ADD, BPF_REG_2, -8),
	BPF_LD_MAP_FD(BPF_REG_1, 0),
	BPF_RAW_INSN(BPF_JMP | BPF_CALL, 0, 0, 0, BPF_FUNC_map_lookup_elem),
	BPF_JMP_IMM(BPF_JEQ, BPF_REG_0, 0, 4),
	BPF_MOV64_IMM(BPF_REG_1, 49),
	BPF_ALU64_REG(BPF_ADD, BPF_REG_0, BPF_REG_1),
	BPF_ALU64_REG(BPF_SUB, BPF_REG_0, BPF_REG_1),
	BPF_LDX_MEM(BPF_B, BPF_REG_0, BPF_REG_0, 0),
	BPF_MOV64_IMM(BPF_REG_0, 1),
	BPF_EXIT_INSN(),
	},
	.fixup_map_array_48b = { 3 },
	.result = ACCEPT,
	.result_unpriv = REJECT,
	.errstr_unpriv = "R0 pointer arithmetic of map value goes out of range",
	.retval = 1,
},
{
	"map access: value_ptr += known scalar, upper oob arith, test 3",
	.insns = {
	BPF_ST_MEM(BPF_DW, BPF_REG_10, -8, 0),
	BPF_MOV64_REG(BPF_REG_2, BPF_REG_10),
	BPF_ALU64_IMM(BPF_ADD, BPF_REG_2, -8),
	BPF_LD_MAP_FD(BPF_REG_1, 0),
	BPF_RAW_INSN(BPF_JMP | BPF_CALL, 0, 0, 0, BPF_FUNC_map_lookup_elem),
	BPF_JMP_IMM(BPF_JEQ, BPF_REG_0, 0, 4),
	BPF_MOV64_IMM(BPF_REG_1, 47),
	BPF_ALU64_REG(BPF_ADD, BPF_REG_0, BPF_REG_1),
	BPF_ALU64_REG(BPF_SUB, BPF_REG_0, BPF_REG_1),
	BPF_LDX_MEM(BPF_B, BPF_REG_0, BPF_REG_0, 0),
	BPF_MOV64_IMM(BPF_REG_0, 1),
	BPF_EXIT_INSN(),
	},
	.fixup_map_array_48b = { 3 },
	.result = ACCEPT,
	.retval = 1,
},
{
	"map access: value_ptr -= known scalar, lower oob arith, test 1",
	.insns = {
	BPF_ST_MEM(BPF_DW, BPF_REG_10, -8, 0),
	BPF_MOV64_REG(BPF_REG_2, BPF_REG_10),
	BPF_ALU64_IMM(BPF_ADD, BPF_REG_2, -8),
	BPF_LD_MAP_FD(BPF_REG_1, 0),
	BPF_RAW_INSN(BPF_JMP | BPF_CALL, 0, 0, 0, BPF_FUNC_map_lookup_elem),
	BPF_JMP_IMM(BPF_JEQ, BPF_REG_0, 0, 5),
	BPF_MOV64_IMM(BPF_REG_1, 47),
	BPF_ALU64_REG(BPF_ADD, BPF_REG_0, BPF_REG_1),
	BPF_MOV64_IMM(BPF_REG_1, 48),
	BPF_ALU64_REG(BPF_SUB, BPF_REG_0, BPF_REG_1),
	BPF_LDX_MEM(BPF_B, BPF_REG_0, BPF_REG_0, 0),
	BPF_MOV64_IMM(BPF_REG_0, 1),
	BPF_EXIT_INSN(),
	},
	.fixup_map_array_48b = { 3 },
	.result = REJECT,
	.errstr = "R0 min value is outside of the allowed memory range",
	.result_unpriv = REJECT,
	.errstr_unpriv = "R0 pointer arithmetic of map value goes out of range",
},
{
	"map access: value_ptr -= known scalar, lower oob arith, test 2",
	.insns = {
	BPF_ST_MEM(BPF_DW, BPF_REG_10, -8, 0),
	BPF_MOV64_REG(BPF_REG_2, BPF_REG_10),
	BPF_ALU64_IMM(BPF_ADD, BPF_REG_2, -8),
	BPF_LD_MAP_FD(BPF_REG_1, 0),
	BPF_RAW_INSN(BPF_JMP | BPF_CALL, 0, 0, 0, BPF_FUNC_map_lookup_elem),
	BPF_JMP_IMM(BPF_JEQ, BPF_REG_0, 0, 7),
	BPF_MOV64_IMM(BPF_REG_1, 47),
	BPF_ALU64_REG(BPF_ADD, BPF_REG_0, BPF_REG_1),
	BPF_MOV64_IMM(BPF_REG_1, 48),
	BPF_ALU64_REG(BPF_SUB, BPF_REG_0, BPF_REG_1),
	BPF_MOV64_IMM(BPF_REG_1, 1),
	BPF_ALU64_REG(BPF_ADD, BPF_REG_0, BPF_REG_1),
	BPF_LDX_MEM(BPF_B, BPF_REG_0, BPF_REG_0, 0),
	BPF_MOV64_IMM(BPF_REG_0, 1),
	BPF_EXIT_INSN(),
	},
	.fixup_map_array_48b = { 3 },
	.result = ACCEPT,
	.result_unpriv = REJECT,
	.errstr_unpriv = "R0 pointer arithmetic of map value goes out of range",
	.retval = 1,
},
{
	"map access: value_ptr -= known scalar, lower oob arith, test 3",
	.insns = {
	BPF_ST_MEM(BPF_DW, BPF_REG_10, -8, 0),
	BPF_MOV64_REG(BPF_REG_2, BPF_REG_10),
	BPF_ALU64_IMM(BPF_ADD, BPF_REG_2, -8),
	BPF_LD_MAP_FD(BPF_REG_1, 0),
	BPF_RAW_INSN(BPF_JMP | BPF_CALL, 0, 0, 0, BPF_FUNC_map_lookup_elem),
	BPF_JMP_IMM(BPF_JEQ, BPF_REG_0, 0, 5),
	BPF_MOV64_IMM(BPF_REG_1, 47),
	BPF_ALU64_REG(BPF_ADD, BPF_REG_0, BPF_REG_1),
	BPF_MOV64_IMM(BPF_REG_1, 47),
	BPF_ALU64_REG(BPF_SUB, BPF_REG_0, BPF_REG_1),
	BPF_LDX_MEM(BPF_B, BPF_REG_0, BPF_REG_0, 0),
	BPF_MOV64_IMM(BPF_REG_0, 1),
	BPF_EXIT_INSN(),
	},
	.fixup_map_array_48b = { 3 },
	.result = ACCEPT,
	.retval = 1,
},
{
	"map access: known scalar += value_ptr",
	.insns = {
	BPF_ST_MEM(BPF_DW, BPF_REG_10, -8, 0),
	BPF_MOV64_REG(BPF_REG_2, BPF_REG_10),
	BPF_ALU64_IMM(BPF_ADD, BPF_REG_2, -8),
	BPF_LD_MAP_FD(BPF_REG_1, 0),
	BPF_RAW_INSN(BPF_JMP | BPF_CALL, 0, 0, 0, BPF_FUNC_map_lookup_elem),
	BPF_JMP_IMM(BPF_JEQ, BPF_REG_0, 0, 3),
	BPF_MOV64_IMM(BPF_REG_1, 4),
	BPF_ALU64_REG(BPF_ADD, BPF_REG_1, BPF_REG_0),
	BPF_LDX_MEM(BPF_B, BPF_REG_0, BPF_REG_1, 0),
	BPF_MOV64_IMM(BPF_REG_0, 1),
	BPF_EXIT_INSN(),
	},
	.fixup_map_array_48b = { 3 },
	.result = ACCEPT,
	.retval = 1,
},
{
	"map access: value_ptr += known scalar, 1",
	.insns = {
	BPF_ST_MEM(BPF_DW, BPF_REG_10, -8, 0),
	BPF_MOV64_REG(BPF_REG_2, BPF_REG_10),
	BPF_ALU64_IMM(BPF_ADD, BPF_REG_2, -8),
	BPF_LD_MAP_FD(BPF_REG_1, 0),
	BPF_RAW_INSN(BPF_JMP | BPF_CALL, 0, 0, 0, BPF_FUNC_map_lookup_elem),
	BPF_JMP_IMM(BPF_JEQ, BPF_REG_0, 0, 3),
	BPF_MOV64_IMM(BPF_REG_1, 4),
	BPF_ALU64_REG(BPF_ADD, BPF_REG_0, BPF_REG_1),
	BPF_LDX_MEM(BPF_B, BPF_REG_1, BPF_REG_0, 0),
	BPF_MOV64_IMM(BPF_REG_0, 1),
	BPF_EXIT_INSN(),
	},
	.fixup_map_array_48b = { 3 },
	.result = ACCEPT,
	.retval = 1,
},
{
	"map access: value_ptr += known scalar, 2",
	.insns = {
	BPF_ST_MEM(BPF_DW, BPF_REG_10, -8, 0),
	BPF_MOV64_REG(BPF_REG_2, BPF_REG_10),
	BPF_ALU64_IMM(BPF_ADD, BPF_REG_2, -8),
	BPF_LD_MAP_FD(BPF_REG_1, 0),
	BPF_RAW_INSN(BPF_JMP | BPF_CALL, 0, 0, 0, BPF_FUNC_map_lookup_elem),
	BPF_JMP_IMM(BPF_JEQ, BPF_REG_0, 0, 3),
	BPF_MOV64_IMM(BPF_REG_1, 49),
	BPF_ALU64_REG(BPF_ADD, BPF_REG_0, BPF_REG_1),
	BPF_LDX_MEM(BPF_B, BPF_REG_1, BPF_REG_0, 0),
	BPF_MOV64_IMM(BPF_REG_0, 1),
	BPF_EXIT_INSN(),
	},
	.fixup_map_array_48b = { 3 },
	.result = REJECT,
	.errstr = "invalid access to map value",
},
{
	"map access: value_ptr += known scalar, 3",
	.insns = {
	BPF_ST_MEM(BPF_DW, BPF_REG_10, -8, 0),
	BPF_MOV64_REG(BPF_REG_2, BPF_REG_10),
	BPF_ALU64_IMM(BPF_ADD, BPF_REG_2, -8),
	BPF_LD_MAP_FD(BPF_REG_1, 0),
	BPF_RAW_INSN(BPF_JMP | BPF_CALL, 0, 0, 0, BPF_FUNC_map_lookup_elem),
	BPF_JMP_IMM(BPF_JEQ, BPF_REG_0, 0, 3),
	BPF_MOV64_IMM(BPF_REG_1, -1),
	BPF_ALU64_REG(BPF_ADD, BPF_REG_0, BPF_REG_1),
	BPF_LDX_MEM(BPF_B, BPF_REG_1, BPF_REG_0, 0),
	BPF_MOV64_IMM(BPF_REG_0, 1),
	BPF_EXIT_INSN(),
	},
	.fixup_map_array_48b = { 3 },
	.result = REJECT,
	.errstr = "invalid access to map value",
},
{
	"map access: value_ptr += known scalar, 4",
	.insns = {
	BPF_ST_MEM(BPF_DW, BPF_REG_10, -8, 0),
	BPF_MOV64_REG(BPF_REG_2, BPF_REG_10),
	BPF_ALU64_IMM(BPF_ADD, BPF_REG_2, -8),
	BPF_LD_MAP_FD(BPF_REG_1, 0),
	BPF_RAW_INSN(BPF_JMP | BPF_CALL, 0, 0, 0, BPF_FUNC_map_lookup_elem),
	BPF_JMP_IMM(BPF_JEQ, BPF_REG_0, 0, 7),
	BPF_MOV64_IMM(BPF_REG_1, 5),
	BPF_ALU64_REG(BPF_ADD, BPF_REG_0, BPF_REG_1),
	BPF_MOV64_IMM(BPF_REG_1, -2),
	BPF_ALU64_REG(BPF_ADD, BPF_REG_0, BPF_REG_1),
	BPF_MOV64_IMM(BPF_REG_1, -1),
	BPF_ALU64_REG(BPF_ADD, BPF_REG_0, BPF_REG_1),
	BPF_LDX_MEM(BPF_B, BPF_REG_1, BPF_REG_0, 0),
	BPF_MOV64_IMM(BPF_REG_0, 1),
	BPF_EXIT_INSN(),
	},
	.fixup_map_array_48b = { 3 },
	.result = ACCEPT,
	.retval = 1,
},
{
	"map access: value_ptr += known scalar, 5",
	.insns = {
	BPF_ST_MEM(BPF_DW, BPF_REG_10, -8, 0),
	BPF_MOV64_REG(BPF_REG_2, BPF_REG_10),
	BPF_ALU64_IMM(BPF_ADD, BPF_REG_2, -8),
	BPF_LD_MAP_FD(BPF_REG_1, 0),
	BPF_RAW_INSN(BPF_JMP | BPF_CALL, 0, 0, 0, BPF_FUNC_map_lookup_elem),
	BPF_JMP_IMM(BPF_JEQ, BPF_REG_0, 0, 3),
	BPF_MOV64_IMM(BPF_REG_1, (6 + 1) * sizeof(int)),
	BPF_ALU64_REG(BPF_ADD, BPF_REG_1, BPF_REG_0),
	BPF_LDX_MEM(BPF_W, BPF_REG_0, BPF_REG_1, 0),
	BPF_EXIT_INSN(),
	},
	.fixup_map_array_48b = { 3 },
	.result = ACCEPT,
	.retval = 0xabcdef12,
},
{
	"map access: value_ptr += known scalar, 6",
	.insns = {
	BPF_ST_MEM(BPF_DW, BPF_REG_10, -8, 0),
	BPF_MOV64_REG(BPF_REG_2, BPF_REG_10),
	BPF_ALU64_IMM(BPF_ADD, BPF_REG_2, -8),
	BPF_LD_MAP_FD(BPF_REG_1, 0),
	BPF_RAW_INSN(BPF_JMP | BPF_CALL, 0, 0, 0, BPF_FUNC_map_lookup_elem),
	BPF_JMP_IMM(BPF_JEQ, BPF_REG_0, 0, 5),
	BPF_MOV64_IMM(BPF_REG_1, (3 + 1) * sizeof(int)),
	BPF_ALU64_REG(BPF_ADD, BPF_REG_0, BPF_REG_1),
	BPF_MOV64_IMM(BPF_REG_1, 3 * sizeof(int)),
	BPF_ALU64_REG(BPF_ADD, BPF_REG_0, BPF_REG_1),
	BPF_LDX_MEM(BPF_W, BPF_REG_0, BPF_REG_0, 0),
	BPF_EXIT_INSN(),
	},
	.fixup_map_array_48b = { 3 },
	.result = ACCEPT,
	.retval = 0xabcdef12,
},
{
	"map access: value_ptr += N, value_ptr -= N known scalar",
	.insns = {
	BPF_ST_MEM(BPF_DW, BPF_REG_10, -8, 0),
	BPF_MOV64_REG(BPF_REG_2, BPF_REG_10),
	BPF_ALU64_IMM(BPF_ADD, BPF_REG_2, -8),
	BPF_LD_MAP_FD(BPF_REG_1, 0),
	BPF_RAW_INSN(BPF_JMP | BPF_CALL, 0, 0, 0, BPF_FUNC_map_lookup_elem),
	BPF_JMP_IMM(BPF_JEQ, BPF_REG_0, 0, 6),
	BPF_MOV32_IMM(BPF_REG_1, 0x12345678),
	BPF_STX_MEM(BPF_W, BPF_REG_0, BPF_REG_1, 0),
	BPF_ALU64_IMM(BPF_ADD, BPF_REG_0, 2),
	BPF_MOV64_IMM(BPF_REG_1, 2),
	BPF_ALU64_REG(BPF_SUB, BPF_REG_0, BPF_REG_1),
	BPF_LDX_MEM(BPF_W, BPF_REG_0, BPF_REG_0, 0),
	BPF_EXIT_INSN(),
	},
	.fixup_map_array_48b = { 3 },
	.result = ACCEPT,
	.retval = 0x12345678,
},
{
	"map access: unknown scalar += value_ptr, 1",
	.insns = {
	BPF_ST_MEM(BPF_DW, BPF_REG_10, -8, 0),
	BPF_MOV64_REG(BPF_REG_2, BPF_REG_10),
	BPF_ALU64_IMM(BPF_ADD, BPF_REG_2, -8),
	BPF_LD_MAP_FD(BPF_REG_1, 0),
	BPF_RAW_INSN(BPF_JMP | BPF_CALL, 0, 0, 0, BPF_FUNC_map_lookup_elem),
	BPF_JMP_IMM(BPF_JEQ, BPF_REG_0, 0, 4),
	BPF_LDX_MEM(BPF_B, BPF_REG_1, BPF_REG_0, 0),
	BPF_ALU64_IMM(BPF_AND, BPF_REG_1, 0xf),
	BPF_ALU64_REG(BPF_ADD, BPF_REG_1, BPF_REG_0),
	BPF_LDX_MEM(BPF_B, BPF_REG_0, BPF_REG_1, 0),
	BPF_MOV64_IMM(BPF_REG_0, 1),
	BPF_EXIT_INSN(),
	},
	.fixup_map_array_48b = { 3 },
	.result = ACCEPT,
	.retval = 1,
},
{
	"map access: unknown scalar += value_ptr, 2",
	.insns = {
	BPF_ST_MEM(BPF_DW, BPF_REG_10, -8, 0),
	BPF_MOV64_REG(BPF_REG_2, BPF_REG_10),
	BPF_ALU64_IMM(BPF_ADD, BPF_REG_2, -8),
	BPF_LD_MAP_FD(BPF_REG_1, 0),
	BPF_RAW_INSN(BPF_JMP | BPF_CALL, 0, 0, 0, BPF_FUNC_map_lookup_elem),
	BPF_JMP_IMM(BPF_JEQ, BPF_REG_0, 0, 4),
	BPF_LDX_MEM(BPF_W, BPF_REG_1, BPF_REG_0, 0),
	BPF_ALU64_IMM(BPF_AND, BPF_REG_1, 31),
	BPF_ALU64_REG(BPF_ADD, BPF_REG_1, BPF_REG_0),
	BPF_LDX_MEM(BPF_W, BPF_REG_0, BPF_REG_1, 0),
	BPF_EXIT_INSN(),
	},
	.fixup_map_array_48b = { 3 },
	.result = ACCEPT,
	.retval = 0xabcdef12,
	.flags = F_NEEDS_EFFICIENT_UNALIGNED_ACCESS,
},
{
	"map access: unknown scalar += value_ptr, 3",
	.insns = {
	BPF_ST_MEM(BPF_DW, BPF_REG_10, -8, 0),
	BPF_MOV64_REG(BPF_REG_2, BPF_REG_10),
	BPF_ALU64_IMM(BPF_ADD, BPF_REG_2, -8),
	BPF_LD_MAP_FD(BPF_REG_1, 0),
	BPF_RAW_INSN(BPF_JMP | BPF_CALL, 0, 0, 0, BPF_FUNC_map_lookup_elem),
	BPF_JMP_IMM(BPF_JEQ, BPF_REG_0, 0, 8),
	BPF_MOV64_IMM(BPF_REG_1, -1),
	BPF_ALU64_REG(BPF_ADD, BPF_REG_0, BPF_REG_1),
	BPF_MOV64_IMM(BPF_REG_1, 1),
	BPF_ALU64_REG(BPF_ADD, BPF_REG_0, BPF_REG_1),
	BPF_LDX_MEM(BPF_W, BPF_REG_1, BPF_REG_0, 0),
	BPF_ALU64_IMM(BPF_AND, BPF_REG_1, 31),
	BPF_ALU64_REG(BPF_ADD, BPF_REG_1, BPF_REG_0),
	BPF_LDX_MEM(BPF_W, BPF_REG_0, BPF_REG_1, 0),
	BPF_EXIT_INSN(),
	},
	.fixup_map_array_48b = { 3 },
	.result = ACCEPT,
	.result_unpriv = REJECT,
	.errstr_unpriv = "R0 pointer arithmetic of map value goes out of range",
	.retval = 0xabcdef12,
	.flags = F_NEEDS_EFFICIENT_UNALIGNED_ACCESS,
},
{
	"map access: unknown scalar += value_ptr, 4",
	.insns = {
	BPF_ST_MEM(BPF_DW, BPF_REG_10, -8, 0),
	BPF_MOV64_REG(BPF_REG_2, BPF_REG_10),
	BPF_ALU64_IMM(BPF_ADD, BPF_REG_2, -8),
	BPF_LD_MAP_FD(BPF_REG_1, 0),
	BPF_RAW_INSN(BPF_JMP | BPF_CALL, 0, 0, 0, BPF_FUNC_map_lookup_elem),
	BPF_JMP_IMM(BPF_JEQ, BPF_REG_0, 0, 6),
	BPF_MOV64_IMM(BPF_REG_1, 19),
	BPF_ALU64_REG(BPF_ADD, BPF_REG_0, BPF_REG_1),
	BPF_LDX_MEM(BPF_W, BPF_REG_1, BPF_REG_0, 0),
	BPF_ALU64_IMM(BPF_AND, BPF_REG_1, 31),
	BPF_ALU64_REG(BPF_ADD, BPF_REG_1, BPF_REG_0),
	BPF_LDX_MEM(BPF_W, BPF_REG_0, BPF_REG_1, 0),
	BPF_EXIT_INSN(),
	},
	.fixup_map_array_48b = { 3 },
	.result = REJECT,
	.errstr = "R1 max value is outside of the allowed memory range",
	.errstr_unpriv = "R1 pointer arithmetic of map value goes out of range",
	.flags = F_NEEDS_EFFICIENT_UNALIGNED_ACCESS,
},
{
	"map access: value_ptr += unknown scalar, 1",
	.insns = {
	BPF_ST_MEM(BPF_DW, BPF_REG_10, -8, 0),
	BPF_MOV64_REG(BPF_REG_2, BPF_REG_10),
	BPF_ALU64_IMM(BPF_ADD, BPF_REG_2, -8),
	BPF_LD_MAP_FD(BPF_REG_1, 0),
	BPF_RAW_INSN(BPF_JMP | BPF_CALL, 0, 0, 0, BPF_FUNC_map_lookup_elem),
	BPF_JMP_IMM(BPF_JEQ, BPF_REG_0, 0, 4),
	BPF_LDX_MEM(BPF_B, BPF_REG_1, BPF_REG_0, 0),
	BPF_ALU64_IMM(BPF_AND, BPF_REG_1, 0xf),
	BPF_ALU64_REG(BPF_ADD, BPF_REG_0, BPF_REG_1),
	BPF_LDX_MEM(BPF_B, BPF_REG_1, BPF_REG_0, 0),
	BPF_MOV64_IMM(BPF_REG_0, 1),
	BPF_EXIT_INSN(),
	},
	.fixup_map_array_48b = { 3 },
	.result = ACCEPT,
	.retval = 1,
},
{
	"map access: value_ptr += unknown scalar, 2",
	.insns = {
	BPF_ST_MEM(BPF_DW, BPF_REG_10, -8, 0),
	BPF_MOV64_REG(BPF_REG_2, BPF_REG_10),
	BPF_ALU64_IMM(BPF_ADD, BPF_REG_2, -8),
	BPF_LD_MAP_FD(BPF_REG_1, 0),
	BPF_RAW_INSN(BPF_JMP | BPF_CALL, 0, 0, 0, BPF_FUNC_map_lookup_elem),
	BPF_JMP_IMM(BPF_JEQ, BPF_REG_0, 0, 4),
	BPF_LDX_MEM(BPF_W, BPF_REG_1, BPF_REG_0, 0),
	BPF_ALU64_IMM(BPF_AND, BPF_REG_1, 31),
	BPF_ALU64_REG(BPF_ADD, BPF_REG_0, BPF_REG_1),
	BPF_LDX_MEM(BPF_W, BPF_REG_0, BPF_REG_0, 0),
	BPF_EXIT_INSN(),
	},
	.fixup_map_array_48b = { 3 },
	.result = ACCEPT,
	.retval = 0xabcdef12,
	.flags = F_NEEDS_EFFICIENT_UNALIGNED_ACCESS,
},
{
	"map access: value_ptr += unknown scalar, 3",
	.insns = {
	BPF_ST_MEM(BPF_DW, BPF_REG_10, -8, 0),
	BPF_MOV64_REG(BPF_REG_2, BPF_REG_10),
	BPF_ALU64_IMM(BPF_ADD, BPF_REG_2, -8),
	BPF_LD_MAP_FD(BPF_REG_1, 0),
	BPF_RAW_INSN(BPF_JMP | BPF_CALL, 0, 0, 0, BPF_FUNC_map_lookup_elem),
	BPF_JMP_IMM(BPF_JEQ, BPF_REG_0, 0, 11),
	BPF_LDX_MEM(BPF_DW, BPF_REG_1, BPF_REG_0, 0),
	BPF_LDX_MEM(BPF_DW, BPF_REG_2, BPF_REG_0, 8),
	BPF_LDX_MEM(BPF_DW, BPF_REG_3, BPF_REG_0, 16),
	BPF_ALU64_IMM(BPF_AND, BPF_REG_1, 0xf),
	BPF_ALU64_IMM(BPF_AND, BPF_REG_3, 1),
	BPF_ALU64_IMM(BPF_OR, BPF_REG_3, 1),
	BPF_JMP_REG(BPF_JGT, BPF_REG_2, BPF_REG_3, 4),
	BPF_ALU64_REG(BPF_ADD, BPF_REG_0, BPF_REG_3),
	BPF_LDX_MEM(BPF_B, BPF_REG_0, BPF_REG_0, 0),
	BPF_MOV64_IMM(BPF_REG_0, 1),
	BPF_EXIT_INSN(),
	BPF_MOV64_IMM(BPF_REG_0, 2),
	BPF_JMP_IMM(BPF_JA, 0, 0, -3),
	},
	.fixup_map_array_48b = { 3 },
	.result = ACCEPT,
	.retval = 1,
},
{
	"map access: value_ptr += value_ptr",
	.insns = {
	BPF_ST_MEM(BPF_DW, BPF_REG_10, -8, 0),
	BPF_MOV64_REG(BPF_REG_2, BPF_REG_10),
	BPF_ALU64_IMM(BPF_ADD, BPF_REG_2, -8),
	BPF_LD_MAP_FD(BPF_REG_1, 0),
	BPF_RAW_INSN(BPF_JMP | BPF_CALL, 0, 0, 0, BPF_FUNC_map_lookup_elem),
	BPF_JMP_IMM(BPF_JEQ, BPF_REG_0, 0, 2),
	BPF_ALU64_REG(BPF_ADD, BPF_REG_0, BPF_REG_0),
	BPF_LDX_MEM(BPF_B, BPF_REG_1, BPF_REG_0, 0),
	BPF_MOV64_IMM(BPF_REG_0, 1),
	BPF_EXIT_INSN(),
	},
	.fixup_map_array_48b = { 3 },
	.result = REJECT,
	.errstr = "R0 pointer += pointer prohibited",
},
{
	"map access: known scalar -= value_ptr",
	.insns = {
	BPF_ST_MEM(BPF_DW, BPF_REG_10, -8, 0),
	BPF_MOV64_REG(BPF_REG_2, BPF_REG_10),
	BPF_ALU64_IMM(BPF_ADD, BPF_REG_2, -8),
	BPF_LD_MAP_FD(BPF_REG_1, 0),
	BPF_RAW_INSN(BPF_JMP | BPF_CALL, 0, 0, 0, BPF_FUNC_map_lookup_elem),
	BPF_JMP_IMM(BPF_JEQ, BPF_REG_0, 0, 3),
	BPF_MOV64_IMM(BPF_REG_1, 4),
	BPF_ALU64_REG(BPF_SUB, BPF_REG_1, BPF_REG_0),
	BPF_LDX_MEM(BPF_B, BPF_REG_0, BPF_REG_1, 0),
	BPF_MOV64_IMM(BPF_REG_0, 1),
	BPF_EXIT_INSN(),
	},
	.fixup_map_array_48b = { 3 },
	.result = REJECT,
	.errstr = "R1 tried to subtract pointer from scalar",
},
{
	"map access: value_ptr -= known scalar",
	.insns = {
	BPF_ST_MEM(BPF_DW, BPF_REG_10, -8, 0),
	BPF_MOV64_REG(BPF_REG_2, BPF_REG_10),
	BPF_ALU64_IMM(BPF_ADD, BPF_REG_2, -8),
	BPF_LD_MAP_FD(BPF_REG_1, 0),
	BPF_RAW_INSN(BPF_JMP | BPF_CALL, 0, 0, 0, BPF_FUNC_map_lookup_elem),
	BPF_JMP_IMM(BPF_JEQ, BPF_REG_0, 0, 3),
	BPF_MOV64_IMM(BPF_REG_1, 4),
	BPF_ALU64_REG(BPF_SUB, BPF_REG_0, BPF_REG_1),
	BPF_LDX_MEM(BPF_B, BPF_REG_1, BPF_REG_0, 0),
	BPF_MOV64_IMM(BPF_REG_0, 1),
	BPF_EXIT_INSN(),
	},
	.fixup_map_array_48b = { 3 },
	.result = REJECT,
	.errstr = "R0 min value is outside of the allowed memory range",
},
{
	"map access: value_ptr -= known scalar, 2",
	.insns = {
	BPF_ST_MEM(BPF_DW, BPF_REG_10, -8, 0),
	BPF_MOV64_REG(BPF_REG_2, BPF_REG_10),
	BPF_ALU64_IMM(BPF_ADD, BPF_REG_2, -8),
	BPF_LD_MAP_FD(BPF_REG_1, 0),
	BPF_RAW_INSN(BPF_JMP | BPF_CALL, 0, 0, 0, BPF_FUNC_map_lookup_elem),
	BPF_JMP_IMM(BPF_JEQ, BPF_REG_0, 0, 5),
	BPF_MOV64_IMM(BPF_REG_1, 6),
	BPF_MOV64_IMM(BPF_REG_2, 4),
	BPF_ALU64_REG(BPF_ADD, BPF_REG_0, BPF_REG_1),
	BPF_ALU64_REG(BPF_SUB, BPF_REG_0, BPF_REG_2),
	BPF_LDX_MEM(BPF_B, BPF_REG_1, BPF_REG_0, 0),
	BPF_MOV64_IMM(BPF_REG_0, 1),
	BPF_EXIT_INSN(),
	},
	.fixup_map_array_48b = { 3 },
	.result = ACCEPT,
	.retval = 1,
},
{
	"map access: unknown scalar -= value_ptr",
	.insns = {
	BPF_ST_MEM(BPF_DW, BPF_REG_10, -8, 0),
	BPF_MOV64_REG(BPF_REG_2, BPF_REG_10),
	BPF_ALU64_IMM(BPF_ADD, BPF_REG_2, -8),
	BPF_LD_MAP_FD(BPF_REG_1, 0),
	BPF_RAW_INSN(BPF_JMP | BPF_CALL, 0, 0, 0, BPF_FUNC_map_lookup_elem),
	BPF_JMP_IMM(BPF_JEQ, BPF_REG_0, 0, 4),
	BPF_LDX_MEM(BPF_B, BPF_REG_1, BPF_REG_0, 0),
	BPF_ALU64_IMM(BPF_AND, BPF_REG_1, 0xf),
	BPF_ALU64_REG(BPF_SUB, BPF_REG_1, BPF_REG_0),
	BPF_LDX_MEM(BPF_B, BPF_REG_0, BPF_REG_1, 0),
	BPF_MOV64_IMM(BPF_REG_0, 1),
	BPF_EXIT_INSN(),
	},
	.fixup_map_array_48b = { 3 },
	.result = REJECT,
	.errstr = "R1 tried to subtract pointer from scalar",
},
{
	"map access: value_ptr -= unknown scalar",
	.insns = {
	BPF_ST_MEM(BPF_DW, BPF_REG_10, -8, 0),
	BPF_MOV64_REG(BPF_REG_2, BPF_REG_10),
	BPF_ALU64_IMM(BPF_ADD, BPF_REG_2, -8),
	BPF_LD_MAP_FD(BPF_REG_1, 0),
	BPF_RAW_INSN(BPF_JMP | BPF_CALL, 0, 0, 0, BPF_FUNC_map_lookup_elem),
	BPF_JMP_IMM(BPF_JEQ, BPF_REG_0, 0, 4),
	BPF_LDX_MEM(BPF_B, BPF_REG_1, BPF_REG_0, 0),
	BPF_ALU64_IMM(BPF_AND, BPF_REG_1, 0xf),
	BPF_ALU64_REG(BPF_SUB, BPF_REG_0, BPF_REG_1),
	BPF_LDX_MEM(BPF_B, BPF_REG_1, BPF_REG_0, 0),
	BPF_MOV64_IMM(BPF_REG_0, 1),
	BPF_EXIT_INSN(),
	},
	.fixup_map_array_48b = { 3 },
	.result = REJECT,
	.errstr = "R0 min value is negative",
},
{
	"map access: value_ptr -= unknown scalar, 2",
	.insns = {
	BPF_ST_MEM(BPF_DW, BPF_REG_10, -8, 0),
	BPF_MOV64_REG(BPF_REG_2, BPF_REG_10),
	BPF_ALU64_IMM(BPF_ADD, BPF_REG_2, -8),
	BPF_LD_MAP_FD(BPF_REG_1, 0),
	BPF_RAW_INSN(BPF_JMP | BPF_CALL, 0, 0, 0, BPF_FUNC_map_lookup_elem),
	BPF_JMP_IMM(BPF_JEQ, BPF_REG_0, 0, 8),
	BPF_LDX_MEM(BPF_B, BPF_REG_1, BPF_REG_0, 0),
	BPF_ALU64_IMM(BPF_AND, BPF_REG_1, 0xf),
	BPF_ALU64_IMM(BPF_OR, BPF_REG_1, 0x7),
	BPF_ALU64_REG(BPF_ADD, BPF_REG_0, BPF_REG_1),
	BPF_LDX_MEM(BPF_B, BPF_REG_1, BPF_REG_0, 0),
	BPF_ALU64_IMM(BPF_AND, BPF_REG_1, 0x7),
	BPF_ALU64_REG(BPF_SUB, BPF_REG_0, BPF_REG_1),
	BPF_LDX_MEM(BPF_B, BPF_REG_1, BPF_REG_0, 0),
	BPF_MOV64_IMM(BPF_REG_0, 1),
	BPF_EXIT_INSN(),
	},
	.fixup_map_array_48b = { 3 },
	.result = ACCEPT,
	.result_unpriv = REJECT,
	.errstr_unpriv = "R0 pointer arithmetic of map value goes out of range",
	.retval = 1,
},
{
	"map access: value_ptr -= value_ptr",
	.insns = {
	BPF_ST_MEM(BPF_DW, BPF_REG_10, -8, 0),
	BPF_MOV64_REG(BPF_REG_2, BPF_REG_10),
	BPF_ALU64_IMM(BPF_ADD, BPF_REG_2, -8),
	BPF_LD_MAP_FD(BPF_REG_1, 0),
	BPF_RAW_INSN(BPF_JMP | BPF_CALL, 0, 0, 0, BPF_FUNC_map_lookup_elem),
	BPF_JMP_IMM(BPF_JEQ, BPF_REG_0, 0, 2),
	BPF_ALU64_REG(BPF_SUB, BPF_REG_0, BPF_REG_0),
	BPF_LDX_MEM(BPF_B, BPF_REG_1, BPF_REG_0, 0),
	BPF_MOV64_IMM(BPF_REG_0, 1),
	BPF_EXIT_INSN(),
	},
	.fixup_map_array_48b = { 3 },
	.result = REJECT,
	.errstr = "R0 invalid mem access 'inv'",
	.errstr_unpriv = "R0 pointer -= pointer prohibited",
},
{
	"32bit pkt_ptr -= scalar",
	.insns = {
	BPF_LDX_MEM(BPF_W, BPF_REG_8, BPF_REG_1,
		    offsetof(struct __sk_buff, data_end)),
	BPF_LDX_MEM(BPF_W, BPF_REG_7, BPF_REG_1,
		    offsetof(struct __sk_buff, data)),
	BPF_MOV64_REG(BPF_REG_6, BPF_REG_7),
	BPF_ALU64_IMM(BPF_ADD, BPF_REG_6, 40),
	BPF_JMP_REG(BPF_JGT, BPF_REG_6, BPF_REG_8, 2),
	BPF_ALU32_REG(BPF_MOV, BPF_REG_4, BPF_REG_7),
	BPF_ALU32_REG(BPF_SUB, BPF_REG_6, BPF_REG_4),
	BPF_MOV64_IMM(BPF_REG_0, 0),
	BPF_EXIT_INSN(),
	},
	.prog_type = BPF_PROG_TYPE_SCHED_CLS,
	.result = ACCEPT,
	.flags = F_NEEDS_EFFICIENT_UNALIGNED_ACCESS,
},
{
	"32bit scalar -= pkt_ptr",
	.insns = {
	BPF_LDX_MEM(BPF_W, BPF_REG_8, BPF_REG_1,
		    offsetof(struct __sk_buff, data_end)),
	BPF_LDX_MEM(BPF_W, BPF_REG_7, BPF_REG_1,
		    offsetof(struct __sk_buff, data)),
	BPF_MOV64_REG(BPF_REG_6, BPF_REG_7),
	BPF_ALU64_IMM(BPF_ADD, BPF_REG_6, 40),
	BPF_JMP_REG(BPF_JGT, BPF_REG_6, BPF_REG_8, 2),
	BPF_ALU32_REG(BPF_MOV, BPF_REG_4, BPF_REG_6),
	BPF_ALU32_REG(BPF_SUB, BPF_REG_4, BPF_REG_7),
	BPF_MOV64_IMM(BPF_REG_0, 0),
	BPF_EXIT_INSN(),
	},
	.prog_type = BPF_PROG_TYPE_SCHED_CLS,
	.result = ACCEPT,
	.flags = F_NEEDS_EFFICIENT_UNALIGNED_ACCESS,
},<|MERGE_RESOLUTION|>--- conflicted
+++ resolved
@@ -120,11 +120,7 @@
 	.fixup_map_array_48b = { 1 },
 	.result = ACCEPT,
 	.result_unpriv = REJECT,
-<<<<<<< HEAD
-	.errstr_unpriv = "R2 tried to add from different maps, paths or scalars",
-=======
 	.errstr_unpriv = "R2 pointer comparison prohibited",
->>>>>>> 11e4b63a
 	.retval = 0,
 },
 {
@@ -172,11 +168,7 @@
 	.fixup_map_array_48b = { 1 },
 	.result = ACCEPT,
 	.result_unpriv = REJECT,
-<<<<<<< HEAD
-	.errstr_unpriv = "R2 tried to add from different maps, paths or scalars",
-=======
 	.errstr_unpriv = "R0 invalid mem access 'inv'",
->>>>>>> 11e4b63a
 	.retval = 0,
 },
 {
