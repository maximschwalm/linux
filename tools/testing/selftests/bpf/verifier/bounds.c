{
	"subtraction bounds (map value) variant 1",
	.insns = {
	BPF_ST_MEM(BPF_DW, BPF_REG_10, -8, 0),
	BPF_MOV64_REG(BPF_REG_2, BPF_REG_10),
	BPF_ALU64_IMM(BPF_ADD, BPF_REG_2, -8),
	BPF_LD_MAP_FD(BPF_REG_1, 0),
	BPF_RAW_INSN(BPF_JMP | BPF_CALL, 0, 0, 0, BPF_FUNC_map_lookup_elem),
	BPF_JMP_IMM(BPF_JEQ, BPF_REG_0, 0, 9),
	BPF_LDX_MEM(BPF_B, BPF_REG_1, BPF_REG_0, 0),
	BPF_JMP_IMM(BPF_JGT, BPF_REG_1, 0xff, 7),
	BPF_LDX_MEM(BPF_B, BPF_REG_3, BPF_REG_0, 1),
	BPF_JMP_IMM(BPF_JGT, BPF_REG_3, 0xff, 5),
	BPF_ALU64_REG(BPF_SUB, BPF_REG_1, BPF_REG_3),
	BPF_ALU64_IMM(BPF_RSH, BPF_REG_1, 56),
	BPF_ALU64_REG(BPF_ADD, BPF_REG_0, BPF_REG_1),
	BPF_LDX_MEM(BPF_B, BPF_REG_0, BPF_REG_0, 0),
	BPF_EXIT_INSN(),
	BPF_MOV64_IMM(BPF_REG_0, 0),
	BPF_EXIT_INSN(),
	},
	.fixup_map_hash_8b = { 3 },
	.errstr = "R0 max value is outside of the allowed memory range",
	.result = REJECT,
},
{
	"subtraction bounds (map value) variant 2",
	.insns = {
	BPF_ST_MEM(BPF_DW, BPF_REG_10, -8, 0),
	BPF_MOV64_REG(BPF_REG_2, BPF_REG_10),
	BPF_ALU64_IMM(BPF_ADD, BPF_REG_2, -8),
	BPF_LD_MAP_FD(BPF_REG_1, 0),
	BPF_RAW_INSN(BPF_JMP | BPF_CALL, 0, 0, 0, BPF_FUNC_map_lookup_elem),
	BPF_JMP_IMM(BPF_JEQ, BPF_REG_0, 0, 8),
	BPF_LDX_MEM(BPF_B, BPF_REG_1, BPF_REG_0, 0),
	BPF_JMP_IMM(BPF_JGT, BPF_REG_1, 0xff, 6),
	BPF_LDX_MEM(BPF_B, BPF_REG_3, BPF_REG_0, 1),
	BPF_JMP_IMM(BPF_JGT, BPF_REG_3, 0xff, 4),
	BPF_ALU64_REG(BPF_SUB, BPF_REG_1, BPF_REG_3),
	BPF_ALU64_REG(BPF_ADD, BPF_REG_0, BPF_REG_1),
	BPF_LDX_MEM(BPF_B, BPF_REG_0, BPF_REG_0, 0),
	BPF_EXIT_INSN(),
	BPF_MOV64_IMM(BPF_REG_0, 0),
	BPF_EXIT_INSN(),
	},
	.fixup_map_hash_8b = { 3 },
	.errstr = "R0 min value is negative, either use unsigned index or do a if (index >=0) check.",
	.errstr_unpriv = "R1 has unknown scalar with mixed signed bounds",
	.result = REJECT,
},
{
	"check subtraction on pointers for unpriv",
	.insns = {
	BPF_MOV64_IMM(BPF_REG_0, 0),
	BPF_LD_MAP_FD(BPF_REG_ARG1, 0),
	BPF_MOV64_REG(BPF_REG_ARG2, BPF_REG_FP),
	BPF_ALU64_IMM(BPF_ADD, BPF_REG_ARG2, -8),
	BPF_ST_MEM(BPF_DW, BPF_REG_ARG2, 0, 9),
	BPF_RAW_INSN(BPF_JMP | BPF_CALL, 0, 0, 0, BPF_FUNC_map_lookup_elem),
	BPF_MOV64_REG(BPF_REG_9, BPF_REG_FP),
	BPF_ALU64_REG(BPF_SUB, BPF_REG_9, BPF_REG_0),
	BPF_LD_MAP_FD(BPF_REG_ARG1, 0),
	BPF_MOV64_REG(BPF_REG_ARG2, BPF_REG_FP),
	BPF_ALU64_IMM(BPF_ADD, BPF_REG_ARG2, -8),
	BPF_ST_MEM(BPF_DW, BPF_REG_ARG2, 0, 0),
	BPF_RAW_INSN(BPF_JMP | BPF_CALL, 0, 0, 0, BPF_FUNC_map_lookup_elem),
	BPF_JMP_IMM(BPF_JNE, BPF_REG_0, 0, 1),
	BPF_EXIT_INSN(),
	BPF_STX_MEM(BPF_DW, BPF_REG_0, BPF_REG_9, 0),
	BPF_MOV64_IMM(BPF_REG_0, 0),
	BPF_EXIT_INSN(),
	},
	.fixup_map_hash_8b = { 1, 9 },
	.result = ACCEPT,
	.result_unpriv = REJECT,
	.errstr_unpriv = "R9 pointer -= pointer prohibited",
},
{
	"bounds check based on zero-extended MOV",
	.insns = {
	BPF_ST_MEM(BPF_DW, BPF_REG_10, -8, 0),
	BPF_MOV64_REG(BPF_REG_2, BPF_REG_10),
	BPF_ALU64_IMM(BPF_ADD, BPF_REG_2, -8),
	BPF_LD_MAP_FD(BPF_REG_1, 0),
	BPF_RAW_INSN(BPF_JMP | BPF_CALL, 0, 0, 0, BPF_FUNC_map_lookup_elem),
	BPF_JMP_IMM(BPF_JEQ, BPF_REG_0, 0, 4),
	/* r2 = 0x0000'0000'ffff'ffff */
	BPF_MOV32_IMM(BPF_REG_2, 0xffffffff),
	/* r2 = 0 */
	BPF_ALU64_IMM(BPF_RSH, BPF_REG_2, 32),
	/* no-op */
	BPF_ALU64_REG(BPF_ADD, BPF_REG_0, BPF_REG_2),
	/* access at offset 0 */
	BPF_LDX_MEM(BPF_B, BPF_REG_0, BPF_REG_0, 0),
	/* exit */
	BPF_MOV64_IMM(BPF_REG_0, 0),
	BPF_EXIT_INSN(),
	},
	.fixup_map_hash_8b = { 3 },
	.result = ACCEPT
},
{
	"bounds check based on sign-extended MOV. test1",
	.insns = {
	BPF_ST_MEM(BPF_DW, BPF_REG_10, -8, 0),
	BPF_MOV64_REG(BPF_REG_2, BPF_REG_10),
	BPF_ALU64_IMM(BPF_ADD, BPF_REG_2, -8),
	BPF_LD_MAP_FD(BPF_REG_1, 0),
	BPF_RAW_INSN(BPF_JMP | BPF_CALL, 0, 0, 0, BPF_FUNC_map_lookup_elem),
	BPF_JMP_IMM(BPF_JEQ, BPF_REG_0, 0, 4),
	/* r2 = 0xffff'ffff'ffff'ffff */
	BPF_MOV64_IMM(BPF_REG_2, 0xffffffff),
	/* r2 = 0xffff'ffff */
	BPF_ALU64_IMM(BPF_RSH, BPF_REG_2, 32),
	/* r0 = <oob pointer> */
	BPF_ALU64_REG(BPF_ADD, BPF_REG_0, BPF_REG_2),
	/* access to OOB pointer */
	BPF_LDX_MEM(BPF_B, BPF_REG_0, BPF_REG_0, 0),
	/* exit */
	BPF_MOV64_IMM(BPF_REG_0, 0),
	BPF_EXIT_INSN(),
	},
	.fixup_map_hash_8b = { 3 },
	.errstr = "map_value pointer and 4294967295",
	.result = REJECT
},
{
	"bounds check based on sign-extended MOV. test2",
	.insns = {
	BPF_ST_MEM(BPF_DW, BPF_REG_10, -8, 0),
	BPF_MOV64_REG(BPF_REG_2, BPF_REG_10),
	BPF_ALU64_IMM(BPF_ADD, BPF_REG_2, -8),
	BPF_LD_MAP_FD(BPF_REG_1, 0),
	BPF_RAW_INSN(BPF_JMP | BPF_CALL, 0, 0, 0, BPF_FUNC_map_lookup_elem),
	BPF_JMP_IMM(BPF_JEQ, BPF_REG_0, 0, 4),
	/* r2 = 0xffff'ffff'ffff'ffff */
	BPF_MOV64_IMM(BPF_REG_2, 0xffffffff),
	/* r2 = 0xfff'ffff */
	BPF_ALU64_IMM(BPF_RSH, BPF_REG_2, 36),
	/* r0 = <oob pointer> */
	BPF_ALU64_REG(BPF_ADD, BPF_REG_0, BPF_REG_2),
	/* access to OOB pointer */
	BPF_LDX_MEM(BPF_B, BPF_REG_0, BPF_REG_0, 0),
	/* exit */
	BPF_MOV64_IMM(BPF_REG_0, 0),
	BPF_EXIT_INSN(),
	},
	.fixup_map_hash_8b = { 3 },
	.errstr = "R0 min value is outside of the allowed memory range",
	.result = REJECT
},
{
	"bounds check based on reg_off + var_off + insn_off. test1",
	.insns = {
	BPF_LDX_MEM(BPF_W, BPF_REG_6, BPF_REG_1,
		    offsetof(struct __sk_buff, mark)),
	BPF_ST_MEM(BPF_DW, BPF_REG_10, -8, 0),
	BPF_MOV64_REG(BPF_REG_2, BPF_REG_10),
	BPF_ALU64_IMM(BPF_ADD, BPF_REG_2, -8),
	BPF_LD_MAP_FD(BPF_REG_1, 0),
	BPF_RAW_INSN(BPF_JMP | BPF_CALL, 0, 0, 0, BPF_FUNC_map_lookup_elem),
	BPF_JMP_IMM(BPF_JEQ, BPF_REG_0, 0, 4),
	BPF_ALU64_IMM(BPF_AND, BPF_REG_6, 1),
	BPF_ALU64_IMM(BPF_ADD, BPF_REG_6, (1 << 29) - 1),
	BPF_ALU64_REG(BPF_ADD, BPF_REG_0, BPF_REG_6),
	BPF_ALU64_IMM(BPF_ADD, BPF_REG_0, (1 << 29) - 1),
	BPF_LDX_MEM(BPF_B, BPF_REG_0, BPF_REG_0, 3),
	BPF_MOV64_IMM(BPF_REG_0, 0),
	BPF_EXIT_INSN(),
	},
	.fixup_map_hash_8b = { 4 },
	.errstr = "value_size=8 off=1073741825",
	.result = REJECT,
	.prog_type = BPF_PROG_TYPE_SCHED_CLS,
},
{
	"bounds check based on reg_off + var_off + insn_off. test2",
	.insns = {
	BPF_LDX_MEM(BPF_W, BPF_REG_6, BPF_REG_1,
		    offsetof(struct __sk_buff, mark)),
	BPF_ST_MEM(BPF_DW, BPF_REG_10, -8, 0),
	BPF_MOV64_REG(BPF_REG_2, BPF_REG_10),
	BPF_ALU64_IMM(BPF_ADD, BPF_REG_2, -8),
	BPF_LD_MAP_FD(BPF_REG_1, 0),
	BPF_RAW_INSN(BPF_JMP | BPF_CALL, 0, 0, 0, BPF_FUNC_map_lookup_elem),
	BPF_JMP_IMM(BPF_JEQ, BPF_REG_0, 0, 4),
	BPF_ALU64_IMM(BPF_AND, BPF_REG_6, 1),
	BPF_ALU64_IMM(BPF_ADD, BPF_REG_6, (1 << 30) - 1),
	BPF_ALU64_REG(BPF_ADD, BPF_REG_0, BPF_REG_6),
	BPF_ALU64_IMM(BPF_ADD, BPF_REG_0, (1 << 29) - 1),
	BPF_LDX_MEM(BPF_B, BPF_REG_0, BPF_REG_0, 3),
	BPF_MOV64_IMM(BPF_REG_0, 0),
	BPF_EXIT_INSN(),
	},
	.fixup_map_hash_8b = { 4 },
	.errstr = "value 1073741823",
	.result = REJECT,
	.prog_type = BPF_PROG_TYPE_SCHED_CLS,
},
{
	"bounds check after truncation of non-boundary-crossing range",
	.insns = {
	BPF_ST_MEM(BPF_DW, BPF_REG_10, -8, 0),
	BPF_MOV64_REG(BPF_REG_2, BPF_REG_10),
	BPF_ALU64_IMM(BPF_ADD, BPF_REG_2, -8),
	BPF_LD_MAP_FD(BPF_REG_1, 0),
	BPF_RAW_INSN(BPF_JMP | BPF_CALL, 0, 0, 0, BPF_FUNC_map_lookup_elem),
	BPF_JMP_IMM(BPF_JEQ, BPF_REG_0, 0, 9),
	/* r1 = [0x00, 0xff] */
	BPF_LDX_MEM(BPF_B, BPF_REG_1, BPF_REG_0, 0),
	BPF_MOV64_IMM(BPF_REG_2, 1),
	/* r2 = 0x10'0000'0000 */
	BPF_ALU64_IMM(BPF_LSH, BPF_REG_2, 36),
	/* r1 = [0x10'0000'0000, 0x10'0000'00ff] */
	BPF_ALU64_REG(BPF_ADD, BPF_REG_1, BPF_REG_2),
	/* r1 = [0x10'7fff'ffff, 0x10'8000'00fe] */
	BPF_ALU64_IMM(BPF_ADD, BPF_REG_1, 0x7fffffff),
	/* r1 = [0x00, 0xff] */
	BPF_ALU32_IMM(BPF_SUB, BPF_REG_1, 0x7fffffff),
	/* r1 = 0 */
	BPF_ALU64_IMM(BPF_RSH, BPF_REG_1, 8),
	/* no-op */
	BPF_ALU64_REG(BPF_ADD, BPF_REG_0, BPF_REG_1),
	/* access at offset 0 */
	BPF_LDX_MEM(BPF_B, BPF_REG_0, BPF_REG_0, 0),
	/* exit */
	BPF_MOV64_IMM(BPF_REG_0, 0),
	BPF_EXIT_INSN(),
	},
	.fixup_map_hash_8b = { 3 },
	.result = ACCEPT
},
{
	"bounds check after truncation of boundary-crossing range (1)",
	.insns = {
	BPF_ST_MEM(BPF_DW, BPF_REG_10, -8, 0),
	BPF_MOV64_REG(BPF_REG_2, BPF_REG_10),
	BPF_ALU64_IMM(BPF_ADD, BPF_REG_2, -8),
	BPF_LD_MAP_FD(BPF_REG_1, 0),
	BPF_RAW_INSN(BPF_JMP | BPF_CALL, 0, 0, 0, BPF_FUNC_map_lookup_elem),
	BPF_JMP_IMM(BPF_JEQ, BPF_REG_0, 0, 8),
	/* r1 = [0x00, 0xff] */
	BPF_LDX_MEM(BPF_B, BPF_REG_1, BPF_REG_0, 0),
	BPF_ALU64_IMM(BPF_ADD, BPF_REG_1, 0xffffff80 >> 1),
	/* r1 = [0xffff'ff80, 0x1'0000'007f] */
	BPF_ALU64_IMM(BPF_ADD, BPF_REG_1, 0xffffff80 >> 1),
	/* r1 = [0xffff'ff80, 0xffff'ffff] or
	 *      [0x0000'0000, 0x0000'007f]
	 */
	BPF_ALU32_IMM(BPF_ADD, BPF_REG_1, 0),
	BPF_ALU64_IMM(BPF_SUB, BPF_REG_1, 0xffffff80 >> 1),
	/* r1 = [0x00, 0xff] or
	 *      [0xffff'ffff'0000'0080, 0xffff'ffff'ffff'ffff]
	 */
	BPF_ALU64_IMM(BPF_SUB, BPF_REG_1, 0xffffff80 >> 1),
	/* error on OOB pointer computation */
	BPF_ALU64_REG(BPF_ADD, BPF_REG_0, BPF_REG_1),
	/* exit */
	BPF_MOV64_IMM(BPF_REG_0, 0),
	BPF_EXIT_INSN(),
	},
	.fixup_map_hash_8b = { 3 },
	/* not actually fully unbounded, but the bound is very high */
	.errstr_unpriv = "R1 has unknown scalar with mixed signed bounds, pointer arithmetic with it prohibited for !root",
	.result_unpriv = REJECT,
	.errstr = "value -4294967168 makes map_value pointer be out of bounds",
	.result = REJECT,
},
{
	"bounds check after truncation of boundary-crossing range (2)",
	.insns = {
	BPF_ST_MEM(BPF_DW, BPF_REG_10, -8, 0),
	BPF_MOV64_REG(BPF_REG_2, BPF_REG_10),
	BPF_ALU64_IMM(BPF_ADD, BPF_REG_2, -8),
	BPF_LD_MAP_FD(BPF_REG_1, 0),
	BPF_RAW_INSN(BPF_JMP | BPF_CALL, 0, 0, 0, BPF_FUNC_map_lookup_elem),
	BPF_JMP_IMM(BPF_JEQ, BPF_REG_0, 0, 8),
	/* r1 = [0x00, 0xff] */
	BPF_LDX_MEM(BPF_B, BPF_REG_1, BPF_REG_0, 0),
	BPF_ALU64_IMM(BPF_ADD, BPF_REG_1, 0xffffff80 >> 1),
	/* r1 = [0xffff'ff80, 0x1'0000'007f] */
	BPF_ALU64_IMM(BPF_ADD, BPF_REG_1, 0xffffff80 >> 1),
	/* r1 = [0xffff'ff80, 0xffff'ffff] or
	 *      [0x0000'0000, 0x0000'007f]
	 * difference to previous test: truncation via MOV32
	 * instead of ALU32.
	 */
	BPF_MOV32_REG(BPF_REG_1, BPF_REG_1),
	BPF_ALU64_IMM(BPF_SUB, BPF_REG_1, 0xffffff80 >> 1),
	/* r1 = [0x00, 0xff] or
	 *      [0xffff'ffff'0000'0080, 0xffff'ffff'ffff'ffff]
	 */
	BPF_ALU64_IMM(BPF_SUB, BPF_REG_1, 0xffffff80 >> 1),
	/* error on OOB pointer computation */
	BPF_ALU64_REG(BPF_ADD, BPF_REG_0, BPF_REG_1),
	/* exit */
	BPF_MOV64_IMM(BPF_REG_0, 0),
	BPF_EXIT_INSN(),
	},
	.fixup_map_hash_8b = { 3 },
	/* not actually fully unbounded, but the bound is very high */
	.errstr_unpriv = "R1 has unknown scalar with mixed signed bounds, pointer arithmetic with it prohibited for !root",
	.result_unpriv = REJECT,
	.errstr = "value -4294967168 makes map_value pointer be out of bounds",
	.result = REJECT,
},
{
	"bounds check after wrapping 32-bit addition",
	.insns = {
	BPF_ST_MEM(BPF_DW, BPF_REG_10, -8, 0),
	BPF_MOV64_REG(BPF_REG_2, BPF_REG_10),
	BPF_ALU64_IMM(BPF_ADD, BPF_REG_2, -8),
	BPF_LD_MAP_FD(BPF_REG_1, 0),
	BPF_RAW_INSN(BPF_JMP | BPF_CALL, 0, 0, 0, BPF_FUNC_map_lookup_elem),
	BPF_JMP_IMM(BPF_JEQ, BPF_REG_0, 0, 5),
	/* r1 = 0x7fff'ffff */
	BPF_MOV64_IMM(BPF_REG_1, 0x7fffffff),
	/* r1 = 0xffff'fffe */
	BPF_ALU64_IMM(BPF_ADD, BPF_REG_1, 0x7fffffff),
	/* r1 = 0 */
	BPF_ALU32_IMM(BPF_ADD, BPF_REG_1, 2),
	/* no-op */
	BPF_ALU64_REG(BPF_ADD, BPF_REG_0, BPF_REG_1),
	/* access at offset 0 */
	BPF_LDX_MEM(BPF_B, BPF_REG_0, BPF_REG_0, 0),
	/* exit */
	BPF_MOV64_IMM(BPF_REG_0, 0),
	BPF_EXIT_INSN(),
	},
	.fixup_map_hash_8b = { 3 },
	.result = ACCEPT
},
{
	"bounds check after shift with oversized count operand",
	.insns = {
	BPF_ST_MEM(BPF_DW, BPF_REG_10, -8, 0),
	BPF_MOV64_REG(BPF_REG_2, BPF_REG_10),
	BPF_ALU64_IMM(BPF_ADD, BPF_REG_2, -8),
	BPF_LD_MAP_FD(BPF_REG_1, 0),
	BPF_RAW_INSN(BPF_JMP | BPF_CALL, 0, 0, 0, BPF_FUNC_map_lookup_elem),
	BPF_JMP_IMM(BPF_JEQ, BPF_REG_0, 0, 6),
	BPF_MOV64_IMM(BPF_REG_2, 32),
	BPF_MOV64_IMM(BPF_REG_1, 1),
	/* r1 = (u32)1 << (u32)32 = ? */
	BPF_ALU32_REG(BPF_LSH, BPF_REG_1, BPF_REG_2),
	/* r1 = [0x0000, 0xffff] */
	BPF_ALU64_IMM(BPF_AND, BPF_REG_1, 0xffff),
	/* computes unknown pointer, potentially OOB */
	BPF_ALU64_REG(BPF_ADD, BPF_REG_0, BPF_REG_1),
	/* potentially OOB access */
	BPF_LDX_MEM(BPF_B, BPF_REG_0, BPF_REG_0, 0),
	/* exit */
	BPF_MOV64_IMM(BPF_REG_0, 0),
	BPF_EXIT_INSN(),
	},
	.fixup_map_hash_8b = { 3 },
	.errstr = "R0 max value is outside of the allowed memory range",
	.result = REJECT
},
{
	"bounds check after right shift of maybe-negative number",
	.insns = {
	BPF_ST_MEM(BPF_DW, BPF_REG_10, -8, 0),
	BPF_MOV64_REG(BPF_REG_2, BPF_REG_10),
	BPF_ALU64_IMM(BPF_ADD, BPF_REG_2, -8),
	BPF_LD_MAP_FD(BPF_REG_1, 0),
	BPF_RAW_INSN(BPF_JMP | BPF_CALL, 0, 0, 0, BPF_FUNC_map_lookup_elem),
	BPF_JMP_IMM(BPF_JEQ, BPF_REG_0, 0, 6),
	/* r1 = [0x00, 0xff] */
	BPF_LDX_MEM(BPF_B, BPF_REG_1, BPF_REG_0, 0),
	/* r1 = [-0x01, 0xfe] */
	BPF_ALU64_IMM(BPF_SUB, BPF_REG_1, 1),
	/* r1 = 0 or 0xff'ffff'ffff'ffff */
	BPF_ALU64_IMM(BPF_RSH, BPF_REG_1, 8),
	/* r1 = 0 or 0xffff'ffff'ffff */
	BPF_ALU64_IMM(BPF_RSH, BPF_REG_1, 8),
	/* computes unknown pointer, potentially OOB */
	BPF_ALU64_REG(BPF_ADD, BPF_REG_0, BPF_REG_1),
	/* potentially OOB access */
	BPF_LDX_MEM(BPF_B, BPF_REG_0, BPF_REG_0, 0),
	/* exit */
	BPF_MOV64_IMM(BPF_REG_0, 0),
	BPF_EXIT_INSN(),
	},
	.fixup_map_hash_8b = { 3 },
	.errstr = "R0 unbounded memory access",
	.result = REJECT
},
{
	"bounds check after 32-bit right shift with 64-bit input",
	.insns = {
	BPF_ST_MEM(BPF_DW, BPF_REG_10, -8, 0),
	BPF_MOV64_REG(BPF_REG_2, BPF_REG_10),
	BPF_ALU64_IMM(BPF_ADD, BPF_REG_2, -8),
	BPF_LD_MAP_FD(BPF_REG_1, 0),
	BPF_RAW_INSN(BPF_JMP | BPF_CALL, 0, 0, 0, BPF_FUNC_map_lookup_elem),
	BPF_JMP_IMM(BPF_JEQ, BPF_REG_0, 0, 6),
	/* r1 = 2 */
	BPF_MOV64_IMM(BPF_REG_1, 2),
	/* r1 = 1<<32 */
	BPF_ALU64_IMM(BPF_LSH, BPF_REG_1, 31),
	/* r1 = 0 (NOT 2!) */
	BPF_ALU32_IMM(BPF_RSH, BPF_REG_1, 31),
	/* r1 = 0xffff'fffe (NOT 0!) */
	BPF_ALU32_IMM(BPF_SUB, BPF_REG_1, 2),
	/* error on computing OOB pointer */
	BPF_ALU64_REG(BPF_ADD, BPF_REG_0, BPF_REG_1),
	/* exit */
	BPF_MOV64_IMM(BPF_REG_0, 0),
	BPF_EXIT_INSN(),
	},
	.fixup_map_hash_8b = { 3 },
	.errstr = "math between map_value pointer and 4294967294 is not allowed",
	.result = REJECT,
},
{
	"bounds check map access with off+size signed 32bit overflow. test1",
	.insns = {
	BPF_ST_MEM(BPF_DW, BPF_REG_10, -8, 0),
	BPF_MOV64_REG(BPF_REG_2, BPF_REG_10),
	BPF_ALU64_IMM(BPF_ADD, BPF_REG_2, -8),
	BPF_LD_MAP_FD(BPF_REG_1, 0),
	BPF_RAW_INSN(BPF_JMP | BPF_CALL, 0, 0, 0, BPF_FUNC_map_lookup_elem),
	BPF_JMP_IMM(BPF_JNE, BPF_REG_0, 0, 1),
	BPF_EXIT_INSN(),
	BPF_ALU64_IMM(BPF_ADD, BPF_REG_0, 0x7ffffffe),
	BPF_LDX_MEM(BPF_DW, BPF_REG_0, BPF_REG_0, 0),
	BPF_JMP_A(0),
	BPF_EXIT_INSN(),
	},
	.fixup_map_hash_8b = { 3 },
	.errstr = "map_value pointer and 2147483646",
	.result = REJECT
},
{
	"bounds check map access with off+size signed 32bit overflow. test2",
	.insns = {
	BPF_ST_MEM(BPF_DW, BPF_REG_10, -8, 0),
	BPF_MOV64_REG(BPF_REG_2, BPF_REG_10),
	BPF_ALU64_IMM(BPF_ADD, BPF_REG_2, -8),
	BPF_LD_MAP_FD(BPF_REG_1, 0),
	BPF_RAW_INSN(BPF_JMP | BPF_CALL, 0, 0, 0, BPF_FUNC_map_lookup_elem),
	BPF_JMP_IMM(BPF_JNE, BPF_REG_0, 0, 1),
	BPF_EXIT_INSN(),
	BPF_ALU64_IMM(BPF_ADD, BPF_REG_0, 0x1fffffff),
	BPF_ALU64_IMM(BPF_ADD, BPF_REG_0, 0x1fffffff),
	BPF_ALU64_IMM(BPF_ADD, BPF_REG_0, 0x1fffffff),
	BPF_LDX_MEM(BPF_DW, BPF_REG_0, BPF_REG_0, 0),
	BPF_JMP_A(0),
	BPF_EXIT_INSN(),
	},
	.fixup_map_hash_8b = { 3 },
	.errstr = "pointer offset 1073741822",
	.errstr_unpriv = "R0 pointer arithmetic of map value goes out of range",
	.result = REJECT
},
{
	"bounds check map access with off+size signed 32bit overflow. test3",
	.insns = {
	BPF_ST_MEM(BPF_DW, BPF_REG_10, -8, 0),
	BPF_MOV64_REG(BPF_REG_2, BPF_REG_10),
	BPF_ALU64_IMM(BPF_ADD, BPF_REG_2, -8),
	BPF_LD_MAP_FD(BPF_REG_1, 0),
	BPF_RAW_INSN(BPF_JMP | BPF_CALL, 0, 0, 0, BPF_FUNC_map_lookup_elem),
	BPF_JMP_IMM(BPF_JNE, BPF_REG_0, 0, 1),
	BPF_EXIT_INSN(),
	BPF_ALU64_IMM(BPF_SUB, BPF_REG_0, 0x1fffffff),
	BPF_ALU64_IMM(BPF_SUB, BPF_REG_0, 0x1fffffff),
	BPF_LDX_MEM(BPF_DW, BPF_REG_0, BPF_REG_0, 2),
	BPF_JMP_A(0),
	BPF_EXIT_INSN(),
	},
	.fixup_map_hash_8b = { 3 },
	.errstr = "pointer offset -1073741822",
	.errstr_unpriv = "R0 pointer arithmetic of map value goes out of range",
	.result = REJECT
},
{
	"bounds check map access with off+size signed 32bit overflow. test4",
	.insns = {
	BPF_ST_MEM(BPF_DW, BPF_REG_10, -8, 0),
	BPF_MOV64_REG(BPF_REG_2, BPF_REG_10),
	BPF_ALU64_IMM(BPF_ADD, BPF_REG_2, -8),
	BPF_LD_MAP_FD(BPF_REG_1, 0),
	BPF_RAW_INSN(BPF_JMP | BPF_CALL, 0, 0, 0, BPF_FUNC_map_lookup_elem),
	BPF_JMP_IMM(BPF_JNE, BPF_REG_0, 0, 1),
	BPF_EXIT_INSN(),
	BPF_MOV64_IMM(BPF_REG_1, 1000000),
	BPF_ALU64_IMM(BPF_MUL, BPF_REG_1, 1000000),
	BPF_ALU64_REG(BPF_ADD, BPF_REG_0, BPF_REG_1),
	BPF_LDX_MEM(BPF_DW, BPF_REG_0, BPF_REG_0, 2),
	BPF_JMP_A(0),
	BPF_EXIT_INSN(),
	},
	.fixup_map_hash_8b = { 3 },
	.errstr = "map_value pointer and 1000000000000",
	.result = REJECT
},
{
	"bounds check mixed 32bit and 64bit arithmetic. test1",
	.insns = {
	BPF_MOV64_IMM(BPF_REG_0, 0),
	BPF_MOV64_IMM(BPF_REG_1, -1),
	BPF_ALU64_IMM(BPF_LSH, BPF_REG_1, 32),
	BPF_ALU64_IMM(BPF_ADD, BPF_REG_1, 1),
	/* r1 = 0xffffFFFF00000001 */
	BPF_JMP32_IMM(BPF_JGT, BPF_REG_1, 1, 3),
	/* check ALU64 op keeps 32bit bounds */
	BPF_ALU64_IMM(BPF_ADD, BPF_REG_1, 1),
	BPF_JMP32_IMM(BPF_JGT, BPF_REG_1, 2, 1),
	BPF_JMP_A(1),
	/* invalid ldx if bounds are lost above */
	BPF_LDX_MEM(BPF_DW, BPF_REG_0, BPF_REG_0, -1),
	BPF_EXIT_INSN(),
	},
	.result = ACCEPT
},
{
	"bounds check mixed 32bit and 64bit arithmetic. test2",
	.insns = {
	BPF_MOV64_IMM(BPF_REG_0, 0),
	BPF_MOV64_IMM(BPF_REG_1, -1),
	BPF_ALU64_IMM(BPF_LSH, BPF_REG_1, 32),
	BPF_ALU64_IMM(BPF_ADD, BPF_REG_1, 1),
	/* r1 = 0xffffFFFF00000001 */
	BPF_MOV64_IMM(BPF_REG_2, 3),
	/* r1 = 0x2 */
	BPF_ALU32_IMM(BPF_ADD, BPF_REG_1, 1),
	/* check ALU32 op zero extends 64bit bounds */
	BPF_JMP_REG(BPF_JGT, BPF_REG_1, BPF_REG_2, 1),
	BPF_JMP_A(1),
	/* invalid ldx if bounds are lost above */
	BPF_LDX_MEM(BPF_DW, BPF_REG_0, BPF_REG_0, -1),
	BPF_EXIT_INSN(),
	},
	.result = ACCEPT
},
{
	"assigning 32bit bounds to 64bit for wA = 0, wB = wA",
	.insns = {
	BPF_LDX_MEM(BPF_W, BPF_REG_8, BPF_REG_1,
		    offsetof(struct __sk_buff, data_end)),
	BPF_LDX_MEM(BPF_W, BPF_REG_7, BPF_REG_1,
		    offsetof(struct __sk_buff, data)),
	BPF_MOV32_IMM(BPF_REG_9, 0),
	BPF_MOV32_REG(BPF_REG_2, BPF_REG_9),
	BPF_MOV64_REG(BPF_REG_6, BPF_REG_7),
	BPF_ALU64_REG(BPF_ADD, BPF_REG_6, BPF_REG_2),
	BPF_MOV64_REG(BPF_REG_3, BPF_REG_6),
	BPF_ALU64_IMM(BPF_ADD, BPF_REG_3, 8),
	BPF_JMP_REG(BPF_JGT, BPF_REG_3, BPF_REG_8, 1),
	BPF_LDX_MEM(BPF_W, BPF_REG_5, BPF_REG_6, 0),
	BPF_MOV64_IMM(BPF_REG_0, 0),
	BPF_EXIT_INSN(),
	},
	.prog_type = BPF_PROG_TYPE_SCHED_CLS,
	.result = ACCEPT,
	.flags = F_NEEDS_EFFICIENT_UNALIGNED_ACCESS,
},
{
	"bounds check for reg = 0, reg xor 1",
	.insns = {
	BPF_ST_MEM(BPF_DW, BPF_REG_10, -8, 0),
	BPF_MOV64_REG(BPF_REG_2, BPF_REG_10),
	BPF_ALU64_IMM(BPF_ADD, BPF_REG_2, -8),
	BPF_LD_MAP_FD(BPF_REG_1, 0),
	BPF_RAW_INSN(BPF_JMP | BPF_CALL, 0, 0, 0, BPF_FUNC_map_lookup_elem),
	BPF_JMP_IMM(BPF_JNE, BPF_REG_0, 0, 1),
	BPF_EXIT_INSN(),
	BPF_MOV64_IMM(BPF_REG_1, 0),
	BPF_ALU64_IMM(BPF_XOR, BPF_REG_1, 1),
	BPF_JMP_IMM(BPF_JNE, BPF_REG_1, 0, 1),
	BPF_LDX_MEM(BPF_DW, BPF_REG_0, BPF_REG_0, 8),
	BPF_MOV64_IMM(BPF_REG_0, 0),
	BPF_EXIT_INSN(),
	},
	.fixup_map_hash_8b = { 3 },
	.result = ACCEPT,
},
{
	"bounds check for reg32 = 0, reg32 xor 1",
	.insns = {
	BPF_ST_MEM(BPF_DW, BPF_REG_10, -8, 0),
	BPF_MOV64_REG(BPF_REG_2, BPF_REG_10),
	BPF_ALU64_IMM(BPF_ADD, BPF_REG_2, -8),
	BPF_LD_MAP_FD(BPF_REG_1, 0),
	BPF_RAW_INSN(BPF_JMP | BPF_CALL, 0, 0, 0, BPF_FUNC_map_lookup_elem),
	BPF_JMP_IMM(BPF_JNE, BPF_REG_0, 0, 1),
	BPF_EXIT_INSN(),
	BPF_MOV32_IMM(BPF_REG_1, 0),
	BPF_ALU32_IMM(BPF_XOR, BPF_REG_1, 1),
	BPF_JMP32_IMM(BPF_JNE, BPF_REG_1, 0, 1),
	BPF_LDX_MEM(BPF_DW, BPF_REG_0, BPF_REG_0, 8),
	BPF_MOV64_IMM(BPF_REG_0, 0),
	BPF_EXIT_INSN(),
	},
	.fixup_map_hash_8b = { 3 },
	.result = ACCEPT,
},
{
	"bounds check for reg = 2, reg xor 3",
	.insns = {
	BPF_ST_MEM(BPF_DW, BPF_REG_10, -8, 0),
	BPF_MOV64_REG(BPF_REG_2, BPF_REG_10),
	BPF_ALU64_IMM(BPF_ADD, BPF_REG_2, -8),
	BPF_LD_MAP_FD(BPF_REG_1, 0),
	BPF_RAW_INSN(BPF_JMP | BPF_CALL, 0, 0, 0, BPF_FUNC_map_lookup_elem),
	BPF_JMP_IMM(BPF_JNE, BPF_REG_0, 0, 1),
	BPF_EXIT_INSN(),
	BPF_MOV64_IMM(BPF_REG_1, 2),
	BPF_ALU64_IMM(BPF_XOR, BPF_REG_1, 3),
	BPF_JMP_IMM(BPF_JGT, BPF_REG_1, 0, 1),
	BPF_LDX_MEM(BPF_DW, BPF_REG_0, BPF_REG_0, 8),
	BPF_MOV64_IMM(BPF_REG_0, 0),
	BPF_EXIT_INSN(),
	},
	.fixup_map_hash_8b = { 3 },
	.result = ACCEPT,
},
{
	"bounds check for reg = any, reg xor 3",
	.insns = {
	BPF_ST_MEM(BPF_DW, BPF_REG_10, -8, 0),
	BPF_MOV64_REG(BPF_REG_2, BPF_REG_10),
	BPF_ALU64_IMM(BPF_ADD, BPF_REG_2, -8),
	BPF_LD_MAP_FD(BPF_REG_1, 0),
	BPF_RAW_INSN(BPF_JMP | BPF_CALL, 0, 0, 0, BPF_FUNC_map_lookup_elem),
	BPF_JMP_IMM(BPF_JNE, BPF_REG_0, 0, 1),
	BPF_EXIT_INSN(),
	BPF_LDX_MEM(BPF_DW, BPF_REG_1, BPF_REG_0, 0),
	BPF_ALU64_IMM(BPF_XOR, BPF_REG_1, 3),
	BPF_JMP_IMM(BPF_JNE, BPF_REG_1, 0, 1),
	BPF_LDX_MEM(BPF_DW, BPF_REG_0, BPF_REG_0, 8),
	BPF_MOV64_IMM(BPF_REG_0, 0),
	BPF_EXIT_INSN(),
	},
	.fixup_map_hash_8b = { 3 },
	.result = REJECT,
	.errstr = "invalid access to map value",
	.errstr_unpriv = "invalid access to map value",
},
{
	"bounds check for reg32 = any, reg32 xor 3",
	.insns = {
	BPF_ST_MEM(BPF_DW, BPF_REG_10, -8, 0),
	BPF_MOV64_REG(BPF_REG_2, BPF_REG_10),
	BPF_ALU64_IMM(BPF_ADD, BPF_REG_2, -8),
	BPF_LD_MAP_FD(BPF_REG_1, 0),
	BPF_RAW_INSN(BPF_JMP | BPF_CALL, 0, 0, 0, BPF_FUNC_map_lookup_elem),
	BPF_JMP_IMM(BPF_JNE, BPF_REG_0, 0, 1),
	BPF_EXIT_INSN(),
	BPF_LDX_MEM(BPF_DW, BPF_REG_1, BPF_REG_0, 0),
	BPF_ALU32_IMM(BPF_XOR, BPF_REG_1, 3),
	BPF_JMP32_IMM(BPF_JNE, BPF_REG_1, 0, 1),
	BPF_LDX_MEM(BPF_DW, BPF_REG_0, BPF_REG_0, 8),
	BPF_MOV64_IMM(BPF_REG_0, 0),
	BPF_EXIT_INSN(),
	},
	.fixup_map_hash_8b = { 3 },
	.result = REJECT,
	.errstr = "invalid access to map value",
	.errstr_unpriv = "invalid access to map value",
},
{
	"bounds check for reg > 0, reg xor 3",
	.insns = {
	BPF_ST_MEM(BPF_DW, BPF_REG_10, -8, 0),
	BPF_MOV64_REG(BPF_REG_2, BPF_REG_10),
	BPF_ALU64_IMM(BPF_ADD, BPF_REG_2, -8),
	BPF_LD_MAP_FD(BPF_REG_1, 0),
	BPF_RAW_INSN(BPF_JMP | BPF_CALL, 0, 0, 0, BPF_FUNC_map_lookup_elem),
	BPF_JMP_IMM(BPF_JNE, BPF_REG_0, 0, 1),
	BPF_EXIT_INSN(),
	BPF_LDX_MEM(BPF_DW, BPF_REG_1, BPF_REG_0, 0),
	BPF_JMP_IMM(BPF_JLE, BPF_REG_1, 0, 3),
	BPF_ALU64_IMM(BPF_XOR, BPF_REG_1, 3),
	BPF_JMP_IMM(BPF_JGE, BPF_REG_1, 0, 1),
	BPF_LDX_MEM(BPF_DW, BPF_REG_0, BPF_REG_0, 8),
	BPF_MOV64_IMM(BPF_REG_0, 0),
	BPF_EXIT_INSN(),
	},
	.fixup_map_hash_8b = { 3 },
	.result = ACCEPT,
},
{
	"bounds check for reg32 > 0, reg32 xor 3",
	.insns = {
	BPF_ST_MEM(BPF_DW, BPF_REG_10, -8, 0),
	BPF_MOV64_REG(BPF_REG_2, BPF_REG_10),
	BPF_ALU64_IMM(BPF_ADD, BPF_REG_2, -8),
	BPF_LD_MAP_FD(BPF_REG_1, 0),
	BPF_RAW_INSN(BPF_JMP | BPF_CALL, 0, 0, 0, BPF_FUNC_map_lookup_elem),
	BPF_JMP_IMM(BPF_JNE, BPF_REG_0, 0, 1),
	BPF_EXIT_INSN(),
	BPF_LDX_MEM(BPF_DW, BPF_REG_1, BPF_REG_0, 0),
	BPF_JMP32_IMM(BPF_JLE, BPF_REG_1, 0, 3),
	BPF_ALU32_IMM(BPF_XOR, BPF_REG_1, 3),
	BPF_JMP32_IMM(BPF_JGE, BPF_REG_1, 0, 1),
	BPF_LDX_MEM(BPF_DW, BPF_REG_0, BPF_REG_0, 8),
	BPF_MOV64_IMM(BPF_REG_0, 0),
	BPF_EXIT_INSN(),
	},
	.fixup_map_hash_8b = { 3 },
	.result = ACCEPT,
<<<<<<< HEAD
=======
},
{
	"bounds checks after 32-bit truncation. test 1",
	.insns = {
	BPF_ST_MEM(BPF_DW, BPF_REG_10, -8, 0),
	BPF_MOV64_REG(BPF_REG_2, BPF_REG_10),
	BPF_ALU64_IMM(BPF_ADD, BPF_REG_2, -8),
	BPF_LD_MAP_FD(BPF_REG_1, 0),
	BPF_RAW_INSN(BPF_JMP | BPF_CALL, 0, 0, 0, BPF_FUNC_map_lookup_elem),
	BPF_JMP_IMM(BPF_JEQ, BPF_REG_0, 0, 4),
	BPF_LDX_MEM(BPF_W, BPF_REG_1, BPF_REG_0, 0),
	/* This used to reduce the max bound to 0x7fffffff */
	BPF_JMP_IMM(BPF_JEQ, BPF_REG_1, 0, 1),
	BPF_JMP_IMM(BPF_JGT, BPF_REG_1, 0x7fffffff, 1),
	BPF_MOV64_IMM(BPF_REG_0, 0),
	BPF_EXIT_INSN(),
	},
	.fixup_map_hash_8b = { 3 },
	.errstr_unpriv = "R0 leaks addr",
	.result_unpriv = REJECT,
	.result = ACCEPT,
},
{
	"bounds checks after 32-bit truncation. test 2",
	.insns = {
	BPF_ST_MEM(BPF_DW, BPF_REG_10, -8, 0),
	BPF_MOV64_REG(BPF_REG_2, BPF_REG_10),
	BPF_ALU64_IMM(BPF_ADD, BPF_REG_2, -8),
	BPF_LD_MAP_FD(BPF_REG_1, 0),
	BPF_RAW_INSN(BPF_JMP | BPF_CALL, 0, 0, 0, BPF_FUNC_map_lookup_elem),
	BPF_JMP_IMM(BPF_JEQ, BPF_REG_0, 0, 4),
	BPF_LDX_MEM(BPF_W, BPF_REG_1, BPF_REG_0, 0),
	BPF_JMP_IMM(BPF_JSLT, BPF_REG_1, 1, 1),
	BPF_JMP32_IMM(BPF_JSLT, BPF_REG_1, 0, 1),
	BPF_MOV64_IMM(BPF_REG_0, 0),
	BPF_EXIT_INSN(),
	},
	.fixup_map_hash_8b = { 3 },
	.errstr_unpriv = "R0 leaks addr",
	.result_unpriv = REJECT,
	.result = ACCEPT,
>>>>>>> 356006a6
},<|MERGE_RESOLUTION|>--- conflicted
+++ resolved
@@ -702,8 +702,6 @@
 	},
 	.fixup_map_hash_8b = { 3 },
 	.result = ACCEPT,
-<<<<<<< HEAD
-=======
 },
 {
 	"bounds checks after 32-bit truncation. test 1",
@@ -745,5 +743,4 @@
 	.errstr_unpriv = "R0 leaks addr",
 	.result_unpriv = REJECT,
 	.result = ACCEPT,
->>>>>>> 356006a6
 },