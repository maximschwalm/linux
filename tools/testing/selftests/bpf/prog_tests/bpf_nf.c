// SPDX-License-Identifier: GPL-2.0
#include <test_progs.h>
#include <network_helpers.h>
#include <linux/netfilter/nf_conntrack_common.h>
#include "test_bpf_nf.skel.h"
#include "test_bpf_nf_fail.skel.h"

static char log_buf[1024 * 1024];

struct {
	const char *prog_name;
	const char *err_msg;
} test_bpf_nf_fail_tests[] = {
	{ "alloc_release", "kernel function bpf_ct_release args#0 expected pointer to STRUCT nf_conn but" },
	{ "insert_insert", "kernel function bpf_ct_insert_entry args#0 expected pointer to STRUCT nf_conn___init but" },
	{ "lookup_insert", "kernel function bpf_ct_insert_entry args#0 expected pointer to STRUCT nf_conn___init but" },
	{ "set_timeout_after_insert", "kernel function bpf_ct_set_timeout args#0 expected pointer to STRUCT nf_conn___init but" },
	{ "set_status_after_insert", "kernel function bpf_ct_set_status args#0 expected pointer to STRUCT nf_conn___init but" },
	{ "change_timeout_after_alloc", "kernel function bpf_ct_change_timeout args#0 expected pointer to STRUCT nf_conn but" },
	{ "change_status_after_alloc", "kernel function bpf_ct_change_status args#0 expected pointer to STRUCT nf_conn but" },
<<<<<<< HEAD
=======
	{ "write_not_allowlisted_field", "no write support to nf_conn at off" },
>>>>>>> 7365df19
};

enum {
	TEST_XDP,
	TEST_TC_BPF,
};

<<<<<<< HEAD
=======
#define TIMEOUT_MS		3000
#define IPS_STATUS_MASK		(IPS_CONFIRMED | IPS_SEEN_REPLY | \
				 IPS_SRC_NAT_DONE | IPS_DST_NAT_DONE | \
				 IPS_SRC_NAT | IPS_DST_NAT)

static int connect_to_server(int srv_fd)
{
	int fd = -1;

	fd = socket(AF_INET, SOCK_STREAM, 0);
	if (!ASSERT_GE(fd, 0, "socket"))
		goto out;

	if (!ASSERT_EQ(connect_fd_to_fd(fd, srv_fd, TIMEOUT_MS), 0, "connect_fd_to_fd")) {
		close(fd);
		fd = -1;
	}
out:
	return fd;
}

>>>>>>> 7365df19
static void test_bpf_nf_ct(int mode)
{
	const char *iptables = "iptables -t raw %s PREROUTING -j CONNMARK --set-mark 42/0";
	int srv_fd = -1, client_fd = -1, srv_client_fd = -1;
	struct sockaddr_in peer_addr = {};
	struct test_bpf_nf *skel;
	int prog_fd, err;
	socklen_t len;
	u16 srv_port;
	char cmd[64];
	LIBBPF_OPTS(bpf_test_run_opts, topts,
		.data_in = &pkt_v4,
		.data_size_in = sizeof(pkt_v4),
		.repeat = 1,
	);

	skel = test_bpf_nf__open_and_load();
	if (!ASSERT_OK_PTR(skel, "test_bpf_nf__open_and_load"))
		return;

	/* Enable connection tracking */
	snprintf(cmd, sizeof(cmd), iptables, "-A");
	if (!ASSERT_OK(system(cmd), "iptables"))
		goto end;

	srv_port = (mode == TEST_XDP) ? 5005 : 5006;
	srv_fd = start_server(AF_INET, SOCK_STREAM, "127.0.0.1", srv_port, TIMEOUT_MS);
	if (!ASSERT_GE(srv_fd, 0, "start_server"))
		goto end;

	client_fd = connect_to_server(srv_fd);
	if (!ASSERT_GE(client_fd, 0, "connect_to_server"))
		goto end;

	len = sizeof(peer_addr);
	srv_client_fd = accept(srv_fd, (struct sockaddr *)&peer_addr, &len);
	if (!ASSERT_GE(srv_client_fd, 0, "accept"))
		goto end;
	if (!ASSERT_EQ(len, sizeof(struct sockaddr_in), "sockaddr len"))
		goto end;

	skel->bss->saddr = peer_addr.sin_addr.s_addr;
	skel->bss->sport = peer_addr.sin_port;
	skel->bss->daddr = peer_addr.sin_addr.s_addr;
	skel->bss->dport = htons(srv_port);

	if (mode == TEST_XDP)
		prog_fd = bpf_program__fd(skel->progs.nf_xdp_ct_test);
	else
		prog_fd = bpf_program__fd(skel->progs.nf_skb_ct_test);

	err = bpf_prog_test_run_opts(prog_fd, &topts);
	if (!ASSERT_OK(err, "bpf_prog_test_run"))
		goto end;

	ASSERT_EQ(skel->bss->test_einval_bpf_tuple, -EINVAL, "Test EINVAL for NULL bpf_tuple");
	ASSERT_EQ(skel->bss->test_einval_reserved, -EINVAL, "Test EINVAL for reserved not set to 0");
	ASSERT_EQ(skel->bss->test_einval_netns_id, -EINVAL, "Test EINVAL for netns_id < -1");
	ASSERT_EQ(skel->bss->test_einval_len_opts, -EINVAL, "Test EINVAL for len__opts != NF_BPF_CT_OPTS_SZ");
	ASSERT_EQ(skel->bss->test_eproto_l4proto, -EPROTO, "Test EPROTO for l4proto != TCP or UDP");
	ASSERT_EQ(skel->bss->test_enonet_netns_id, -ENONET, "Test ENONET for bad but valid netns_id");
	ASSERT_EQ(skel->bss->test_enoent_lookup, -ENOENT, "Test ENOENT for failed lookup");
	ASSERT_EQ(skel->bss->test_eafnosupport, -EAFNOSUPPORT, "Test EAFNOSUPPORT for invalid len__tuple");
	ASSERT_EQ(skel->data->test_alloc_entry, 0, "Test for alloc new entry");
	ASSERT_EQ(skel->data->test_insert_entry, 0, "Test for insert new entry");
	ASSERT_EQ(skel->data->test_succ_lookup, 0, "Test for successful lookup");
	/* allow some tolerance for test_delta_timeout value to avoid races. */
	ASSERT_GT(skel->bss->test_delta_timeout, 8, "Test for min ct timeout update");
	ASSERT_LE(skel->bss->test_delta_timeout, 10, "Test for max ct timeout update");
<<<<<<< HEAD
	/* expected status is IPS_SEEN_REPLY */
	ASSERT_EQ(skel->bss->test_status, 2, "Test for ct status update ");
=======
	ASSERT_EQ(skel->bss->test_insert_lookup_mark, 77, "Test for insert and lookup mark value");
	ASSERT_EQ(skel->bss->test_status, IPS_STATUS_MASK, "Test for ct status update ");
	ASSERT_EQ(skel->data->test_exist_lookup, 0, "Test existing connection lookup");
	ASSERT_EQ(skel->bss->test_exist_lookup_mark, 43, "Test existing connection lookup ctmark");
	ASSERT_EQ(skel->data->test_snat_addr, 0, "Test for source natting");
	ASSERT_EQ(skel->data->test_dnat_addr, 0, "Test for destination natting");
>>>>>>> 7365df19
end:
	if (srv_client_fd != -1)
		close(srv_client_fd);
	if (client_fd != -1)
		close(client_fd);
	if (srv_fd != -1)
		close(srv_fd);
	snprintf(cmd, sizeof(cmd), iptables, "-D");
	system(cmd);
	test_bpf_nf__destroy(skel);
}

static void test_bpf_nf_ct_fail(const char *prog_name, const char *err_msg)
{
	LIBBPF_OPTS(bpf_object_open_opts, opts, .kernel_log_buf = log_buf,
						.kernel_log_size = sizeof(log_buf),
						.kernel_log_level = 1);
	struct test_bpf_nf_fail *skel;
	struct bpf_program *prog;
	int ret;

	skel = test_bpf_nf_fail__open_opts(&opts);
	if (!ASSERT_OK_PTR(skel, "test_bpf_nf_fail__open"))
		return;

	prog = bpf_object__find_program_by_name(skel->obj, prog_name);
	if (!ASSERT_OK_PTR(prog, "bpf_object__find_program_by_name"))
		goto end;

	bpf_program__set_autoload(prog, true);

	ret = test_bpf_nf_fail__load(skel);
	if (!ASSERT_ERR(ret, "test_bpf_nf_fail__load must fail"))
		goto end;

	if (!ASSERT_OK_PTR(strstr(log_buf, err_msg), "expected error message")) {
		fprintf(stderr, "Expected: %s\n", err_msg);
		fprintf(stderr, "Verifier: %s\n", log_buf);
	}

end:
	test_bpf_nf_fail__destroy(skel);
}

void test_bpf_nf(void)
{
	int i;
	if (test__start_subtest("xdp-ct"))
		test_bpf_nf_ct(TEST_XDP);
	if (test__start_subtest("tc-bpf-ct"))
		test_bpf_nf_ct(TEST_TC_BPF);
	for (i = 0; i < ARRAY_SIZE(test_bpf_nf_fail_tests); i++) {
		if (test__start_subtest(test_bpf_nf_fail_tests[i].prog_name))
			test_bpf_nf_ct_fail(test_bpf_nf_fail_tests[i].prog_name,
					    test_bpf_nf_fail_tests[i].err_msg);
	}
}<|MERGE_RESOLUTION|>--- conflicted
+++ resolved
@@ -18,10 +18,7 @@
 	{ "set_status_after_insert", "kernel function bpf_ct_set_status args#0 expected pointer to STRUCT nf_conn___init but" },
 	{ "change_timeout_after_alloc", "kernel function bpf_ct_change_timeout args#0 expected pointer to STRUCT nf_conn but" },
 	{ "change_status_after_alloc", "kernel function bpf_ct_change_status args#0 expected pointer to STRUCT nf_conn but" },
-<<<<<<< HEAD
-=======
 	{ "write_not_allowlisted_field", "no write support to nf_conn at off" },
->>>>>>> 7365df19
 };
 
 enum {
@@ -29,8 +26,6 @@
 	TEST_TC_BPF,
 };
 
-<<<<<<< HEAD
-=======
 #define TIMEOUT_MS		3000
 #define IPS_STATUS_MASK		(IPS_CONFIRMED | IPS_SEEN_REPLY | \
 				 IPS_SRC_NAT_DONE | IPS_DST_NAT_DONE | \
@@ -52,7 +47,6 @@
 	return fd;
 }
 
->>>>>>> 7365df19
 static void test_bpf_nf_ct(int mode)
 {
 	const char *iptables = "iptables -t raw %s PREROUTING -j CONNMARK --set-mark 42/0";
@@ -122,17 +116,12 @@
 	/* allow some tolerance for test_delta_timeout value to avoid races. */
 	ASSERT_GT(skel->bss->test_delta_timeout, 8, "Test for min ct timeout update");
 	ASSERT_LE(skel->bss->test_delta_timeout, 10, "Test for max ct timeout update");
-<<<<<<< HEAD
-	/* expected status is IPS_SEEN_REPLY */
-	ASSERT_EQ(skel->bss->test_status, 2, "Test for ct status update ");
-=======
 	ASSERT_EQ(skel->bss->test_insert_lookup_mark, 77, "Test for insert and lookup mark value");
 	ASSERT_EQ(skel->bss->test_status, IPS_STATUS_MASK, "Test for ct status update ");
 	ASSERT_EQ(skel->data->test_exist_lookup, 0, "Test existing connection lookup");
 	ASSERT_EQ(skel->bss->test_exist_lookup_mark, 43, "Test existing connection lookup ctmark");
 	ASSERT_EQ(skel->data->test_snat_addr, 0, "Test for source natting");
 	ASSERT_EQ(skel->data->test_dnat_addr, 0, "Test for destination natting");
->>>>>>> 7365df19
 end:
 	if (srv_client_fd != -1)
 		close(srv_client_fd);
