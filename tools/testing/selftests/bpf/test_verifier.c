--- conflicted
+++ resolved
@@ -1015,10 +1015,7 @@
 	}
 
 	fd_prog = bpf_load_program_xattr(&attr, bpf_vlog, sizeof(bpf_vlog));
-<<<<<<< HEAD
-=======
 	saved_errno = errno;
->>>>>>> 356006a6
 
 	/* BPF_PROG_TYPE_TRACING requires more setup and
 	 * bpf_probe_prog_type won't give correct answer
