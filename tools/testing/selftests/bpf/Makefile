# SPDX-License-Identifier: GPL-2.0
include ../../../build/Build.include
include ../../../scripts/Makefile.arch
include ../../../scripts/Makefile.include

CXX ?= $(CROSS_COMPILE)g++

CURDIR := $(abspath .)
TOOLSDIR := $(abspath ../../..)
LIBDIR := $(TOOLSDIR)/lib
BPFDIR := $(LIBDIR)/bpf
TOOLSINCDIR := $(TOOLSDIR)/include
BPFTOOLDIR := $(TOOLSDIR)/bpf/bpftool
APIDIR := $(TOOLSINCDIR)/uapi
GENDIR := $(abspath ../../../../include/generated)
GENHDR := $(GENDIR)/autoconf.h
HOSTPKG_CONFIG := pkg-config

ifneq ($(wildcard $(GENHDR)),)
  GENFLAGS := -DHAVE_GENHDR
endif

BPF_GCC		?= $(shell command -v bpf-gcc;)
SAN_CFLAGS	?=
CFLAGS += -g -O0 -rdynamic -Wall -Werror $(GENFLAGS) $(SAN_CFLAGS)	\
	  -I$(CURDIR) -I$(INCLUDE_DIR) -I$(GENDIR) -I$(LIBDIR)		\
	  -I$(TOOLSINCDIR) -I$(APIDIR) -I$(OUTPUT)
LDFLAGS += $(SAN_CFLAGS)
LDLIBS += -lelf -lz -lrt -lpthread

# Silence some warnings when compiled with clang
ifneq ($(LLVM),)
CFLAGS += -Wno-unused-command-line-argument
endif

# Order correspond to 'make run_tests' order
TEST_GEN_PROGS = test_verifier test_tag test_maps test_lru_map test_lpm_map test_progs \
	test_verifier_log test_dev_cgroup \
	test_sock test_sockmap get_cgroup_id_user \
	test_cgroup_storage \
	test_tcpnotify_user test_sysctl \
	test_progs-no_alu32

# Also test bpf-gcc, if present
ifneq ($(BPF_GCC),)
TEST_GEN_PROGS += test_progs-bpf_gcc
endif

TEST_GEN_FILES = test_lwt_ip_encap.bpf.o test_tc_edt.bpf.o
TEST_FILES = xsk_prereqs.sh $(wildcard progs/btf_dump_test_case_*.c)

# Order correspond to 'make run_tests' order
TEST_PROGS := test_kmod.sh \
	test_xdp_redirect.sh \
	test_xdp_redirect_multi.sh \
	test_xdp_meta.sh \
	test_xdp_veth.sh \
	test_offload.py \
	test_sock_addr.sh \
	test_tunnel.sh \
	test_lwt_seg6local.sh \
	test_lirc_mode2.sh \
	test_skb_cgroup_id.sh \
	test_flow_dissector.sh \
	test_xdp_vlan_mode_generic.sh \
	test_xdp_vlan_mode_native.sh \
	test_lwt_ip_encap.sh \
	test_tcp_check_syncookie.sh \
	test_tc_tunnel.sh \
	test_tc_edt.sh \
	test_xdping.sh \
	test_bpftool_build.sh \
	test_bpftool.sh \
	test_bpftool_metadata.sh \
	test_doc_build.sh \
	test_xsk.sh

TEST_PROGS_EXTENDED := with_addr.sh \
<<<<<<< HEAD
	with_tunnels.sh ima_setup.sh \
=======
	with_tunnels.sh ima_setup.sh verify_sig_setup.sh \
>>>>>>> 7365df19
	test_xdp_vlan.sh test_bpftool.py

# Compile but not part of 'make run_tests'
TEST_GEN_PROGS_EXTENDED = test_sock_addr test_skb_cgroup_id_user \
	flow_dissector_load test_flow_dissector test_tcp_check_syncookie_user \
	test_lirc_mode2_user xdping test_cpp runqslower bench bpf_testmod.ko \
<<<<<<< HEAD
	xskxceiver xdp_redirect_multi xdp_synproxy
=======
	xskxceiver xdp_redirect_multi xdp_synproxy veristat
>>>>>>> 7365df19

TEST_CUSTOM_PROGS = $(OUTPUT)/urandom_read $(OUTPUT)/sign-file
TEST_GEN_FILES += liburandom_read.so

# Emit succinct information message describing current building step
# $1 - generic step name (e.g., CC, LINK, etc);
# $2 - optional "flavor" specifier; if provided, will be emitted as [flavor];
# $3 - target (assumed to be file); only file name will be emitted;
# $4 - optional extra arg, emitted as-is, if provided.
ifeq ($(V),1)
Q =
msg =
else
Q = @
msg = @printf '  %-8s%s %s%s\n' "$(1)" "$(if $(2), [$(2)])" "$(notdir $(3))" "$(if $(4), $(4))";
MAKEFLAGS += --no-print-directory
submake_extras := feature_display=0
endif

# override lib.mk's default rules
OVERRIDE_TARGETS := 1
override define CLEAN
	$(call msg,CLEAN)
	$(Q)$(RM) -r $(TEST_GEN_PROGS)
	$(Q)$(RM) -r $(TEST_GEN_PROGS_EXTENDED)
	$(Q)$(RM) -r $(TEST_GEN_FILES)
	$(Q)$(RM) -r $(EXTRA_CLEAN)
	$(Q)$(MAKE) -C bpf_testmod clean
	$(Q)$(MAKE) docs-clean
endef

include ../lib.mk

SCRATCH_DIR := $(OUTPUT)/tools
BUILD_DIR := $(SCRATCH_DIR)/build
INCLUDE_DIR := $(SCRATCH_DIR)/include
BPFOBJ := $(BUILD_DIR)/libbpf/libbpf.a
ifneq ($(CROSS_COMPILE),)
HOST_BUILD_DIR		:= $(BUILD_DIR)/host
HOST_SCRATCH_DIR	:= $(OUTPUT)/host-tools
HOST_INCLUDE_DIR	:= $(HOST_SCRATCH_DIR)/include
else
HOST_BUILD_DIR		:= $(BUILD_DIR)
HOST_SCRATCH_DIR	:= $(SCRATCH_DIR)
HOST_INCLUDE_DIR	:= $(INCLUDE_DIR)
endif
HOST_BPFOBJ := $(HOST_BUILD_DIR)/libbpf/libbpf.a
RESOLVE_BTFIDS := $(HOST_BUILD_DIR)/resolve_btfids/resolve_btfids
RUNQSLOWER_OUTPUT := $(BUILD_DIR)/runqslower/

VMLINUX_BTF_PATHS ?= $(if $(O),$(O)/vmlinux)				\
		     $(if $(KBUILD_OUTPUT),$(KBUILD_OUTPUT)/vmlinux)	\
		     ../../../../vmlinux				\
		     /sys/kernel/btf/vmlinux				\
		     /boot/vmlinux-$(shell uname -r)
VMLINUX_BTF ?= $(abspath $(firstword $(wildcard $(VMLINUX_BTF_PATHS))))
ifeq ($(VMLINUX_BTF),)
$(error Cannot find a vmlinux for VMLINUX_BTF at any of "$(VMLINUX_BTF_PATHS)")
endif

# Define simple and short `make test_progs`, `make test_sysctl`, etc targets
# to build individual tests.
# NOTE: Semicolon at the end is critical to override lib.mk's default static
# rule for binaries.
$(notdir $(TEST_GEN_PROGS)						\
	 $(TEST_PROGS)							\
	 $(TEST_PROGS_EXTENDED)						\
	 $(TEST_GEN_PROGS_EXTENDED)					\
	 $(TEST_CUSTOM_PROGS)): %: $(OUTPUT)/% ;

# sort removes libbpf duplicates when not cross-building
MAKE_DIRS := $(sort $(BUILD_DIR)/libbpf $(HOST_BUILD_DIR)/libbpf	       \
	       $(HOST_BUILD_DIR)/bpftool $(HOST_BUILD_DIR)/resolve_btfids      \
	       $(RUNQSLOWER_OUTPUT) $(INCLUDE_DIR))
$(MAKE_DIRS):
	$(call msg,MKDIR,,$@)
	$(Q)mkdir -p $@

$(OUTPUT)/%.o: %.c
	$(call msg,CC,,$@)
	$(Q)$(CC) $(CFLAGS) -c $(filter %.c,$^) $(LDLIBS) -o $@

$(OUTPUT)/%:%.c
	$(call msg,BINARY,,$@)
	$(Q)$(LINK.c) $^ $(LDLIBS) -o $@

# LLVM's ld.lld doesn't support all the architectures, so use it only on x86
ifeq ($(SRCARCH),x86)
LLD := lld
else
LLD := ld
endif

# Filter out -static for liburandom_read.so and its dependent targets so that static builds
# do not fail. Static builds leave urandom_read relying on system-wide shared libraries.
$(OUTPUT)/liburandom_read.so: urandom_read_lib1.c urandom_read_lib2.c
	$(call msg,LIB,,$@)
	$(Q)$(CLANG) $(filter-out -static,$(CFLAGS) $(LDFLAGS)) $^ $(LDLIBS)   \
		     -fuse-ld=$(LLD) -Wl,-znoseparate-code -fPIC -shared -o $@

$(OUTPUT)/urandom_read: urandom_read.c urandom_read_aux.c $(OUTPUT)/liburandom_read.so
	$(call msg,BINARY,,$@)
	$(Q)$(CLANG) $(filter-out -static,$(CFLAGS) $(LDFLAGS)) $(filter %.c,$^) \
		     liburandom_read.so $(LDLIBS)			       \
		     -fuse-ld=$(LLD) -Wl,-znoseparate-code		       \
		     -Wl,-rpath=. -Wl,--build-id=sha1 -o $@
<<<<<<< HEAD
=======

$(OUTPUT)/sign-file: ../../../../scripts/sign-file.c
	$(call msg,SIGN-FILE,,$@)
	$(Q)$(CC) $(shell $(HOSTPKG_CONFIG)--cflags libcrypto 2> /dev/null) \
		  $< -o $@ \
		  $(shell $(HOSTPKG_CONFIG) --libs libcrypto 2> /dev/null || echo -lcrypto)
>>>>>>> 7365df19

$(OUTPUT)/bpf_testmod.ko: $(VMLINUX_BTF) $(wildcard bpf_testmod/Makefile bpf_testmod/*.[ch])
	$(call msg,MOD,,$@)
	$(Q)$(RM) bpf_testmod/bpf_testmod.ko # force re-compilation
	$(Q)$(MAKE) $(submake_extras) -C bpf_testmod
	$(Q)cp bpf_testmod/bpf_testmod.ko $@

DEFAULT_BPFTOOL := $(HOST_SCRATCH_DIR)/sbin/bpftool

$(OUTPUT)/runqslower: $(BPFOBJ) | $(DEFAULT_BPFTOOL) $(RUNQSLOWER_OUTPUT)
	$(Q)$(MAKE) $(submake_extras) -C $(TOOLSDIR)/bpf/runqslower	       \
		    OUTPUT=$(RUNQSLOWER_OUTPUT) VMLINUX_BTF=$(VMLINUX_BTF)     \
		    BPFTOOL_OUTPUT=$(HOST_BUILD_DIR)/bpftool/		       \
		    BPFOBJ_OUTPUT=$(BUILD_DIR)/libbpf			       \
		    BPFOBJ=$(BPFOBJ) BPF_INCLUDE=$(INCLUDE_DIR) &&	       \
		    cp $(RUNQSLOWER_OUTPUT)runqslower $@

TEST_GEN_PROGS_EXTENDED += $(DEFAULT_BPFTOOL)

$(TEST_GEN_PROGS) $(TEST_GEN_PROGS_EXTENDED): $(BPFOBJ)

CGROUP_HELPERS	:= $(OUTPUT)/cgroup_helpers.o
TESTING_HELPERS	:= $(OUTPUT)/testing_helpers.o
TRACE_HELPERS	:= $(OUTPUT)/trace_helpers.o
CAP_HELPERS	:= $(OUTPUT)/cap_helpers.o

$(OUTPUT)/test_dev_cgroup: $(CGROUP_HELPERS) $(TESTING_HELPERS)
$(OUTPUT)/test_skb_cgroup_id_user: $(CGROUP_HELPERS) $(TESTING_HELPERS)
$(OUTPUT)/test_sock: $(CGROUP_HELPERS) $(TESTING_HELPERS)
$(OUTPUT)/test_sock_addr: $(CGROUP_HELPERS) $(TESTING_HELPERS)
$(OUTPUT)/test_sockmap: $(CGROUP_HELPERS) $(TESTING_HELPERS)
$(OUTPUT)/test_tcpnotify_user: $(CGROUP_HELPERS) $(TESTING_HELPERS) $(TRACE_HELPERS)
$(OUTPUT)/get_cgroup_id_user: $(CGROUP_HELPERS) $(TESTING_HELPERS)
$(OUTPUT)/test_cgroup_storage: $(CGROUP_HELPERS) $(TESTING_HELPERS)
$(OUTPUT)/test_sock_fields: $(CGROUP_HELPERS) $(TESTING_HELPERS)
$(OUTPUT)/test_sysctl: $(CGROUP_HELPERS) $(TESTING_HELPERS)
$(OUTPUT)/test_tag: $(TESTING_HELPERS)
$(OUTPUT)/test_lirc_mode2_user: $(TESTING_HELPERS)
$(OUTPUT)/xdping: $(TESTING_HELPERS)
$(OUTPUT)/flow_dissector_load: $(TESTING_HELPERS)
$(OUTPUT)/test_maps: $(TESTING_HELPERS)
$(OUTPUT)/test_verifier: $(TESTING_HELPERS) $(CAP_HELPERS)
$(OUTPUT)/xsk.o: $(BPFOBJ)
$(OUTPUT)/xskxceiver: $(OUTPUT)/xsk.o

BPFTOOL ?= $(DEFAULT_BPFTOOL)
$(DEFAULT_BPFTOOL): $(wildcard $(BPFTOOLDIR)/*.[ch] $(BPFTOOLDIR)/Makefile)    \
		    $(HOST_BPFOBJ) | $(HOST_BUILD_DIR)/bpftool
	$(Q)$(MAKE) $(submake_extras)  -C $(BPFTOOLDIR)			       \
		    ARCH= CROSS_COMPILE= CC=$(HOSTCC) LD=$(HOSTLD) 	       \
		    EXTRA_CFLAGS='-g -O0'				       \
		    OUTPUT=$(HOST_BUILD_DIR)/bpftool/			       \
		    LIBBPF_OUTPUT=$(HOST_BUILD_DIR)/libbpf/		       \
		    LIBBPF_DESTDIR=$(HOST_SCRATCH_DIR)/			       \
		    prefix= DESTDIR=$(HOST_SCRATCH_DIR)/ install-bin

all: docs

docs:
	$(Q)RST2MAN_OPTS="--exit-status=1" $(MAKE) $(submake_extras)	\
	            -f Makefile.docs					\
	            prefix= OUTPUT=$(OUTPUT)/ DESTDIR=$(OUTPUT)/ $@

docs-clean:
	$(Q)$(MAKE) $(submake_extras)					\
	            -f Makefile.docs					\
	            prefix= OUTPUT=$(OUTPUT)/ DESTDIR=$(OUTPUT)/ $@

$(BPFOBJ): $(wildcard $(BPFDIR)/*.[ch] $(BPFDIR)/Makefile)		       \
	   $(APIDIR)/linux/bpf.h					       \
	   | $(BUILD_DIR)/libbpf
	$(Q)$(MAKE) $(submake_extras) -C $(BPFDIR) OUTPUT=$(BUILD_DIR)/libbpf/ \
		    EXTRA_CFLAGS='-g -O0'				       \
		    DESTDIR=$(SCRATCH_DIR) prefix= all install_headers

ifneq ($(BPFOBJ),$(HOST_BPFOBJ))
$(HOST_BPFOBJ): $(wildcard $(BPFDIR)/*.[ch] $(BPFDIR)/Makefile)		       \
		$(APIDIR)/linux/bpf.h					       \
		| $(HOST_BUILD_DIR)/libbpf
	$(Q)$(MAKE) $(submake_extras) -C $(BPFDIR)                             \
		    EXTRA_CFLAGS='-g -O0' ARCH= CROSS_COMPILE=		       \
		    OUTPUT=$(HOST_BUILD_DIR)/libbpf/ CC=$(HOSTCC) LD=$(HOSTLD) \
		    DESTDIR=$(HOST_SCRATCH_DIR)/ prefix= all install_headers
endif

$(INCLUDE_DIR)/vmlinux.h: $(VMLINUX_BTF) $(BPFTOOL) | $(INCLUDE_DIR)
ifeq ($(VMLINUX_H),)
	$(call msg,GEN,,$@)
	$(Q)$(BPFTOOL) btf dump file $(VMLINUX_BTF) format c > $@
else
	$(call msg,CP,,$@)
	$(Q)cp "$(VMLINUX_H)" $@
endif

$(RESOLVE_BTFIDS): $(HOST_BPFOBJ) | $(HOST_BUILD_DIR)/resolve_btfids	\
		       $(TOOLSDIR)/bpf/resolve_btfids/main.c	\
		       $(TOOLSDIR)/lib/rbtree.c			\
		       $(TOOLSDIR)/lib/zalloc.c			\
		       $(TOOLSDIR)/lib/string.c			\
		       $(TOOLSDIR)/lib/ctype.c			\
		       $(TOOLSDIR)/lib/str_error_r.c
	$(Q)$(MAKE) $(submake_extras) -C $(TOOLSDIR)/bpf/resolve_btfids	\
		CC=$(HOSTCC) LD=$(HOSTLD) AR=$(HOSTAR) \
		LIBBPF_INCLUDE=$(HOST_INCLUDE_DIR) \
		OUTPUT=$(HOST_BUILD_DIR)/resolve_btfids/ BPFOBJ=$(HOST_BPFOBJ)

# Get Clang's default includes on this system, as opposed to those seen by
# '-target bpf'. This fixes "missing" files on some architectures/distros,
# such as asm/byteorder.h, asm/socket.h, asm/sockios.h, sys/cdefs.h etc.
#
# Use '-idirafter': Don't interfere with include mechanics except where the
# build would have failed anyways.
define get_sys_includes
$(shell $(1) -v -E - </dev/null 2>&1 \
	| sed -n '/<...> search starts here:/,/End of search list./{ s| \(/.*\)|-idirafter \1|p }') \
$(shell $(1) -dM -E - </dev/null | grep '__riscv_xlen ' | awk '{printf("-D__riscv_xlen=%d -D__BITS_PER_LONG=%d", $$3, $$3)}')
endef

# Determine target endianness.
IS_LITTLE_ENDIAN = $(shell $(CC) -dM -E - </dev/null | \
			grep 'define __BYTE_ORDER__ __ORDER_LITTLE_ENDIAN__')
MENDIAN=$(if $(IS_LITTLE_ENDIAN),-mlittle-endian,-mbig-endian)

CLANG_SYS_INCLUDES = $(call get_sys_includes,$(CLANG))
BPF_CFLAGS = -g -Werror -D__TARGET_ARCH_$(SRCARCH) $(MENDIAN) 		\
	     -I$(INCLUDE_DIR) -I$(CURDIR) -I$(APIDIR)			\
	     -I$(abspath $(OUTPUT)/../usr/include)

CLANG_CFLAGS = $(CLANG_SYS_INCLUDES) \
	       -Wno-compare-distinct-pointer-types

$(OUTPUT)/test_l4lb_noinline.o: BPF_CFLAGS += -fno-inline
$(OUTPUT)/test_xdp_noinline.o: BPF_CFLAGS += -fno-inline

$(OUTPUT)/flow_dissector_load.o: flow_dissector_load.h
$(OUTPUT)/cgroup_getset_retval_hooks.o: cgroup_getset_retval_hooks.h

# Build BPF object using Clang
# $1 - input .c file
# $2 - output .o file
# $3 - CFLAGS
define CLANG_BPF_BUILD_RULE
	$(call msg,CLNG-BPF,$(TRUNNER_BINARY),$2)
	$(Q)$(CLANG) $3 -O2 -target bpf -c $1 -mcpu=v3 -o $2
endef
# Similar to CLANG_BPF_BUILD_RULE, but with disabled alu32
define CLANG_NOALU32_BPF_BUILD_RULE
	$(call msg,CLNG-BPF,$(TRUNNER_BINARY),$2)
	$(Q)$(CLANG) $3 -O2 -target bpf -c $1 -mcpu=v2 -o $2
endef
# Build BPF object using GCC
define GCC_BPF_BUILD_RULE
	$(call msg,GCC-BPF,$(TRUNNER_BINARY),$2)
	$(Q)$(BPF_GCC) $3 -O2 -c $1 -o $2
endef

SKEL_BLACKLIST := btf__% test_pinning_invalid.c test_sk_assign.c

LINKED_SKELS := test_static_linked.skel.h linked_funcs.skel.h		\
		linked_vars.skel.h linked_maps.skel.h 			\
		test_subskeleton.skel.h test_subskeleton_lib.skel.h	\
		test_usdt.skel.h

<<<<<<< HEAD
LSKELS := kfunc_call_test.c fentry_test.c fexit_test.c fexit_sleep.c \
=======
LSKELS := fentry_test.c fexit_test.c fexit_sleep.c \
>>>>>>> 7365df19
	test_ringbuf.c atomics.c trace_printk.c trace_vprintk.c \
	map_ptr_kern.c core_kern.c core_kern_overflow.c
# Generate both light skeleton and libbpf skeleton for these
LSKELS_EXTRA := test_ksyms_module.c test_ksyms_weak.c kfunc_call_test.c \
	kfunc_call_test_subprog.c
SKEL_BLACKLIST += $$(LSKELS)

<<<<<<< HEAD
test_static_linked.skel.h-deps := test_static_linked1.o test_static_linked2.o
linked_funcs.skel.h-deps := linked_funcs1.o linked_funcs2.o
linked_vars.skel.h-deps := linked_vars1.o linked_vars2.o
linked_maps.skel.h-deps := linked_maps1.o linked_maps2.o
# In the subskeleton case, we want the test_subskeleton_lib.subskel.h file
# but that's created as a side-effect of the skel.h generation.
test_subskeleton.skel.h-deps := test_subskeleton_lib2.o test_subskeleton_lib.o test_subskeleton.o
test_subskeleton_lib.skel.h-deps := test_subskeleton_lib2.o test_subskeleton_lib.o
test_usdt.skel.h-deps := test_usdt.o test_usdt_multispec.o
=======
test_static_linked.skel.h-deps := test_static_linked1.bpf.o test_static_linked2.bpf.o
linked_funcs.skel.h-deps := linked_funcs1.bpf.o linked_funcs2.bpf.o
linked_vars.skel.h-deps := linked_vars1.bpf.o linked_vars2.bpf.o
linked_maps.skel.h-deps := linked_maps1.bpf.o linked_maps2.bpf.o
# In the subskeleton case, we want the test_subskeleton_lib.subskel.h file
# but that's created as a side-effect of the skel.h generation.
test_subskeleton.skel.h-deps := test_subskeleton_lib2.bpf.o test_subskeleton_lib.bpf.o test_subskeleton.bpf.o
test_subskeleton_lib.skel.h-deps := test_subskeleton_lib2.bpf.o test_subskeleton_lib.bpf.o
test_usdt.skel.h-deps := test_usdt.bpf.o test_usdt_multispec.bpf.o
>>>>>>> 7365df19

LINKED_BPF_SRCS := $(patsubst %.bpf.o,%.c,$(foreach skel,$(LINKED_SKELS),$($(skel)-deps)))

# Set up extra TRUNNER_XXX "temporary" variables in the environment (relies on
# $eval()) and pass control to DEFINE_TEST_RUNNER_RULES.
# Parameters:
# $1 - test runner base binary name (e.g., test_progs)
# $2 - test runner extra "flavor" (e.g., no_alu32, gcc-bpf, etc)
define DEFINE_TEST_RUNNER

TRUNNER_OUTPUT := $(OUTPUT)$(if $2,/)$2
TRUNNER_BINARY := $1$(if $2,-)$2
TRUNNER_TEST_OBJS := $$(patsubst %.c,$$(TRUNNER_OUTPUT)/%.test.o,	\
				 $$(notdir $$(wildcard $(TRUNNER_TESTS_DIR)/*.c)))
TRUNNER_EXTRA_OBJS := $$(patsubst %.c,$$(TRUNNER_OUTPUT)/%.o,		\
				 $$(filter %.c,$(TRUNNER_EXTRA_SOURCES)))
TRUNNER_EXTRA_HDRS := $$(filter %.h,$(TRUNNER_EXTRA_SOURCES))
TRUNNER_TESTS_HDR := $(TRUNNER_TESTS_DIR)/tests.h
TRUNNER_BPF_SRCS := $$(notdir $$(wildcard $(TRUNNER_BPF_PROGS_DIR)/*.c))
TRUNNER_BPF_OBJS := $$(patsubst %.c,$$(TRUNNER_OUTPUT)/%.bpf.o, $$(TRUNNER_BPF_SRCS))
TRUNNER_BPF_SKELS := $$(patsubst %.c,$$(TRUNNER_OUTPUT)/%.skel.h,	\
				 $$(filter-out $(SKEL_BLACKLIST) $(LINKED_BPF_SRCS),\
					       $$(TRUNNER_BPF_SRCS)))
TRUNNER_BPF_LSKELS := $$(patsubst %.c,$$(TRUNNER_OUTPUT)/%.lskel.h, $$(LSKELS) $$(LSKELS_EXTRA))
TRUNNER_BPF_SKELS_LINKED := $$(addprefix $$(TRUNNER_OUTPUT)/,$(LINKED_SKELS))
TEST_GEN_FILES += $$(TRUNNER_BPF_OBJS)

# Evaluate rules now with extra TRUNNER_XXX variables above already defined
$$(eval $$(call DEFINE_TEST_RUNNER_RULES,$1,$2))

endef

# Using TRUNNER_XXX variables, provided by callers of DEFINE_TEST_RUNNER and
# set up by DEFINE_TEST_RUNNER itself, create test runner build rules with:
# $1 - test runner base binary name (e.g., test_progs)
# $2 - test runner extra "flavor" (e.g., no_alu32, gcc-bpf, etc)
define DEFINE_TEST_RUNNER_RULES

ifeq ($($(TRUNNER_OUTPUT)-dir),)
$(TRUNNER_OUTPUT)-dir := y
$(TRUNNER_OUTPUT):
	$$(call msg,MKDIR,,$$@)
	$(Q)mkdir -p $$@
endif

# ensure we set up BPF objects generation rule just once for a given
# input/output directory combination
ifeq ($($(TRUNNER_BPF_PROGS_DIR)$(if $2,-)$2-bpfobjs),)
$(TRUNNER_BPF_PROGS_DIR)$(if $2,-)$2-bpfobjs := y
$(TRUNNER_BPF_OBJS): $(TRUNNER_OUTPUT)/%.bpf.o:				\
		     $(TRUNNER_BPF_PROGS_DIR)/%.c			\
		     $(TRUNNER_BPF_PROGS_DIR)/*.h			\
		     $$(INCLUDE_DIR)/vmlinux.h				\
		     $(wildcard $(BPFDIR)/bpf_*.h)			\
		     $(wildcard $(BPFDIR)/*.bpf.h)			\
		     | $(TRUNNER_OUTPUT) $$(BPFOBJ)
	$$(call $(TRUNNER_BPF_BUILD_RULE),$$<,$$@,			\
					  $(TRUNNER_BPF_CFLAGS))

$(TRUNNER_BPF_SKELS): %.skel.h: %.bpf.o $(BPFTOOL) | $(TRUNNER_OUTPUT)
	$$(call msg,GEN-SKEL,$(TRUNNER_BINARY),$$@)
	$(Q)$$(BPFTOOL) gen object $$(<:.o=.linked1.o) $$<
	$(Q)$$(BPFTOOL) gen object $$(<:.o=.linked2.o) $$(<:.o=.linked1.o)
	$(Q)$$(BPFTOOL) gen object $$(<:.o=.linked3.o) $$(<:.o=.linked2.o)
	$(Q)diff $$(<:.o=.linked2.o) $$(<:.o=.linked3.o)
	$(Q)$$(BPFTOOL) gen skeleton $$(<:.o=.linked3.o) name $$(notdir $$(<:.bpf.o=)) > $$@
	$(Q)$$(BPFTOOL) gen subskeleton $$(<:.o=.linked3.o) name $$(notdir $$(<:.bpf.o=)) > $$(@:.skel.h=.subskel.h)

$(TRUNNER_BPF_LSKELS): %.lskel.h: %.bpf.o $(BPFTOOL) | $(TRUNNER_OUTPUT)
	$$(call msg,GEN-SKEL,$(TRUNNER_BINARY),$$@)
	$(Q)$$(BPFTOOL) gen object $$(<:.o=.llinked1.o) $$<
	$(Q)$$(BPFTOOL) gen object $$(<:.o=.llinked2.o) $$(<:.o=.llinked1.o)
	$(Q)$$(BPFTOOL) gen object $$(<:.o=.llinked3.o) $$(<:.o=.llinked2.o)
	$(Q)diff $$(<:.o=.llinked2.o) $$(<:.o=.llinked3.o)
<<<<<<< HEAD
	$(Q)$$(BPFTOOL) gen skeleton -L $$(<:.o=.llinked3.o) name $$(notdir $$(<:.o=_lskel)) > $$@
=======
	$(Q)$$(BPFTOOL) gen skeleton -L $$(<:.o=.llinked3.o) name $$(notdir $$(<:.bpf.o=_lskel)) > $$@
>>>>>>> 7365df19

$(TRUNNER_BPF_SKELS_LINKED): $(TRUNNER_BPF_OBJS) $(BPFTOOL) | $(TRUNNER_OUTPUT)
	$$(call msg,LINK-BPF,$(TRUNNER_BINARY),$$(@:.skel.h=.bpf.o))
	$(Q)$$(BPFTOOL) gen object $$(@:.skel.h=.linked1.o) $$(addprefix $(TRUNNER_OUTPUT)/,$$($$(@F)-deps))
	$(Q)$$(BPFTOOL) gen object $$(@:.skel.h=.linked2.o) $$(@:.skel.h=.linked1.o)
	$(Q)$$(BPFTOOL) gen object $$(@:.skel.h=.linked3.o) $$(@:.skel.h=.linked2.o)
	$(Q)diff $$(@:.skel.h=.linked2.o) $$(@:.skel.h=.linked3.o)
	$$(call msg,GEN-SKEL,$(TRUNNER_BINARY),$$@)
	$(Q)$$(BPFTOOL) gen skeleton $$(@:.skel.h=.linked3.o) name $$(notdir $$(@:.skel.h=)) > $$@
	$(Q)$$(BPFTOOL) gen subskeleton $$(@:.skel.h=.linked3.o) name $$(notdir $$(@:.skel.h=)) > $$(@:.skel.h=.subskel.h)
endif

# ensure we set up tests.h header generation rule just once
ifeq ($($(TRUNNER_TESTS_DIR)-tests-hdr),)
$(TRUNNER_TESTS_DIR)-tests-hdr := y
$(TRUNNER_TESTS_HDR): $(TRUNNER_TESTS_DIR)/*.c
	$$(call msg,TEST-HDR,$(TRUNNER_BINARY),$$@)
	$$(shell (echo '/* Generated header, do not edit */';					\
		  sed -n -E 's/^void (serial_)?test_([a-zA-Z0-9_]+)\((void)?\).*/DEFINE_TEST(\2)/p'	\
			$(TRUNNER_TESTS_DIR)/*.c | sort ;	\
		 ) > $$@)
endif

# compile individual test files
# Note: we cd into output directory to ensure embedded BPF object is found
$(TRUNNER_TEST_OBJS): $(TRUNNER_OUTPUT)/%.test.o:			\
		      $(TRUNNER_TESTS_DIR)/%.c				\
		      $(TRUNNER_EXTRA_HDRS)				\
		      $(TRUNNER_BPF_OBJS)				\
		      $(TRUNNER_BPF_SKELS)				\
		      $(TRUNNER_BPF_LSKELS)				\
		      $(TRUNNER_BPF_SKELS_LINKED)			\
		      $$(BPFOBJ) | $(TRUNNER_OUTPUT)
	$$(call msg,TEST-OBJ,$(TRUNNER_BINARY),$$@)
	$(Q)cd $$(@D) && $$(CC) -I. $$(CFLAGS) -c $(CURDIR)/$$< $$(LDLIBS) -o $$(@F)

$(TRUNNER_EXTRA_OBJS): $(TRUNNER_OUTPUT)/%.o:				\
		       %.c						\
		       $(TRUNNER_EXTRA_HDRS)				\
		       $(TRUNNER_TESTS_HDR)				\
		       $$(BPFOBJ) | $(TRUNNER_OUTPUT)
	$$(call msg,EXT-OBJ,$(TRUNNER_BINARY),$$@)
	$(Q)$$(CC) $$(CFLAGS) -c $$< $$(LDLIBS) -o $$@

# non-flavored in-srctree builds receive special treatment, in particular, we
# do not need to copy extra resources (see e.g. test_btf_dump_case())
$(TRUNNER_BINARY)-extras: $(TRUNNER_EXTRA_FILES) | $(TRUNNER_OUTPUT)
ifneq ($2:$(OUTPUT),:$(shell pwd))
	$$(call msg,EXT-COPY,$(TRUNNER_BINARY),$(TRUNNER_EXTRA_FILES))
	$(Q)rsync -aq $$^ $(TRUNNER_OUTPUT)/
endif

$(OUTPUT)/$(TRUNNER_BINARY): $(TRUNNER_TEST_OBJS)			\
			     $(TRUNNER_EXTRA_OBJS) $$(BPFOBJ)		\
			     $(RESOLVE_BTFIDS)				\
			     | $(TRUNNER_BINARY)-extras
	$$(call msg,BINARY,,$$@)
	$(Q)$$(CC) $$(CFLAGS) $$(filter %.a %.o,$$^) $$(LDLIBS) -o $$@
	$(Q)$(RESOLVE_BTFIDS) --btf $(TRUNNER_OUTPUT)/btf_data.bpf.o $$@
	$(Q)ln -sf $(if $2,..,.)/tools/build/bpftool/bootstrap/bpftool $(if $2,$2/)bpftool

endef

# Define test_progs test runner.
TRUNNER_TESTS_DIR := prog_tests
TRUNNER_BPF_PROGS_DIR := progs
TRUNNER_EXTRA_SOURCES := test_progs.c cgroup_helpers.c trace_helpers.c	\
			 network_helpers.c testing_helpers.c		\
			 btf_helpers.c flow_dissector_load.h		\
			 cap_helpers.c
TRUNNER_EXTRA_FILES := $(OUTPUT)/urandom_read $(OUTPUT)/bpf_testmod.ko	\
		       $(OUTPUT)/liburandom_read.so			\
		       $(OUTPUT)/xdp_synproxy				\
<<<<<<< HEAD
		       ima_setup.sh					\
=======
		       $(OUTPUT)/sign-file				\
		       ima_setup.sh verify_sig_setup.sh			\
>>>>>>> 7365df19
		       $(wildcard progs/btf_dump_test_case_*.c)
TRUNNER_BPF_BUILD_RULE := CLANG_BPF_BUILD_RULE
TRUNNER_BPF_CFLAGS := $(BPF_CFLAGS) $(CLANG_CFLAGS) -DENABLE_ATOMICS_TESTS
$(eval $(call DEFINE_TEST_RUNNER,test_progs))

# Define test_progs-no_alu32 test runner.
TRUNNER_BPF_BUILD_RULE := CLANG_NOALU32_BPF_BUILD_RULE
TRUNNER_BPF_CFLAGS := $(BPF_CFLAGS) $(CLANG_CFLAGS)
$(eval $(call DEFINE_TEST_RUNNER,test_progs,no_alu32))

# Define test_progs BPF-GCC-flavored test runner.
ifneq ($(BPF_GCC),)
TRUNNER_BPF_BUILD_RULE := GCC_BPF_BUILD_RULE
TRUNNER_BPF_CFLAGS := $(BPF_CFLAGS) $(call get_sys_includes,gcc)
$(eval $(call DEFINE_TEST_RUNNER,test_progs,bpf_gcc))
endif

# Define test_maps test runner.
TRUNNER_TESTS_DIR := map_tests
TRUNNER_BPF_PROGS_DIR := progs
TRUNNER_EXTRA_SOURCES := test_maps.c
TRUNNER_EXTRA_FILES :=
TRUNNER_BPF_BUILD_RULE := $$(error no BPF objects should be built)
TRUNNER_BPF_CFLAGS :=
$(eval $(call DEFINE_TEST_RUNNER,test_maps))

# Define test_verifier test runner.
# It is much simpler than test_maps/test_progs and sufficiently different from
# them (e.g., test.h is using completely pattern), that it's worth just
# explicitly defining all the rules explicitly.
verifier/tests.h: verifier/*.c
	$(shell ( cd verifier/; \
		  echo '/* Generated header, do not edit */'; \
		  echo '#ifdef FILL_ARRAY'; \
		  ls *.c 2> /dev/null | sed -e 's@\(.*\)@#include \"\1\"@'; \
		  echo '#endif' \
		) > verifier/tests.h)
$(OUTPUT)/test_verifier: test_verifier.c verifier/tests.h $(BPFOBJ) | $(OUTPUT)
	$(call msg,BINARY,,$@)
	$(Q)$(CC) $(CFLAGS) $(filter %.a %.o %.c,$^) $(LDLIBS) -o $@

# Make sure we are able to include and link libbpf against c++.
$(OUTPUT)/test_cpp: test_cpp.cpp $(OUTPUT)/test_core_extern.skel.h $(BPFOBJ)
	$(call msg,CXX,,$@)
	$(Q)$(CXX) $(CFLAGS) $(filter %.a %.o %.cpp,$^) $(LDLIBS) -o $@

# Benchmark runner
$(OUTPUT)/bench_%.o: benchs/bench_%.c bench.h $(BPFOBJ)
	$(call msg,CC,,$@)
	$(Q)$(CC) $(CFLAGS) -O2 -c $(filter %.c,$^) $(LDLIBS) -o $@
$(OUTPUT)/bench_rename.o: $(OUTPUT)/test_overhead.skel.h
$(OUTPUT)/bench_trigger.o: $(OUTPUT)/trigger_bench.skel.h
$(OUTPUT)/bench_ringbufs.o: $(OUTPUT)/ringbuf_bench.skel.h \
			    $(OUTPUT)/perfbuf_bench.skel.h
$(OUTPUT)/bench_bloom_filter_map.o: $(OUTPUT)/bloom_filter_bench.skel.h
$(OUTPUT)/bench_bpf_loop.o: $(OUTPUT)/bpf_loop_bench.skel.h
$(OUTPUT)/bench_strncmp.o: $(OUTPUT)/strncmp_bench.skel.h
$(OUTPUT)/bench_bpf_hashmap_full_update.o: $(OUTPUT)/bpf_hashmap_full_update_bench.skel.h
$(OUTPUT)/bench_local_storage.o: $(OUTPUT)/local_storage_bench.skel.h
$(OUTPUT)/bench_local_storage_rcu_tasks_trace.o: $(OUTPUT)/local_storage_rcu_tasks_trace_bench.skel.h
$(OUTPUT)/bench.o: bench.h testing_helpers.h $(BPFOBJ)
$(OUTPUT)/bench: LDLIBS += -lm
$(OUTPUT)/bench: $(OUTPUT)/bench.o \
		 $(TESTING_HELPERS) \
		 $(TRACE_HELPERS) \
		 $(OUTPUT)/bench_count.o \
		 $(OUTPUT)/bench_rename.o \
		 $(OUTPUT)/bench_trigger.o \
		 $(OUTPUT)/bench_ringbufs.o \
		 $(OUTPUT)/bench_bloom_filter_map.o \
		 $(OUTPUT)/bench_bpf_loop.o \
		 $(OUTPUT)/bench_strncmp.o \
		 $(OUTPUT)/bench_bpf_hashmap_full_update.o \
		 $(OUTPUT)/bench_local_storage.o \
		 $(OUTPUT)/bench_local_storage_rcu_tasks_trace.o
<<<<<<< HEAD
=======
	$(call msg,BINARY,,$@)
	$(Q)$(CC) $(CFLAGS) $(LDFLAGS) $(filter %.a %.o,$^) $(LDLIBS) -o $@

$(OUTPUT)/veristat.o: $(BPFOBJ)
$(OUTPUT)/veristat: $(OUTPUT)/veristat.o
>>>>>>> 7365df19
	$(call msg,BINARY,,$@)
	$(Q)$(CC) $(CFLAGS) $(LDFLAGS) $(filter %.a %.o,$^) $(LDLIBS) -o $@

EXTRA_CLEAN := $(TEST_CUSTOM_PROGS) $(SCRATCH_DIR) $(HOST_SCRATCH_DIR)	\
	prog_tests/tests.h map_tests/tests.h verifier/tests.h		\
	feature bpftool							\
	$(addprefix $(OUTPUT)/,*.o *.skel.h *.lskel.h *.subskel.h	\
			       no_alu32 bpf_gcc bpf_testmod.ko		\
			       liburandom_read.so)

.PHONY: docs docs-clean<|MERGE_RESOLUTION|>--- conflicted
+++ resolved
@@ -76,22 +76,14 @@
 	test_xsk.sh
 
 TEST_PROGS_EXTENDED := with_addr.sh \
-<<<<<<< HEAD
-	with_tunnels.sh ima_setup.sh \
-=======
 	with_tunnels.sh ima_setup.sh verify_sig_setup.sh \
->>>>>>> 7365df19
 	test_xdp_vlan.sh test_bpftool.py
 
 # Compile but not part of 'make run_tests'
 TEST_GEN_PROGS_EXTENDED = test_sock_addr test_skb_cgroup_id_user \
 	flow_dissector_load test_flow_dissector test_tcp_check_syncookie_user \
 	test_lirc_mode2_user xdping test_cpp runqslower bench bpf_testmod.ko \
-<<<<<<< HEAD
-	xskxceiver xdp_redirect_multi xdp_synproxy
-=======
 	xskxceiver xdp_redirect_multi xdp_synproxy veristat
->>>>>>> 7365df19
 
 TEST_CUSTOM_PROGS = $(OUTPUT)/urandom_read $(OUTPUT)/sign-file
 TEST_GEN_FILES += liburandom_read.so
@@ -198,15 +190,12 @@
 		     liburandom_read.so $(LDLIBS)			       \
 		     -fuse-ld=$(LLD) -Wl,-znoseparate-code		       \
 		     -Wl,-rpath=. -Wl,--build-id=sha1 -o $@
-<<<<<<< HEAD
-=======
 
 $(OUTPUT)/sign-file: ../../../../scripts/sign-file.c
 	$(call msg,SIGN-FILE,,$@)
 	$(Q)$(CC) $(shell $(HOSTPKG_CONFIG)--cflags libcrypto 2> /dev/null) \
 		  $< -o $@ \
 		  $(shell $(HOSTPKG_CONFIG) --libs libcrypto 2> /dev/null || echo -lcrypto)
->>>>>>> 7365df19
 
 $(OUTPUT)/bpf_testmod.ko: $(VMLINUX_BTF) $(wildcard bpf_testmod/Makefile bpf_testmod/*.[ch])
 	$(call msg,MOD,,$@)
@@ -370,11 +359,7 @@
 		test_subskeleton.skel.h test_subskeleton_lib.skel.h	\
 		test_usdt.skel.h
 
-<<<<<<< HEAD
-LSKELS := kfunc_call_test.c fentry_test.c fexit_test.c fexit_sleep.c \
-=======
 LSKELS := fentry_test.c fexit_test.c fexit_sleep.c \
->>>>>>> 7365df19
 	test_ringbuf.c atomics.c trace_printk.c trace_vprintk.c \
 	map_ptr_kern.c core_kern.c core_kern_overflow.c
 # Generate both light skeleton and libbpf skeleton for these
@@ -382,17 +367,6 @@
 	kfunc_call_test_subprog.c
 SKEL_BLACKLIST += $$(LSKELS)
 
-<<<<<<< HEAD
-test_static_linked.skel.h-deps := test_static_linked1.o test_static_linked2.o
-linked_funcs.skel.h-deps := linked_funcs1.o linked_funcs2.o
-linked_vars.skel.h-deps := linked_vars1.o linked_vars2.o
-linked_maps.skel.h-deps := linked_maps1.o linked_maps2.o
-# In the subskeleton case, we want the test_subskeleton_lib.subskel.h file
-# but that's created as a side-effect of the skel.h generation.
-test_subskeleton.skel.h-deps := test_subskeleton_lib2.o test_subskeleton_lib.o test_subskeleton.o
-test_subskeleton_lib.skel.h-deps := test_subskeleton_lib2.o test_subskeleton_lib.o
-test_usdt.skel.h-deps := test_usdt.o test_usdt_multispec.o
-=======
 test_static_linked.skel.h-deps := test_static_linked1.bpf.o test_static_linked2.bpf.o
 linked_funcs.skel.h-deps := linked_funcs1.bpf.o linked_funcs2.bpf.o
 linked_vars.skel.h-deps := linked_vars1.bpf.o linked_vars2.bpf.o
@@ -402,7 +376,6 @@
 test_subskeleton.skel.h-deps := test_subskeleton_lib2.bpf.o test_subskeleton_lib.bpf.o test_subskeleton.bpf.o
 test_subskeleton_lib.skel.h-deps := test_subskeleton_lib2.bpf.o test_subskeleton_lib.bpf.o
 test_usdt.skel.h-deps := test_usdt.bpf.o test_usdt_multispec.bpf.o
->>>>>>> 7365df19
 
 LINKED_BPF_SRCS := $(patsubst %.bpf.o,%.c,$(foreach skel,$(LINKED_SKELS),$($(skel)-deps)))
 
@@ -477,11 +450,7 @@
 	$(Q)$$(BPFTOOL) gen object $$(<:.o=.llinked2.o) $$(<:.o=.llinked1.o)
 	$(Q)$$(BPFTOOL) gen object $$(<:.o=.llinked3.o) $$(<:.o=.llinked2.o)
 	$(Q)diff $$(<:.o=.llinked2.o) $$(<:.o=.llinked3.o)
-<<<<<<< HEAD
-	$(Q)$$(BPFTOOL) gen skeleton -L $$(<:.o=.llinked3.o) name $$(notdir $$(<:.o=_lskel)) > $$@
-=======
 	$(Q)$$(BPFTOOL) gen skeleton -L $$(<:.o=.llinked3.o) name $$(notdir $$(<:.bpf.o=_lskel)) > $$@
->>>>>>> 7365df19
 
 $(TRUNNER_BPF_SKELS_LINKED): $(TRUNNER_BPF_OBJS) $(BPFTOOL) | $(TRUNNER_OUTPUT)
 	$$(call msg,LINK-BPF,$(TRUNNER_BINARY),$$(@:.skel.h=.bpf.o))
@@ -555,12 +524,8 @@
 TRUNNER_EXTRA_FILES := $(OUTPUT)/urandom_read $(OUTPUT)/bpf_testmod.ko	\
 		       $(OUTPUT)/liburandom_read.so			\
 		       $(OUTPUT)/xdp_synproxy				\
-<<<<<<< HEAD
-		       ima_setup.sh					\
-=======
 		       $(OUTPUT)/sign-file				\
 		       ima_setup.sh verify_sig_setup.sh			\
->>>>>>> 7365df19
 		       $(wildcard progs/btf_dump_test_case_*.c)
 TRUNNER_BPF_BUILD_RULE := CLANG_BPF_BUILD_RULE
 TRUNNER_BPF_CFLAGS := $(BPF_CFLAGS) $(CLANG_CFLAGS) -DENABLE_ATOMICS_TESTS
@@ -636,14 +601,11 @@
 		 $(OUTPUT)/bench_bpf_hashmap_full_update.o \
 		 $(OUTPUT)/bench_local_storage.o \
 		 $(OUTPUT)/bench_local_storage_rcu_tasks_trace.o
-<<<<<<< HEAD
-=======
 	$(call msg,BINARY,,$@)
 	$(Q)$(CC) $(CFLAGS) $(LDFLAGS) $(filter %.a %.o,$^) $(LDLIBS) -o $@
 
 $(OUTPUT)/veristat.o: $(BPFOBJ)
 $(OUTPUT)/veristat: $(OUTPUT)/veristat.o
->>>>>>> 7365df19
 	$(call msg,BINARY,,$@)
 	$(Q)$(CC) $(CFLAGS) $(LDFLAGS) $(filter %.a %.o,$^) $(LDLIBS) -o $@
 
