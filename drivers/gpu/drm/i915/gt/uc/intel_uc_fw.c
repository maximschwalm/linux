--- conflicted
+++ resolved
@@ -71,48 +71,6 @@
  * running with a recent enough version for all KMD supported features,
  * security fixes, etc. to be enabled.
  */
-<<<<<<< HEAD
-#define INTEL_GUC_FIRMWARE_DEFS(fw_def, guc_def) \
-	fw_def(DG2,          0, guc_def(dg2,  70, 1, 2)) \
-	fw_def(ALDERLAKE_P,  0, guc_def(adlp, 70, 1, 1)) \
-	fw_def(ALDERLAKE_S,  0, guc_def(tgl,  70, 1, 1)) \
-	fw_def(DG1,          0, guc_def(dg1,  70, 1, 1)) \
-	fw_def(ROCKETLAKE,   0, guc_def(tgl,  70, 1, 1)) \
-	fw_def(TIGERLAKE,    0, guc_def(tgl,  70, 1, 1)) \
-	fw_def(JASPERLAKE,   0, guc_def(ehl,  70, 1, 1)) \
-	fw_def(ELKHARTLAKE,  0, guc_def(ehl,  70, 1, 1)) \
-	fw_def(ICELAKE,      0, guc_def(icl,  70, 1, 1)) \
-	fw_def(COMETLAKE,    5, guc_def(cml,  70, 1, 1)) \
-	fw_def(COMETLAKE,    0, guc_def(kbl,  70, 1, 1)) \
-	fw_def(COFFEELAKE,   0, guc_def(kbl,  70, 1, 1)) \
-	fw_def(GEMINILAKE,   0, guc_def(glk,  70, 1, 1)) \
-	fw_def(KABYLAKE,     0, guc_def(kbl,  70, 1, 1)) \
-	fw_def(BROXTON,      0, guc_def(bxt,  70, 1, 1)) \
-	fw_def(SKYLAKE,      0, guc_def(skl,  70, 1, 1))
-
-#define INTEL_GUC_FIRMWARE_DEFS_FALLBACK(fw_def, guc_def) \
-	fw_def(ALDERLAKE_P,  0, guc_def(adlp, 69, 0, 3)) \
-	fw_def(ALDERLAKE_S,  0, guc_def(tgl,  69, 0, 3))
-
-#define INTEL_HUC_FIRMWARE_DEFS(fw_def, huc_def) \
-	fw_def(ALDERLAKE_P,  0, huc_def(tgl,  7, 9, 3)) \
-	fw_def(ALDERLAKE_S,  0, huc_def(tgl,  7, 9, 3)) \
-	fw_def(DG1,          0, huc_def(dg1,  7, 9, 3)) \
-	fw_def(ROCKETLAKE,   0, huc_def(tgl,  7, 9, 3)) \
-	fw_def(TIGERLAKE,    0, huc_def(tgl,  7, 9, 3)) \
-	fw_def(JASPERLAKE,   0, huc_def(ehl,  9, 0, 0)) \
-	fw_def(ELKHARTLAKE,  0, huc_def(ehl,  9, 0, 0)) \
-	fw_def(ICELAKE,      0, huc_def(icl,  9, 0, 0)) \
-	fw_def(COMETLAKE,    5, huc_def(cml,  4, 0, 0)) \
-	fw_def(COMETLAKE,    0, huc_def(kbl,  4, 0, 0)) \
-	fw_def(COFFEELAKE,   0, huc_def(kbl,  4, 0, 0)) \
-	fw_def(GEMINILAKE,   0, huc_def(glk,  4, 0, 0)) \
-	fw_def(KABYLAKE,     0, huc_def(kbl,  4, 0, 0)) \
-	fw_def(BROXTON,      0, huc_def(bxt,  2, 0, 0)) \
-	fw_def(SKYLAKE,      0, huc_def(skl,  2, 0, 0))
-
-#define __MAKE_UC_FW_PATH(prefix_, name_, major_, minor_, patch_) \
-=======
 #define INTEL_GUC_FIRMWARE_DEFS(fw_def, guc_maj, guc_mmp) \
 	fw_def(DG2,          0, guc_maj(dg2,  70, 5)) \
 	fw_def(ALDERLAKE_P,  0, guc_maj(adlp, 70, 5)) \
@@ -167,7 +125,6 @@
 	__stringify(major_) ".bin"
 
 #define __MAKE_UC_FW_PATH_MMP(prefix_, name_, major_, minor_, patch_) \
->>>>>>> 7365df19
 	"i915/" \
 	__stringify(prefix_) name_ \
 	__stringify(major_) "." \
@@ -195,14 +152,8 @@
 #define INTEL_UC_MODULE_FW(platform_, revid_, uc_) \
 	MODULE_FIRMWARE(uc_);
 
-<<<<<<< HEAD
-INTEL_GUC_FIRMWARE_DEFS(INTEL_UC_MODULE_FW, MAKE_GUC_FW_PATH)
-INTEL_GUC_FIRMWARE_DEFS_FALLBACK(INTEL_UC_MODULE_FW, MAKE_GUC_FW_PATH)
-INTEL_HUC_FIRMWARE_DEFS(INTEL_UC_MODULE_FW, MAKE_HUC_FW_PATH)
-=======
 INTEL_GUC_FIRMWARE_DEFS(INTEL_UC_MODULE_FW, MAKE_GUC_FW_PATH_MAJOR, MAKE_GUC_FW_PATH_MMP)
 INTEL_HUC_FIRMWARE_DEFS(INTEL_UC_MODULE_FW, MAKE_HUC_FW_PATH_BLANK, MAKE_HUC_FW_PATH_MMP)
->>>>>>> 7365df19
 
 /*
  * The next expansion of the table macros (in __uc_fw_auto_select below) provides
@@ -272,9 +223,6 @@
 	static const struct uc_fw_platform_requirement blobs_guc[] = {
 		INTEL_GUC_FIRMWARE_DEFS(MAKE_FW_LIST, GUC_FW_BLOB, GUC_FW_BLOB_MMP)
 	};
-	static const struct uc_fw_platform_requirement blobs_guc_fallback[] = {
-		INTEL_GUC_FIRMWARE_DEFS_FALLBACK(MAKE_FW_LIST, GUC_FW_BLOB)
-	};
 	static const struct uc_fw_platform_requirement blobs_huc[] = {
 		INTEL_HUC_FIRMWARE_DEFS(MAKE_FW_LIST, HUC_FW_BLOB, HUC_FW_BLOB_MMP)
 	};
@@ -282,10 +230,7 @@
 		[INTEL_UC_FW_TYPE_GUC] = { blobs_guc, ARRAY_SIZE(blobs_guc) },
 		[INTEL_UC_FW_TYPE_HUC] = { blobs_huc, ARRAY_SIZE(blobs_huc) },
 	};
-<<<<<<< HEAD
-=======
 	static bool verified;
->>>>>>> 7365df19
 	const struct uc_fw_platform_requirement *fw_blobs;
 	enum intel_platform p = INTEL_INFO(i915)->platform;
 	u32 fw_count;
@@ -302,30 +247,12 @@
 	if (IS_ADLP_N(i915))
 		p = INTEL_ALDERLAKE_S;
 
-	/*
-	 * The only difference between the ADL GuC FWs is the HWConfig support.
-	 * ADL-N does not support HWConfig, so we should use the same binary as
-	 * ADL-S, otherwise the GuC might attempt to fetch a config table that
-	 * does not exist.
-	 */
-	if (IS_ADLP_N(i915))
-		p = INTEL_ALDERLAKE_S;
-
 	GEM_BUG_ON(uc_fw->type >= ARRAY_SIZE(blobs_all));
 	fw_blobs = blobs_all[uc_fw->type].blobs;
 	fw_count = blobs_all[uc_fw->type].count;
 
 	found = false;
 	for (i = 0; i < fw_count && p <= fw_blobs[i].p; i++) {
-<<<<<<< HEAD
-		if (p == fw_blobs[i].p && rev >= fw_blobs[i].rev) {
-			const struct uc_fw_blob *blob = &fw_blobs[i].blob;
-			uc_fw->path = blob->path;
-			uc_fw->wanted_path = blob->path;
-			uc_fw->major_ver_wanted = blob->major;
-			uc_fw->minor_ver_wanted = blob->minor;
-			break;
-=======
 		const struct uc_fw_blob *blob = &fw_blobs[i].blob;
 
 		if (p != fw_blobs[i].p)
@@ -339,7 +266,6 @@
 				uc_fw->file_selected.path = NULL;
 
 			continue;
->>>>>>> 7365df19
 		}
 
 		uc_fw->file_selected.path = blob->path;
@@ -353,22 +279,6 @@
 	if (!found && uc_fw->file_selected.path) {
 		/* Failed to find a match for the last attempt?! */
 		uc_fw->file_selected.path = NULL;
-	}
-
-	if (uc_fw->type == INTEL_UC_FW_TYPE_GUC) {
-		const struct uc_fw_platform_requirement *blobs = blobs_guc_fallback;
-		u32 count = ARRAY_SIZE(blobs_guc_fallback);
-
-		for (i = 0; i < count && p <= blobs[i].p; i++) {
-			if (p == blobs[i].p && rev >= blobs[i].rev) {
-				const struct uc_fw_blob *blob = &blobs[i].blob;
-
-				uc_fw->fallback.path = blob->path;
-				uc_fw->fallback.major_ver = blob->major;
-				uc_fw->fallback.minor_ver = blob->minor;
-				break;
-			}
-		}
 	}
 
 	/* make sure the list is ordered as expected */
@@ -549,19 +459,12 @@
 			      struct intel_uc_fw *uc_fw)
 {
 	u32 *dw = (u32 *)fw->data;
-<<<<<<< HEAD
-	u32 version = dw[HUC_GSC_VERSION_DW];
-
-	uc_fw->major_ver_found = FIELD_GET(HUC_GSC_MAJOR_VER_MASK, version);
-	uc_fw->minor_ver_found = FIELD_GET(HUC_GSC_MINOR_VER_MASK, version);
-=======
 	u32 version_hi = dw[HUC_GSC_VERSION_HI_DW];
 	u32 version_lo = dw[HUC_GSC_VERSION_LO_DW];
 
 	uc_fw->file_selected.major_ver = FIELD_GET(HUC_GSC_MAJOR_VER_HI_MASK, version_hi);
 	uc_fw->file_selected.minor_ver = FIELD_GET(HUC_GSC_MINOR_VER_HI_MASK, version_hi);
 	uc_fw->file_selected.patch_ver = FIELD_GET(HUC_GSC_PATCH_VER_LO_MASK, version_lo);
->>>>>>> 7365df19
 
 	return 0;
 }
@@ -619,85 +522,6 @@
 	}
 
 	/* Get version numbers from the CSS header */
-<<<<<<< HEAD
-	uc_fw->major_ver_found = FIELD_GET(CSS_SW_VERSION_UC_MAJOR,
-					   css->sw_version);
-	uc_fw->minor_ver_found = FIELD_GET(CSS_SW_VERSION_UC_MINOR,
-					   css->sw_version);
-
-	if (uc_fw->type == INTEL_UC_FW_TYPE_GUC)
-		uc_fw->private_data_size = css->private_data_size;
-
-	return 0;
-}
-
-/**
- * intel_uc_fw_fetch - fetch uC firmware
- * @uc_fw: uC firmware
- *
- * Fetch uC firmware into GEM obj.
- *
- * Return: 0 on success, a negative errno code on failure.
- */
-int intel_uc_fw_fetch(struct intel_uc_fw *uc_fw)
-{
-	struct drm_i915_private *i915 = __uc_fw_to_gt(uc_fw)->i915;
-	struct device *dev = i915->drm.dev;
-	struct drm_i915_gem_object *obj;
-	const struct firmware *fw = NULL;
-	int err;
-
-	GEM_BUG_ON(!i915->wopcm.size);
-	GEM_BUG_ON(!intel_uc_fw_is_enabled(uc_fw));
-
-	err = i915_inject_probe_error(i915, -ENXIO);
-	if (err)
-		goto fail;
-
-	__force_fw_fetch_failures(uc_fw, -EINVAL);
-	__force_fw_fetch_failures(uc_fw, -ESTALE);
-
-	err = firmware_request_nowarn(&fw, uc_fw->path, dev);
-	if (err && !intel_uc_fw_is_overridden(uc_fw) && uc_fw->fallback.path) {
-		err = firmware_request_nowarn(&fw, uc_fw->fallback.path, dev);
-		if (!err) {
-			drm_notice(&i915->drm,
-				   "%s firmware %s is recommended, but only %s was found\n",
-				   intel_uc_fw_type_repr(uc_fw->type),
-				   uc_fw->wanted_path,
-				   uc_fw->fallback.path);
-			drm_info(&i915->drm,
-				 "Consider updating your linux-firmware pkg or downloading from %s\n",
-				 INTEL_UC_FIRMWARE_URL);
-
-			uc_fw->path = uc_fw->fallback.path;
-			uc_fw->major_ver_wanted = uc_fw->fallback.major_ver;
-			uc_fw->minor_ver_wanted = uc_fw->fallback.minor_ver;
-		}
-	}
-	if (err)
-		goto fail;
-
-	if (uc_fw->loaded_via_gsc)
-		err = check_gsc_manifest(fw, uc_fw);
-	else
-		err = check_ccs_header(i915, fw, uc_fw);
-	if (err)
-		goto fail;
-
-	if (uc_fw->major_ver_found != uc_fw->major_ver_wanted ||
-	    uc_fw->minor_ver_found < uc_fw->minor_ver_wanted) {
-		drm_notice(&i915->drm, "%s firmware %s: unexpected version: %u.%u != %u.%u\n",
-			   intel_uc_fw_type_repr(uc_fw->type), uc_fw->path,
-			   uc_fw->major_ver_found, uc_fw->minor_ver_found,
-			   uc_fw->major_ver_wanted, uc_fw->minor_ver_wanted);
-		if (!intel_uc_fw_is_overridden(uc_fw)) {
-			err = -ENOEXEC;
-			goto fail;
-		}
-	}
-
-=======
 	uc_fw->file_selected.major_ver = FIELD_GET(CSS_SW_VERSION_UC_MAJOR,
 						   css->sw_version);
 	uc_fw->file_selected.minor_ver = FIELD_GET(CSS_SW_VERSION_UC_MINOR,
@@ -808,7 +632,6 @@
 			 INTEL_UC_FIRMWARE_URL);
 	}
 
->>>>>>> 7365df19
 	if (HAS_LMEM(i915)) {
 		obj = i915_gem_object_create_lmem_from_data(i915, fw->data, fw->size);
 		if (!IS_ERR(obj))
@@ -835,11 +658,7 @@
 				  INTEL_UC_FIRMWARE_ERROR);
 
 	i915_probe_error(i915, "%s firmware %s: fetch failed with error %d\n",
-<<<<<<< HEAD
-			 intel_uc_fw_type_repr(uc_fw->type), uc_fw->path, err);
-=======
 			 intel_uc_fw_type_repr(uc_fw->type), uc_fw->file_selected.path, err);
->>>>>>> 7365df19
 	drm_info(&i915->drm, "%s firmware(s) can be downloaded from %s\n",
 		 intel_uc_fw_type_repr(uc_fw->type), INTEL_UC_FIRMWARE_URL);
 
@@ -1202,20 +1021,10 @@
 	u32 ver_sel, ver_want;
 
 	drm_printf(p, "%s firmware: %s\n",
-<<<<<<< HEAD
-		   intel_uc_fw_type_repr(uc_fw->type), uc_fw->wanted_path);
-	if (uc_fw->fallback.path) {
-		drm_printf(p, "%s firmware fallback: %s\n",
-			   intel_uc_fw_type_repr(uc_fw->type), uc_fw->fallback.path);
-		drm_printf(p, "fallback selected: %s\n",
-			   str_yes_no(uc_fw->path == uc_fw->fallback.path));
-	}
-=======
 		   intel_uc_fw_type_repr(uc_fw->type), uc_fw->file_selected.path);
 	if (uc_fw->file_selected.path != uc_fw->file_wanted.path)
 		drm_printf(p, "%s firmware wanted: %s\n",
 			   intel_uc_fw_type_repr(uc_fw->type), uc_fw->file_wanted.path);
->>>>>>> 7365df19
 	drm_printf(p, "\tstatus: %s\n",
 		   intel_uc_fw_status_repr(uc_fw->status));
 	ver_sel = MAKE_UC_VER(uc_fw->file_selected.major_ver,
