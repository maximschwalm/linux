--- conflicted
+++ resolved
@@ -835,11 +835,7 @@
 	if (PCI_FUNC(pdev->devfn))
 		return -ENODEV;
 
-<<<<<<< HEAD
 	driver.driver_features &= ~(DRIVER_USE_AGP);
-=======
-	driver.driver_features &= ~(DRIVER_USE_AGP | DRIVER_REQUIRE_AGP);
->>>>>>> ab57fff1
 
 	return drm_get_pci_dev(pdev, ent, &driver);
 }
