--- conflicted
+++ resolved
@@ -4331,12 +4331,8 @@
 			if (status != DC_FAIL_DP_LINK_TRAINING ||
 					pipe_ctx->stream->signal == SIGNAL_TYPE_DISPLAY_PORT_MST) {
 				if (false == stream->link->link_status.link_active)
-<<<<<<< HEAD
-					disable_link(stream->link, pipe_ctx->stream->signal);
-=======
 					disable_link(stream->link, &pipe_ctx->link_res,
 							pipe_ctx->stream->signal);
->>>>>>> 817b8b9c
 				BREAK_TO_DEBUGGER();
 				return;
 			}
