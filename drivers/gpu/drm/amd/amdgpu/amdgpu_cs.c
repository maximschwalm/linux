--- conflicted
+++ resolved
@@ -313,11 +313,7 @@
 	}
 
 	total_vram = adev->gmc.real_vram_size - atomic64_read(&adev->vram_pin_size);
-<<<<<<< HEAD
-	used_vram = amdgpu_vram_mgr_usage(&adev->mman.vram_mgr);
-=======
 	used_vram = ttm_resource_manager_usage(&adev->mman.vram_mgr.manager);
->>>>>>> 95cd2cdc
 	free_vram = used_vram >= total_vram ? 0 : total_vram - used_vram;
 
 	spin_lock(&adev->mm_stats.lock);
