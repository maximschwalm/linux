/*
 * Copyright 2008 Advanced Micro Devices, Inc.
 * Copyright 2008 Red Hat Inc.
 * Copyright 2009 Jerome Glisse.
 *
 * Permission is hereby granted, free of charge, to any person obtaining a
 * copy of this software and associated documentation files (the "Software"),
 * to deal in the Software without restriction, including without limitation
 * the rights to use, copy, modify, merge, publish, distribute, sublicense,
 * and/or sell copies of the Software, and to permit persons to whom the
 * Software is furnished to do so, subject to the following conditions:
 *
 * The above copyright notice and this permission notice shall be included in
 * all copies or substantial portions of the Software.
 *
 * THE SOFTWARE IS PROVIDED "AS IS", WITHOUT WARRANTY OF ANY KIND, EXPRESS OR
 * IMPLIED, INCLUDING BUT NOT LIMITED TO THE WARRANTIES OF MERCHANTABILITY,
 * FITNESS FOR A PARTICULAR PURPOSE AND NONINFRINGEMENT.  IN NO EVENT SHALL
 * THE COPYRIGHT HOLDER(S) OR AUTHOR(S) BE LIABLE FOR ANY CLAIM, DAMAGES OR
 * OTHER LIABILITY, WHETHER IN AN ACTION OF CONTRACT, TORT OR OTHERWISE,
 * ARISING FROM, OUT OF OR IN CONNECTION WITH THE SOFTWARE OR THE USE OR
 * OTHER DEALINGS IN THE SOFTWARE.
 *
 * Authors: Dave Airlie
 *          Alex Deucher
 *          Jerome Glisse
 */
#ifndef __AMDGPU_H__
#define __AMDGPU_H__

#ifdef pr_fmt
#undef pr_fmt
#endif

#define pr_fmt(fmt) "amdgpu: " fmt

#ifdef dev_fmt
#undef dev_fmt
#endif

#define dev_fmt(fmt) "amdgpu: " fmt

#include "amdgpu_ctx.h"

#include <linux/atomic.h>
#include <linux/wait.h>
#include <linux/list.h>
#include <linux/kref.h>
#include <linux/rbtree.h>
#include <linux/hashtable.h>
#include <linux/dma-fence.h>
#include <linux/pci.h>
#include <linux/aer.h>

#include <drm/ttm/ttm_bo_api.h>
#include <drm/ttm/ttm_bo_driver.h>
#include <drm/ttm/ttm_placement.h>
#include <drm/ttm/ttm_module.h>
#include <drm/ttm/ttm_execbuf_util.h>

#include <drm/amdgpu_drm.h>
#include <drm/drm_gem.h>
#include <drm/drm_ioctl.h>
#include <drm/gpu_scheduler.h>

#include <kgd_kfd_interface.h>
#include "dm_pp_interface.h"
#include "kgd_pp_interface.h"

#include "amd_shared.h"
#include "amdgpu_mode.h"
#include "amdgpu_ih.h"
#include "amdgpu_irq.h"
#include "amdgpu_ucode.h"
#include "amdgpu_ttm.h"
#include "amdgpu_psp.h"
#include "amdgpu_gds.h"
#include "amdgpu_sync.h"
#include "amdgpu_ring.h"
#include "amdgpu_vm.h"
#include "amdgpu_dpm.h"
#include "amdgpu_acp.h"
#include "amdgpu_uvd.h"
#include "amdgpu_vce.h"
#include "amdgpu_vcn.h"
#include "amdgpu_jpeg.h"
#include "amdgpu_mn.h"
#include "amdgpu_gmc.h"
#include "amdgpu_gfx.h"
#include "amdgpu_sdma.h"
#include "amdgpu_nbio.h"
#include "amdgpu_dm.h"
#include "amdgpu_virt.h"
#include "amdgpu_csa.h"
#include "amdgpu_gart.h"
#include "amdgpu_debugfs.h"
#include "amdgpu_job.h"
#include "amdgpu_bo_list.h"
#include "amdgpu_gem.h"
#include "amdgpu_doorbell.h"
#include "amdgpu_amdkfd.h"
#include "amdgpu_smu.h"
#include "amdgpu_discovery.h"
#include "amdgpu_mes.h"
#include "amdgpu_umc.h"
#include "amdgpu_mmhub.h"
#include "amdgpu_gfxhub.h"
#include "amdgpu_df.h"
#include "amdgpu_smuio.h"

#define MAX_GPU_INSTANCE		16

struct amdgpu_gpu_instance
{
	struct amdgpu_device		*adev;
	int				mgpu_fan_enabled;
};

struct amdgpu_mgpu_info
{
	struct amdgpu_gpu_instance	gpu_ins[MAX_GPU_INSTANCE];
	struct mutex			mutex;
	uint32_t			num_gpu;
	uint32_t			num_dgpu;
	uint32_t			num_apu;
};

#define AMDGPU_MAX_TIMEOUT_PARAM_LENGTH	256

/*
 * Modules parameters.
 */
extern int amdgpu_modeset;
extern int amdgpu_vram_limit;
extern int amdgpu_vis_vram_limit;
extern int amdgpu_gart_size;
extern int amdgpu_gtt_size;
extern int amdgpu_moverate;
extern int amdgpu_benchmarking;
extern int amdgpu_testing;
extern int amdgpu_audio;
extern int amdgpu_disp_priority;
extern int amdgpu_hw_i2c;
extern int amdgpu_pcie_gen2;
extern int amdgpu_msi;
extern char amdgpu_lockup_timeout[AMDGPU_MAX_TIMEOUT_PARAM_LENGTH];
extern int amdgpu_dpm;
extern int amdgpu_fw_load_type;
extern int amdgpu_aspm;
extern int amdgpu_runtime_pm;
extern uint amdgpu_ip_block_mask;
extern int amdgpu_bapm;
extern int amdgpu_deep_color;
extern int amdgpu_vm_size;
extern int amdgpu_vm_block_size;
extern int amdgpu_vm_fragment_size;
extern int amdgpu_vm_fault_stop;
extern int amdgpu_vm_debug;
extern int amdgpu_vm_update_mode;
extern int amdgpu_exp_hw_support;
extern int amdgpu_dc;
extern int amdgpu_sched_jobs;
extern int amdgpu_sched_hw_submission;
extern uint amdgpu_pcie_gen_cap;
extern uint amdgpu_pcie_lane_cap;
extern uint amdgpu_cg_mask;
extern uint amdgpu_pg_mask;
extern uint amdgpu_sdma_phase_quantum;
extern char *amdgpu_disable_cu;
extern char *amdgpu_virtual_display;
extern uint amdgpu_pp_feature_mask;
extern uint amdgpu_force_long_training;
extern int amdgpu_job_hang_limit;
extern int amdgpu_lbpw;
extern int amdgpu_compute_multipipe;
extern int amdgpu_gpu_recovery;
extern int amdgpu_emu_mode;
extern uint amdgpu_smu_memory_pool_size;
extern uint amdgpu_dc_feature_mask;
extern uint amdgpu_dc_debug_mask;
extern uint amdgpu_dm_abm_level;
extern struct amdgpu_mgpu_info mgpu_info;
extern int amdgpu_ras_enable;
extern uint amdgpu_ras_mask;
extern int amdgpu_bad_page_threshold;
extern int amdgpu_async_gfx_ring;
extern int amdgpu_mcbp;
extern int amdgpu_discovery;
extern int amdgpu_mes;
extern int amdgpu_noretry;
extern int amdgpu_force_asic_type;
#ifdef CONFIG_HSA_AMD
extern int sched_policy;
extern bool debug_evictions;
extern bool no_system_mem_limit;
#else
static const int __maybe_unused sched_policy = KFD_SCHED_POLICY_HWS;
static const bool __maybe_unused debug_evictions; /* = false */
static const bool __maybe_unused no_system_mem_limit;
#endif

extern int amdgpu_tmz;
extern int amdgpu_reset_method;

#ifdef CONFIG_DRM_AMDGPU_SI
extern int amdgpu_si_support;
#endif
#ifdef CONFIG_DRM_AMDGPU_CIK
extern int amdgpu_cik_support;
#endif
extern int amdgpu_num_kcq;

#define AMDGPU_VM_MAX_NUM_CTX			4096
#define AMDGPU_SG_THRESHOLD			(256*1024*1024)
#define AMDGPU_DEFAULT_GTT_SIZE_MB		3072ULL /* 3GB by default */
#define AMDGPU_WAIT_IDLE_TIMEOUT_IN_MS	        3000
#define AMDGPU_MAX_USEC_TIMEOUT			100000	/* 100 ms */
#define AMDGPU_FENCE_JIFFIES_TIMEOUT		(HZ / 2)
#define AMDGPU_DEBUGFS_MAX_COMPONENTS		32
#define AMDGPUFB_CONN_LIMIT			4
#define AMDGPU_BIOS_NUM_SCRATCH			16

#define AMDGPU_VBIOS_VGA_ALLOCATION		(9 * 1024 * 1024) /* reserve 8MB for vga emulator and 1 MB for FB */

/* hard reset data */
#define AMDGPU_ASIC_RESET_DATA                  0x39d5e86b

/* reset flags */
#define AMDGPU_RESET_GFX			(1 << 0)
#define AMDGPU_RESET_COMPUTE			(1 << 1)
#define AMDGPU_RESET_DMA			(1 << 2)
#define AMDGPU_RESET_CP				(1 << 3)
#define AMDGPU_RESET_GRBM			(1 << 4)
#define AMDGPU_RESET_DMA1			(1 << 5)
#define AMDGPU_RESET_RLC			(1 << 6)
#define AMDGPU_RESET_SEM			(1 << 7)
#define AMDGPU_RESET_IH				(1 << 8)
#define AMDGPU_RESET_VMC			(1 << 9)
#define AMDGPU_RESET_MC				(1 << 10)
#define AMDGPU_RESET_DISPLAY			(1 << 11)
#define AMDGPU_RESET_UVD			(1 << 12)
#define AMDGPU_RESET_VCE			(1 << 13)
#define AMDGPU_RESET_VCE1			(1 << 14)

/* max cursor sizes (in pixels) */
#define CIK_CURSOR_WIDTH 128
#define CIK_CURSOR_HEIGHT 128

struct amdgpu_device;
struct amdgpu_ib;
struct amdgpu_cs_parser;
struct amdgpu_job;
struct amdgpu_irq_src;
struct amdgpu_fpriv;
struct amdgpu_bo_va_mapping;
struct amdgpu_atif;
struct kfd_vm_fault_info;
struct amdgpu_hive_info;

enum amdgpu_cp_irq {
	AMDGPU_CP_IRQ_GFX_ME0_PIPE0_EOP = 0,
	AMDGPU_CP_IRQ_GFX_ME0_PIPE1_EOP,
	AMDGPU_CP_IRQ_COMPUTE_MEC1_PIPE0_EOP,
	AMDGPU_CP_IRQ_COMPUTE_MEC1_PIPE1_EOP,
	AMDGPU_CP_IRQ_COMPUTE_MEC1_PIPE2_EOP,
	AMDGPU_CP_IRQ_COMPUTE_MEC1_PIPE3_EOP,
	AMDGPU_CP_IRQ_COMPUTE_MEC2_PIPE0_EOP,
	AMDGPU_CP_IRQ_COMPUTE_MEC2_PIPE1_EOP,
	AMDGPU_CP_IRQ_COMPUTE_MEC2_PIPE2_EOP,
	AMDGPU_CP_IRQ_COMPUTE_MEC2_PIPE3_EOP,

	AMDGPU_CP_IRQ_LAST
};

enum amdgpu_thermal_irq {
	AMDGPU_THERMAL_IRQ_LOW_TO_HIGH = 0,
	AMDGPU_THERMAL_IRQ_HIGH_TO_LOW,

	AMDGPU_THERMAL_IRQ_LAST
};

enum amdgpu_kiq_irq {
	AMDGPU_CP_KIQ_IRQ_DRIVER0 = 0,
	AMDGPU_CP_KIQ_IRQ_LAST
};

#define MAX_KIQ_REG_WAIT       5000 /* in usecs, 5ms */
#define MAX_KIQ_REG_BAILOUT_INTERVAL   5 /* in msecs, 5ms */
#define MAX_KIQ_REG_TRY 80 /* 20 -> 80 */

int amdgpu_device_ip_set_clockgating_state(void *dev,
					   enum amd_ip_block_type block_type,
					   enum amd_clockgating_state state);
int amdgpu_device_ip_set_powergating_state(void *dev,
					   enum amd_ip_block_type block_type,
					   enum amd_powergating_state state);
void amdgpu_device_ip_get_clockgating_state(struct amdgpu_device *adev,
					    u32 *flags);
int amdgpu_device_ip_wait_for_idle(struct amdgpu_device *adev,
				   enum amd_ip_block_type block_type);
bool amdgpu_device_ip_is_idle(struct amdgpu_device *adev,
			      enum amd_ip_block_type block_type);

#define AMDGPU_MAX_IP_NUM 16

struct amdgpu_ip_block_status {
	bool valid;
	bool sw;
	bool hw;
	bool late_initialized;
	bool hang;
};

struct amdgpu_ip_block_version {
	const enum amd_ip_block_type type;
	const u32 major;
	const u32 minor;
	const u32 rev;
	const struct amd_ip_funcs *funcs;
};

#define HW_REV(_Major, _Minor, _Rev) \
	((((uint32_t) (_Major)) << 16) | ((uint32_t) (_Minor) << 8) | ((uint32_t) (_Rev)))

struct amdgpu_ip_block {
	struct amdgpu_ip_block_status status;
	const struct amdgpu_ip_block_version *version;
};

int amdgpu_device_ip_block_version_cmp(struct amdgpu_device *adev,
				       enum amd_ip_block_type type,
				       u32 major, u32 minor);

struct amdgpu_ip_block *
amdgpu_device_ip_get_ip_block(struct amdgpu_device *adev,
			      enum amd_ip_block_type type);

int amdgpu_device_ip_block_add(struct amdgpu_device *adev,
			       const struct amdgpu_ip_block_version *ip_block_version);

/*
 * BIOS.
 */
bool amdgpu_get_bios(struct amdgpu_device *adev);
bool amdgpu_read_bios(struct amdgpu_device *adev);

/*
 * Clocks
 */

#define AMDGPU_MAX_PPLL 3

struct amdgpu_clock {
	struct amdgpu_pll ppll[AMDGPU_MAX_PPLL];
	struct amdgpu_pll spll;
	struct amdgpu_pll mpll;
	/* 10 Khz units */
	uint32_t default_mclk;
	uint32_t default_sclk;
	uint32_t default_dispclk;
	uint32_t current_dispclk;
	uint32_t dp_extclk;
	uint32_t max_pixel_clock;
};

/* sub-allocation manager, it has to be protected by another lock.
 * By conception this is an helper for other part of the driver
 * like the indirect buffer or semaphore, which both have their
 * locking.
 *
 * Principe is simple, we keep a list of sub allocation in offset
 * order (first entry has offset == 0, last entry has the highest
 * offset).
 *
 * When allocating new object we first check if there is room at
 * the end total_size - (last_object_offset + last_object_size) >=
 * alloc_size. If so we allocate new object there.
 *
 * When there is not enough room at the end, we start waiting for
 * each sub object until we reach object_offset+object_size >=
 * alloc_size, this object then become the sub object we return.
 *
 * Alignment can't be bigger than page size.
 *
 * Hole are not considered for allocation to keep things simple.
 * Assumption is that there won't be hole (all object on same
 * alignment).
 */

#define AMDGPU_SA_NUM_FENCE_LISTS	32

struct amdgpu_sa_manager {
	wait_queue_head_t	wq;
	struct amdgpu_bo	*bo;
	struct list_head	*hole;
	struct list_head	flist[AMDGPU_SA_NUM_FENCE_LISTS];
	struct list_head	olist;
	unsigned		size;
	uint64_t		gpu_addr;
	void			*cpu_ptr;
	uint32_t		domain;
	uint32_t		align;
};

/* sub-allocation buffer */
struct amdgpu_sa_bo {
	struct list_head		olist;
	struct list_head		flist;
	struct amdgpu_sa_manager	*manager;
	unsigned			soffset;
	unsigned			eoffset;
	struct dma_fence	        *fence;
};

int amdgpu_fence_slab_init(void);
void amdgpu_fence_slab_fini(void);

/*
 * IRQS.
 */

struct amdgpu_flip_work {
	struct delayed_work		flip_work;
	struct work_struct		unpin_work;
	struct amdgpu_device		*adev;
	int				crtc_id;
	u32				target_vblank;
	uint64_t			base;
	struct drm_pending_vblank_event *event;
	struct amdgpu_bo		*old_abo;
	struct dma_fence		*excl;
	unsigned			shared_count;
	struct dma_fence		**shared;
	struct dma_fence_cb		cb;
	bool				async;
};


/*
 * CP & rings.
 */

struct amdgpu_ib {
	struct amdgpu_sa_bo		*sa_bo;
	uint32_t			length_dw;
	uint64_t			gpu_addr;
	uint32_t			*ptr;
	uint32_t			flags;
};

extern const struct drm_sched_backend_ops amdgpu_sched_ops;

/*
 * file private structure
 */

struct amdgpu_fpriv {
	struct amdgpu_vm	vm;
	struct amdgpu_bo_va	*prt_va;
	struct amdgpu_bo_va	*csa_va;
	struct mutex		bo_list_lock;
	struct idr		bo_list_handles;
	struct amdgpu_ctx_mgr	ctx_mgr;
};

int amdgpu_file_to_fpriv(struct file *filp, struct amdgpu_fpriv **fpriv);

int amdgpu_ib_get(struct amdgpu_device *adev, struct amdgpu_vm *vm,
		  unsigned size,
		  enum amdgpu_ib_pool_type pool,
		  struct amdgpu_ib *ib);
void amdgpu_ib_free(struct amdgpu_device *adev, struct amdgpu_ib *ib,
		    struct dma_fence *f);
int amdgpu_ib_schedule(struct amdgpu_ring *ring, unsigned num_ibs,
		       struct amdgpu_ib *ibs, struct amdgpu_job *job,
		       struct dma_fence **f);
int amdgpu_ib_pool_init(struct amdgpu_device *adev);
void amdgpu_ib_pool_fini(struct amdgpu_device *adev);
int amdgpu_ib_ring_tests(struct amdgpu_device *adev);

/*
 * CS.
 */
struct amdgpu_cs_chunk {
	uint32_t		chunk_id;
	uint32_t		length_dw;
	void			*kdata;
};

struct amdgpu_cs_post_dep {
	struct drm_syncobj *syncobj;
	struct dma_fence_chain *chain;
	u64 point;
};

struct amdgpu_cs_parser {
	struct amdgpu_device	*adev;
	struct drm_file		*filp;
	struct amdgpu_ctx	*ctx;

	/* chunks */
	unsigned		nchunks;
	struct amdgpu_cs_chunk	*chunks;

	/* scheduler job object */
	struct amdgpu_job	*job;
	struct drm_sched_entity	*entity;

	/* buffer objects */
	struct ww_acquire_ctx		ticket;
	struct amdgpu_bo_list		*bo_list;
	struct amdgpu_mn		*mn;
	struct amdgpu_bo_list_entry	vm_pd;
	struct list_head		validated;
	struct dma_fence		*fence;
	uint64_t			bytes_moved_threshold;
	uint64_t			bytes_moved_vis_threshold;
	uint64_t			bytes_moved;
	uint64_t			bytes_moved_vis;

	/* user fence */
	struct amdgpu_bo_list_entry	uf_entry;

	unsigned			num_post_deps;
	struct amdgpu_cs_post_dep	*post_deps;
};

static inline u32 amdgpu_get_ib_value(struct amdgpu_cs_parser *p,
				      uint32_t ib_idx, int idx)
{
	return p->job->ibs[ib_idx].ptr[idx];
}

static inline void amdgpu_set_ib_value(struct amdgpu_cs_parser *p,
				       uint32_t ib_idx, int idx,
				       uint32_t value)
{
	p->job->ibs[ib_idx].ptr[idx] = value;
}

/*
 * Writeback
 */
#define AMDGPU_MAX_WB 256	/* Reserve at most 256 WB slots for amdgpu-owned rings. */

struct amdgpu_wb {
	struct amdgpu_bo	*wb_obj;
	volatile uint32_t	*wb;
	uint64_t		gpu_addr;
	u32			num_wb;	/* Number of wb slots actually reserved for amdgpu. */
	unsigned long		used[DIV_ROUND_UP(AMDGPU_MAX_WB, BITS_PER_LONG)];
};

int amdgpu_device_wb_get(struct amdgpu_device *adev, u32 *wb);
void amdgpu_device_wb_free(struct amdgpu_device *adev, u32 wb);

/*
 * Benchmarking
 */
void amdgpu_benchmark(struct amdgpu_device *adev, int test_number);


/*
 * Testing
 */
void amdgpu_test_moves(struct amdgpu_device *adev);

/*
 * ASIC specific register table accessible by UMD
 */
struct amdgpu_allowed_register_entry {
	uint32_t reg_offset;
	bool grbm_indexed;
};

enum amd_reset_method {
	AMD_RESET_METHOD_LEGACY = 0,
	AMD_RESET_METHOD_MODE0,
	AMD_RESET_METHOD_MODE1,
	AMD_RESET_METHOD_MODE2,
	AMD_RESET_METHOD_BACO
};

/*
 * ASIC specific functions.
 */
struct amdgpu_asic_funcs {
	bool (*read_disabled_bios)(struct amdgpu_device *adev);
	bool (*read_bios_from_rom)(struct amdgpu_device *adev,
				   u8 *bios, u32 length_bytes);
	int (*read_register)(struct amdgpu_device *adev, u32 se_num,
			     u32 sh_num, u32 reg_offset, u32 *value);
	void (*set_vga_state)(struct amdgpu_device *adev, bool state);
	int (*reset)(struct amdgpu_device *adev);
	enum amd_reset_method (*reset_method)(struct amdgpu_device *adev);
	/* get the reference clock */
	u32 (*get_xclk)(struct amdgpu_device *adev);
	/* MM block clocks */
	int (*set_uvd_clocks)(struct amdgpu_device *adev, u32 vclk, u32 dclk);
	int (*set_vce_clocks)(struct amdgpu_device *adev, u32 evclk, u32 ecclk);
	/* static power management */
	int (*get_pcie_lanes)(struct amdgpu_device *adev);
	void (*set_pcie_lanes)(struct amdgpu_device *adev, int lanes);
	/* get config memsize register */
	u32 (*get_config_memsize)(struct amdgpu_device *adev);
	/* flush hdp write queue */
	void (*flush_hdp)(struct amdgpu_device *adev, struct amdgpu_ring *ring);
	/* invalidate hdp read cache */
	void (*invalidate_hdp)(struct amdgpu_device *adev,
			       struct amdgpu_ring *ring);
	void (*reset_hdp_ras_error_count)(struct amdgpu_device *adev);
	/* check if the asic needs a full reset of if soft reset will work */
	bool (*need_full_reset)(struct amdgpu_device *adev);
	/* initialize doorbell layout for specific asic*/
	void (*init_doorbell_index)(struct amdgpu_device *adev);
	/* PCIe bandwidth usage */
	void (*get_pcie_usage)(struct amdgpu_device *adev, uint64_t *count0,
			       uint64_t *count1);
	/* do we need to reset the asic at init time (e.g., kexec) */
	bool (*need_reset_on_init)(struct amdgpu_device *adev);
	/* PCIe replay counter */
	uint64_t (*get_pcie_replay_count)(struct amdgpu_device *adev);
	/* device supports BACO */
	bool (*supports_baco)(struct amdgpu_device *adev);
	/* pre asic_init quirks */
	void (*pre_asic_init)(struct amdgpu_device *adev);
	/* enter/exit umd stable pstate */
	int (*update_umd_stable_pstate)(struct amdgpu_device *adev, bool enter);
};

/*
 * IOCTL.
 */
int amdgpu_bo_list_ioctl(struct drm_device *dev, void *data,
				struct drm_file *filp);

int amdgpu_cs_ioctl(struct drm_device *dev, void *data, struct drm_file *filp);
int amdgpu_cs_fence_to_handle_ioctl(struct drm_device *dev, void *data,
				    struct drm_file *filp);
int amdgpu_cs_wait_ioctl(struct drm_device *dev, void *data, struct drm_file *filp);
int amdgpu_cs_wait_fences_ioctl(struct drm_device *dev, void *data,
				struct drm_file *filp);

/* VRAM scratch page for HDP bug, default vram page */
struct amdgpu_vram_scratch {
	struct amdgpu_bo		*robj;
	volatile uint32_t		*ptr;
	u64				gpu_addr;
};

/*
 * ACPI
 */
struct amdgpu_atcs_functions {
	bool get_ext_state;
	bool pcie_perf_req;
	bool pcie_dev_rdy;
	bool pcie_bus_width;
};

struct amdgpu_atcs {
	struct amdgpu_atcs_functions functions;
};

/*
 * CGS
 */
struct cgs_device *amdgpu_cgs_create_device(struct amdgpu_device *adev);
void amdgpu_cgs_destroy_device(struct cgs_device *cgs_device);

/*
 * Core structure, functions and helpers.
 */
typedef uint32_t (*amdgpu_rreg_t)(struct amdgpu_device*, uint32_t);
typedef void (*amdgpu_wreg_t)(struct amdgpu_device*, uint32_t, uint32_t);

typedef uint64_t (*amdgpu_rreg64_t)(struct amdgpu_device*, uint32_t);
typedef void (*amdgpu_wreg64_t)(struct amdgpu_device*, uint32_t, uint64_t);

typedef uint32_t (*amdgpu_block_rreg_t)(struct amdgpu_device*, uint32_t, uint32_t);
typedef void (*amdgpu_block_wreg_t)(struct amdgpu_device*, uint32_t, uint32_t, uint32_t);

struct amdgpu_mmio_remap {
	u32 reg_offset;
	resource_size_t bus_addr;
};

/* Define the HW IP blocks will be used in driver , add more if necessary */
enum amd_hw_ip_block_type {
	GC_HWIP = 1,
	HDP_HWIP,
	SDMA0_HWIP,
	SDMA1_HWIP,
	SDMA2_HWIP,
	SDMA3_HWIP,
	SDMA4_HWIP,
	SDMA5_HWIP,
	SDMA6_HWIP,
	SDMA7_HWIP,
	MMHUB_HWIP,
	ATHUB_HWIP,
	NBIO_HWIP,
	MP0_HWIP,
	MP1_HWIP,
	UVD_HWIP,
	VCN_HWIP = UVD_HWIP,
	JPEG_HWIP = VCN_HWIP,
	VCE_HWIP,
	DF_HWIP,
	DCE_HWIP,
	OSSSYS_HWIP,
	SMUIO_HWIP,
	PWR_HWIP,
	NBIF_HWIP,
	THM_HWIP,
	CLK_HWIP,
	UMC_HWIP,
	RSMU_HWIP,
	MAX_HWIP
};

#define HWIP_MAX_INSTANCE	8

struct amd_powerplay {
	void *pp_handle;
	const struct amd_pm_funcs *pp_funcs;
};

/* polaris10 kickers */
#define ASICID_IS_P20(did, rid)		(((did == 0x67DF) && \
					 ((rid == 0xE3) || \
					  (rid == 0xE4) || \
					  (rid == 0xE5) || \
					  (rid == 0xE7) || \
					  (rid == 0xEF))) || \
					 ((did == 0x6FDF) && \
					 ((rid == 0xE7) || \
					  (rid == 0xEF) || \
					  (rid == 0xFF))))

#define ASICID_IS_P30(did, rid)		((did == 0x67DF) && \
					((rid == 0xE1) || \
					 (rid == 0xF7)))

/* polaris11 kickers */
#define ASICID_IS_P21(did, rid)		(((did == 0x67EF) && \
					 ((rid == 0xE0) || \
					  (rid == 0xE5))) || \
					 ((did == 0x67FF) && \
					 ((rid == 0xCF) || \
					  (rid == 0xEF) || \
					  (rid == 0xFF))))

#define ASICID_IS_P31(did, rid)		((did == 0x67EF) && \
					((rid == 0xE2)))

/* polaris12 kickers */
#define ASICID_IS_P23(did, rid)		(((did == 0x6987) && \
					 ((rid == 0xC0) || \
					  (rid == 0xC1) || \
					  (rid == 0xC3) || \
					  (rid == 0xC7))) || \
					 ((did == 0x6981) && \
					 ((rid == 0x00) || \
					  (rid == 0x01) || \
					  (rid == 0x10))))

#define AMDGPU_RESET_MAGIC_NUM 64
#define AMDGPU_MAX_DF_PERFMONS 4
struct amdgpu_device {
	struct device			*dev;
	struct pci_dev			*pdev;
	struct drm_device		ddev;

#ifdef CONFIG_DRM_AMD_ACP
	struct amdgpu_acp		acp;
#endif
	struct amdgpu_hive_info *hive;
	/* ASIC */
	enum amd_asic_type		asic_type;
	uint32_t			family;
	uint32_t			rev_id;
	uint32_t			external_rev_id;
	unsigned long			flags;
	unsigned long			apu_flags;
	int				usec_timeout;
	const struct amdgpu_asic_funcs	*asic_funcs;
	bool				shutdown;
	bool				need_swiotlb;
	bool				accel_working;
	struct notifier_block		acpi_nb;
	struct amdgpu_i2c_chan		*i2c_bus[AMDGPU_MAX_I2C_BUS];
	struct amdgpu_debugfs		debugfs[AMDGPU_DEBUGFS_MAX_COMPONENTS];
	unsigned			debugfs_count;
#if defined(CONFIG_DEBUG_FS)
	struct dentry                   *debugfs_preempt;
	struct dentry			*debugfs_regs[AMDGPU_DEBUGFS_MAX_COMPONENTS];
#endif
	struct amdgpu_atif		*atif;
	struct amdgpu_atcs		atcs;
	struct mutex			srbm_mutex;
	/* GRBM index mutex. Protects concurrent access to GRBM index */
	struct mutex                    grbm_idx_mutex;
	struct dev_pm_domain		vga_pm_domain;
	bool				have_disp_power_ref;
	bool                            have_atomics_support;

	/* BIOS */
	bool				is_atom_fw;
	uint8_t				*bios;
	uint32_t			bios_size;
	uint32_t			bios_scratch_reg_offset;
	uint32_t			bios_scratch[AMDGPU_BIOS_NUM_SCRATCH];

	/* Register/doorbell mmio */
	resource_size_t			rmmio_base;
	resource_size_t			rmmio_size;
	void __iomem			*rmmio;
	/* protects concurrent MM_INDEX/DATA based register access */
	spinlock_t mmio_idx_lock;
	struct amdgpu_mmio_remap        rmmio_remap;
	/* protects concurrent SMC based register access */
	spinlock_t smc_idx_lock;
	amdgpu_rreg_t			smc_rreg;
	amdgpu_wreg_t			smc_wreg;
	/* protects concurrent PCIE register access */
	spinlock_t pcie_idx_lock;
	amdgpu_rreg_t			pcie_rreg;
	amdgpu_wreg_t			pcie_wreg;
	amdgpu_rreg_t			pciep_rreg;
	amdgpu_wreg_t			pciep_wreg;
	amdgpu_rreg64_t			pcie_rreg64;
	amdgpu_wreg64_t			pcie_wreg64;
	/* protects concurrent UVD register access */
	spinlock_t uvd_ctx_idx_lock;
	amdgpu_rreg_t			uvd_ctx_rreg;
	amdgpu_wreg_t			uvd_ctx_wreg;
	/* protects concurrent DIDT register access */
	spinlock_t didt_idx_lock;
	amdgpu_rreg_t			didt_rreg;
	amdgpu_wreg_t			didt_wreg;
	/* protects concurrent gc_cac register access */
	spinlock_t gc_cac_idx_lock;
	amdgpu_rreg_t			gc_cac_rreg;
	amdgpu_wreg_t			gc_cac_wreg;
	/* protects concurrent se_cac register access */
	spinlock_t se_cac_idx_lock;
	amdgpu_rreg_t			se_cac_rreg;
	amdgpu_wreg_t			se_cac_wreg;
	/* protects concurrent ENDPOINT (audio) register access */
	spinlock_t audio_endpt_idx_lock;
	amdgpu_block_rreg_t		audio_endpt_rreg;
	amdgpu_block_wreg_t		audio_endpt_wreg;
	void __iomem                    *rio_mem;
	resource_size_t			rio_mem_size;
	struct amdgpu_doorbell		doorbell;

	/* clock/pll info */
	struct amdgpu_clock            clock;

	/* MC */
	struct amdgpu_gmc		gmc;
	struct amdgpu_gart		gart;
	dma_addr_t			dummy_page_addr;
	struct amdgpu_vm_manager	vm_manager;
	struct amdgpu_vmhub             vmhub[AMDGPU_MAX_VMHUBS];
	unsigned			num_vmhubs;

	/* memory management */
	struct amdgpu_mman		mman;
	struct amdgpu_vram_scratch	vram_scratch;
	struct amdgpu_wb		wb;
	atomic64_t			num_bytes_moved;
	atomic64_t			num_evictions;
	atomic64_t			num_vram_cpu_page_faults;
	atomic_t			gpu_reset_counter;
	atomic_t			vram_lost_counter;

	/* data for buffer migration throttling */
	struct {
		spinlock_t		lock;
		s64			last_update_us;
		s64			accum_us; /* accumulated microseconds */
		s64			accum_us_vis; /* for visible VRAM */
		u32			log2_max_MBps;
	} mm_stats;

	/* display */
	bool				enable_virtual_display;
	struct amdgpu_mode_info		mode_info;
	/* For pre-DCE11. DCE11 and later are in "struct amdgpu_device->dm" */
	struct work_struct		hotplug_work;
	struct amdgpu_irq_src		crtc_irq;
	struct amdgpu_irq_src		vupdate_irq;
	struct amdgpu_irq_src		pageflip_irq;
	struct amdgpu_irq_src		hpd_irq;

	/* rings */
	u64				fence_context;
	unsigned			num_rings;
	struct amdgpu_ring		*rings[AMDGPU_MAX_RINGS];
	bool				ib_pool_ready;
	struct amdgpu_sa_manager	ib_pools[AMDGPU_IB_POOL_MAX];
	struct amdgpu_sched		gpu_sched[AMDGPU_HW_IP_NUM][AMDGPU_RING_PRIO_MAX];

	/* interrupts */
	struct amdgpu_irq		irq;

	/* powerplay */
	struct amd_powerplay		powerplay;
	bool				pp_force_state_enabled;

	/* smu */
	struct smu_context		smu;

	/* dpm */
	struct amdgpu_pm		pm;
	u32				cg_flags;
	u32				pg_flags;

	/* nbio */
	struct amdgpu_nbio		nbio;

	/* smuio */
	struct amdgpu_smuio		smuio;

	/* mmhub */
	struct amdgpu_mmhub		mmhub;

	/* gfxhub */
	struct amdgpu_gfxhub		gfxhub;

	/* gfx */
	struct amdgpu_gfx		gfx;

	/* sdma */
	struct amdgpu_sdma		sdma;

	/* uvd */
	struct amdgpu_uvd		uvd;

	/* vce */
	struct amdgpu_vce		vce;

	/* vcn */
	struct amdgpu_vcn		vcn;

	/* jpeg */
	struct amdgpu_jpeg		jpeg;

	/* firmwares */
	struct amdgpu_firmware		firmware;

	/* PSP */
	struct psp_context		psp;

	/* GDS */
	struct amdgpu_gds		gds;

	/* KFD */
	struct amdgpu_kfd_dev		kfd;

	/* UMC */
	struct amdgpu_umc		umc;

	/* display related functionality */
	struct amdgpu_display_manager dm;

	/* mes */
	bool                            enable_mes;
	struct amdgpu_mes               mes;

	/* df */
	struct amdgpu_df                df;

	struct amdgpu_ip_block          ip_blocks[AMDGPU_MAX_IP_NUM];
	int				num_ip_blocks;
	struct mutex	mn_lock;
	DECLARE_HASHTABLE(mn_hash, 7);

	/* tracking pinned memory */
	atomic64_t vram_pin_size;
	atomic64_t visible_pin_size;
	atomic64_t gart_pin_size;

	/* soc15 register offset based on ip, instance and  segment */
	uint32_t		*reg_offset[MAX_HWIP][HWIP_MAX_INSTANCE];

	/* delayed work_func for deferring clockgating during resume */
	struct delayed_work     delayed_init_work;

	struct amdgpu_virt	virt;

	/* link all shadow bo */
	struct list_head                shadow_list;
	struct mutex                    shadow_list_lock;

	/* record hw reset is performed */
	bool has_hw_reset;
	u8				reset_magic[AMDGPU_RESET_MAGIC_NUM];

	/* s3/s4 mask */
	bool                            in_suspend;
	bool				in_hibernate;

	atomic_t 			in_gpu_reset;
	enum pp_mp1_state               mp1_state;
	struct rw_semaphore reset_sem;
	struct amdgpu_doorbell_index doorbell_index;

	struct mutex			notifier_lock;

	int asic_reset_res;
	struct work_struct		xgmi_reset_work;

	long				gfx_timeout;
	long				sdma_timeout;
	long				video_timeout;
	long				compute_timeout;

	uint64_t			unique_id;
	uint64_t	df_perfmon_config_assign_mask[AMDGPU_MAX_DF_PERFMONS];

	/* enable runtime pm on the device */
	bool                            runpm;
	bool                            in_runpm;
	bool                            has_pr3;

	bool                            pm_sysfs_en;
	bool                            ucode_sysfs_en;

	/* Chip product information */
	char				product_number[16];
	char				product_name[32];
	char				serial[20];

	struct amdgpu_autodump		autodump;

	atomic_t			throttling_logging_enabled;
	struct ratelimit_state		throttling_logging_rs;
	uint32_t			ras_features;

	bool                            in_pci_err_recovery;
	struct pci_saved_state          *pci_state;
};

static inline struct amdgpu_device *drm_to_adev(struct drm_device *ddev)
{
	return container_of(ddev, struct amdgpu_device, ddev);
}

static inline struct drm_device *adev_to_drm(struct amdgpu_device *adev)
{
	return &adev->ddev;
}

static inline struct amdgpu_device *amdgpu_ttm_adev(struct ttm_bo_device *bdev)
{
	return container_of(bdev, struct amdgpu_device, mman.bdev);
}

int amdgpu_device_init(struct amdgpu_device *adev,
		       uint32_t flags);
void amdgpu_device_fini(struct amdgpu_device *adev);
int amdgpu_gpu_wait_for_idle(struct amdgpu_device *adev);

void amdgpu_device_vram_access(struct amdgpu_device *adev, loff_t pos,
			       uint32_t *buf, size_t size, bool write);
uint32_t amdgpu_device_rreg(struct amdgpu_device *adev,
			    uint32_t reg, uint32_t acc_flags);
void amdgpu_device_wreg(struct amdgpu_device *adev,
			uint32_t reg, uint32_t v,
			uint32_t acc_flags);
void amdgpu_mm_wreg_mmio_rlc(struct amdgpu_device *adev,
			     uint32_t reg, uint32_t v);
void amdgpu_mm_wreg8(struct amdgpu_device *adev, uint32_t offset, uint8_t value);
uint8_t amdgpu_mm_rreg8(struct amdgpu_device *adev, uint32_t offset);

u32 amdgpu_io_rreg(struct amdgpu_device *adev, u32 reg);
void amdgpu_io_wreg(struct amdgpu_device *adev, u32 reg, u32 v);

u32 amdgpu_device_indirect_rreg(struct amdgpu_device *adev,
				u32 pcie_index, u32 pcie_data,
				u32 reg_addr);
u64 amdgpu_device_indirect_rreg64(struct amdgpu_device *adev,
				  u32 pcie_index, u32 pcie_data,
				  u32 reg_addr);
void amdgpu_device_indirect_wreg(struct amdgpu_device *adev,
				 u32 pcie_index, u32 pcie_data,
				 u32 reg_addr, u32 reg_data);
void amdgpu_device_indirect_wreg64(struct amdgpu_device *adev,
				   u32 pcie_index, u32 pcie_data,
				   u32 reg_addr, u64 reg_data);

bool amdgpu_device_asic_has_dc_support(enum amd_asic_type asic_type);
bool amdgpu_device_has_dc_support(struct amdgpu_device *adev);

int emu_soc_asic_init(struct amdgpu_device *adev);

/*
 * Registers read & write functions.
 */
#define AMDGPU_REGS_NO_KIQ    (1<<1)

#define RREG32_NO_KIQ(reg) amdgpu_device_rreg(adev, (reg), AMDGPU_REGS_NO_KIQ)
#define WREG32_NO_KIQ(reg, v) amdgpu_device_wreg(adev, (reg), (v), AMDGPU_REGS_NO_KIQ)

#define RREG32_KIQ(reg) amdgpu_kiq_rreg(adev, (reg))
#define WREG32_KIQ(reg, v) amdgpu_kiq_wreg(adev, (reg), (v))

#define RREG8(reg) amdgpu_mm_rreg8(adev, (reg))
#define WREG8(reg, v) amdgpu_mm_wreg8(adev, (reg), (v))

#define RREG32(reg) amdgpu_device_rreg(adev, (reg), 0)
#define DREG32(reg) printk(KERN_INFO "REGISTER: " #reg " : 0x%08X\n", amdgpu_device_rreg(adev, (reg), 0))
#define WREG32(reg, v) amdgpu_device_wreg(adev, (reg), (v), 0)
#define REG_SET(FIELD, v) (((v) << FIELD##_SHIFT) & FIELD##_MASK)
#define REG_GET(FIELD, v) (((v) << FIELD##_SHIFT) & FIELD##_MASK)
#define RREG32_PCIE(reg) adev->pcie_rreg(adev, (reg))
#define WREG32_PCIE(reg, v) adev->pcie_wreg(adev, (reg), (v))
#define RREG32_PCIE_PORT(reg) adev->pciep_rreg(adev, (reg))
#define WREG32_PCIE_PORT(reg, v) adev->pciep_wreg(adev, (reg), (v))
#define RREG64_PCIE(reg) adev->pcie_rreg64(adev, (reg))
#define WREG64_PCIE(reg, v) adev->pcie_wreg64(adev, (reg), (v))
#define RREG32_SMC(reg) adev->smc_rreg(adev, (reg))
#define WREG32_SMC(reg, v) adev->smc_wreg(adev, (reg), (v))
#define RREG32_UVD_CTX(reg) adev->uvd_ctx_rreg(adev, (reg))
#define WREG32_UVD_CTX(reg, v) adev->uvd_ctx_wreg(adev, (reg), (v))
#define RREG32_DIDT(reg) adev->didt_rreg(adev, (reg))
#define WREG32_DIDT(reg, v) adev->didt_wreg(adev, (reg), (v))
#define RREG32_GC_CAC(reg) adev->gc_cac_rreg(adev, (reg))
#define WREG32_GC_CAC(reg, v) adev->gc_cac_wreg(adev, (reg), (v))
#define RREG32_SE_CAC(reg) adev->se_cac_rreg(adev, (reg))
#define WREG32_SE_CAC(reg, v) adev->se_cac_wreg(adev, (reg), (v))
#define RREG32_AUDIO_ENDPT(block, reg) adev->audio_endpt_rreg(adev, (block), (reg))
#define WREG32_AUDIO_ENDPT(block, reg, v) adev->audio_endpt_wreg(adev, (block), (reg), (v))
#define WREG32_P(reg, val, mask)				\
	do {							\
		uint32_t tmp_ = RREG32(reg);			\
		tmp_ &= (mask);					\
		tmp_ |= ((val) & ~(mask));			\
		WREG32(reg, tmp_);				\
	} while (0)
#define WREG32_AND(reg, and) WREG32_P(reg, 0, and)
#define WREG32_OR(reg, or) WREG32_P(reg, or, ~(or))
#define WREG32_PLL_P(reg, val, mask)				\
	do {							\
		uint32_t tmp_ = RREG32_PLL(reg);		\
		tmp_ &= (mask);					\
		tmp_ |= ((val) & ~(mask));			\
		WREG32_PLL(reg, tmp_);				\
	} while (0)

#define WREG32_SMC_P(_Reg, _Val, _Mask)                         \
	do {                                                    \
		u32 tmp = RREG32_SMC(_Reg);                     \
		tmp &= (_Mask);                                 \
		tmp |= ((_Val) & ~(_Mask));                     \
		WREG32_SMC(_Reg, tmp);                          \
	} while (0)

#define DREG32_SYS(sqf, adev, reg) seq_printf((sqf), #reg " : 0x%08X\n", amdgpu_device_rreg((adev), (reg), false))
#define RREG32_IO(reg) amdgpu_io_rreg(adev, (reg))
#define WREG32_IO(reg, v) amdgpu_io_wreg(adev, (reg), (v))

#define REG_FIELD_SHIFT(reg, field) reg##__##field##__SHIFT
#define REG_FIELD_MASK(reg, field) reg##__##field##_MASK

#define REG_SET_FIELD(orig_val, reg, field, field_val)			\
	(((orig_val) & ~REG_FIELD_MASK(reg, field)) |			\
	 (REG_FIELD_MASK(reg, field) & ((field_val) << REG_FIELD_SHIFT(reg, field))))

#define REG_GET_FIELD(value, reg, field)				\
	(((value) & REG_FIELD_MASK(reg, field)) >> REG_FIELD_SHIFT(reg, field))

#define WREG32_FIELD(reg, field, val)	\
	WREG32(mm##reg, (RREG32(mm##reg) & ~REG_FIELD_MASK(reg, field)) | (val) << REG_FIELD_SHIFT(reg, field))

#define WREG32_FIELD_OFFSET(reg, offset, field, val)	\
	WREG32(mm##reg + offset, (RREG32(mm##reg + offset) & ~REG_FIELD_MASK(reg, field)) | (val) << REG_FIELD_SHIFT(reg, field))

/*
 * BIOS helpers.
 */
#define RBIOS8(i) (adev->bios[i])
#define RBIOS16(i) (RBIOS8(i) | (RBIOS8((i)+1) << 8))
#define RBIOS32(i) ((RBIOS16(i)) | (RBIOS16((i)+2) << 16))

/*
 * ASICs macro.
 */
#define amdgpu_asic_set_vga_state(adev, state) (adev)->asic_funcs->set_vga_state((adev), (state))
#define amdgpu_asic_reset(adev) (adev)->asic_funcs->reset((adev))
#define amdgpu_asic_reset_method(adev) (adev)->asic_funcs->reset_method((adev))
#define amdgpu_asic_get_xclk(adev) (adev)->asic_funcs->get_xclk((adev))
#define amdgpu_asic_set_uvd_clocks(adev, v, d) (adev)->asic_funcs->set_uvd_clocks((adev), (v), (d))
#define amdgpu_asic_set_vce_clocks(adev, ev, ec) (adev)->asic_funcs->set_vce_clocks((adev), (ev), (ec))
#define amdgpu_get_pcie_lanes(adev) (adev)->asic_funcs->get_pcie_lanes((adev))
#define amdgpu_set_pcie_lanes(adev, l) (adev)->asic_funcs->set_pcie_lanes((adev), (l))
#define amdgpu_asic_get_gpu_clock_counter(adev) (adev)->asic_funcs->get_gpu_clock_counter((adev))
#define amdgpu_asic_read_disabled_bios(adev) (adev)->asic_funcs->read_disabled_bios((adev))
#define amdgpu_asic_read_bios_from_rom(adev, b, l) (adev)->asic_funcs->read_bios_from_rom((adev), (b), (l))
#define amdgpu_asic_read_register(adev, se, sh, offset, v)((adev)->asic_funcs->read_register((adev), (se), (sh), (offset), (v)))
#define amdgpu_asic_get_config_memsize(adev) (adev)->asic_funcs->get_config_memsize((adev))
#define amdgpu_asic_flush_hdp(adev, r) (adev)->asic_funcs->flush_hdp((adev), (r))
#define amdgpu_asic_invalidate_hdp(adev, r) (adev)->asic_funcs->invalidate_hdp((adev), (r))
#define amdgpu_asic_need_full_reset(adev) (adev)->asic_funcs->need_full_reset((adev))
#define amdgpu_asic_init_doorbell_index(adev) (adev)->asic_funcs->init_doorbell_index((adev))
#define amdgpu_asic_get_pcie_usage(adev, cnt0, cnt1) ((adev)->asic_funcs->get_pcie_usage((adev), (cnt0), (cnt1)))
#define amdgpu_asic_need_reset_on_init(adev) (adev)->asic_funcs->need_reset_on_init((adev))
#define amdgpu_asic_get_pcie_replay_count(adev) ((adev)->asic_funcs->get_pcie_replay_count((adev)))
#define amdgpu_asic_supports_baco(adev) (adev)->asic_funcs->supports_baco((adev))
#define amdgpu_asic_pre_asic_init(adev) (adev)->asic_funcs->pre_asic_init((adev))
#define amdgpu_asic_update_umd_stable_pstate(adev, enter) \
	((adev)->asic_funcs->update_umd_stable_pstate ? (adev)->asic_funcs->update_umd_stable_pstate((adev), (enter)) : 0)

#define amdgpu_inc_vram_lost(adev) atomic_inc(&((adev)->vram_lost_counter));

/* Common functions */
bool amdgpu_device_has_job_running(struct amdgpu_device *adev);
bool amdgpu_device_should_recover_gpu(struct amdgpu_device *adev);
int amdgpu_device_gpu_recover(struct amdgpu_device *adev,
			      struct amdgpu_job* job);
void amdgpu_device_pci_config_reset(struct amdgpu_device *adev);
bool amdgpu_device_need_post(struct amdgpu_device *adev);

void amdgpu_cs_report_moved_bytes(struct amdgpu_device *adev, u64 num_bytes,
				  u64 num_vis_bytes);
int amdgpu_device_resize_fb_bar(struct amdgpu_device *adev);
void amdgpu_device_program_register_sequence(struct amdgpu_device *adev,
					     const u32 *registers,
					     const u32 array_size);

bool amdgpu_device_supports_atpx(struct drm_device *dev);
bool amdgpu_device_supports_boco(struct drm_device *dev);
bool amdgpu_device_supports_baco(struct drm_device *dev);
bool amdgpu_device_is_peer_accessible(struct amdgpu_device *adev,
				      struct amdgpu_device *peer_adev);
int amdgpu_device_baco_enter(struct drm_device *dev);
int amdgpu_device_baco_exit(struct drm_device *dev);

/* atpx handler */
#if defined(CONFIG_VGA_SWITCHEROO)
void amdgpu_register_atpx_handler(void);
void amdgpu_unregister_atpx_handler(void);
bool amdgpu_has_atpx_dgpu_power_cntl(void);
bool amdgpu_is_atpx_hybrid(void);
bool amdgpu_atpx_dgpu_req_power_for_displays(void);
bool amdgpu_has_atpx(void);
#else
static inline void amdgpu_register_atpx_handler(void) {}
static inline void amdgpu_unregister_atpx_handler(void) {}
static inline bool amdgpu_has_atpx_dgpu_power_cntl(void) { return false; }
static inline bool amdgpu_is_atpx_hybrid(void) { return false; }
static inline bool amdgpu_atpx_dgpu_req_power_for_displays(void) { return false; }
static inline bool amdgpu_has_atpx(void) { return false; }
#endif

#if defined(CONFIG_VGA_SWITCHEROO) && defined(CONFIG_ACPI)
void *amdgpu_atpx_get_dhandle(void);
#else
static inline void *amdgpu_atpx_get_dhandle(void) { return NULL; }
#endif

/*
 * KMS
 */
extern const struct drm_ioctl_desc amdgpu_ioctls_kms[];
extern const int amdgpu_max_kms_ioctl;

int amdgpu_driver_load_kms(struct amdgpu_device *adev, unsigned long flags);
void amdgpu_driver_unload_kms(struct drm_device *dev);
void amdgpu_driver_lastclose_kms(struct drm_device *dev);
int amdgpu_driver_open_kms(struct drm_device *dev, struct drm_file *file_priv);
void amdgpu_driver_postclose_kms(struct drm_device *dev,
				 struct drm_file *file_priv);
int amdgpu_device_ip_suspend(struct amdgpu_device *adev);
int amdgpu_device_suspend(struct drm_device *dev, bool fbcon);
int amdgpu_device_resume(struct drm_device *dev, bool fbcon);
u32 amdgpu_get_vblank_counter_kms(struct drm_crtc *crtc);
int amdgpu_enable_vblank_kms(struct drm_crtc *crtc);
void amdgpu_disable_vblank_kms(struct drm_crtc *crtc);
long amdgpu_kms_compat_ioctl(struct file *filp, unsigned int cmd,
			     unsigned long arg);
int amdgpu_info_ioctl(struct drm_device *dev, void *data,
		      struct drm_file *filp);

/*
 * functions used by amdgpu_encoder.c
 */
struct amdgpu_afmt_acr {
	u32 clock;

	int n_32khz;
	int cts_32khz;

	int n_44_1khz;
	int cts_44_1khz;

	int n_48khz;
	int cts_48khz;

};

struct amdgpu_afmt_acr amdgpu_afmt_acr(uint32_t clock);

/* amdgpu_acpi.c */
#if defined(CONFIG_ACPI)
int amdgpu_acpi_init(struct amdgpu_device *adev);
void amdgpu_acpi_fini(struct amdgpu_device *adev);
bool amdgpu_acpi_is_pcie_performance_request_supported(struct amdgpu_device *adev);
int amdgpu_acpi_pcie_performance_request(struct amdgpu_device *adev,
						u8 perf_req, bool advertise);
int amdgpu_acpi_pcie_notify_device_ready(struct amdgpu_device *adev);

void amdgpu_acpi_get_backlight_caps(struct amdgpu_device *adev,
		struct amdgpu_dm_backlight_caps *caps);
<<<<<<< HEAD
bool amdgpu_acpi_is_s0ix_supported(void);
#else
static inline int amdgpu_acpi_init(struct amdgpu_device *adev) { return 0; }
static inline void amdgpu_acpi_fini(struct amdgpu_device *adev) { }
static inline bool amdgpu_acpi_is_s0ix_supported(void) { return false; }
=======
bool amdgpu_acpi_is_s0ix_supported(struct amdgpu_device *adev);
#else
static inline int amdgpu_acpi_init(struct amdgpu_device *adev) { return 0; }
static inline void amdgpu_acpi_fini(struct amdgpu_device *adev) { }
static inline bool amdgpu_acpi_is_s0ix_supported(struct amdgpu_device *adev) { return false; }
>>>>>>> 8a8109f3
#endif

int amdgpu_cs_find_mapping(struct amdgpu_cs_parser *parser,
			   uint64_t addr, struct amdgpu_bo **bo,
			   struct amdgpu_bo_va_mapping **mapping);

#if defined(CONFIG_DRM_AMD_DC)
int amdgpu_dm_display_resume(struct amdgpu_device *adev );
#else
static inline int amdgpu_dm_display_resume(struct amdgpu_device *adev) { return 0; }
#endif


void amdgpu_register_gpu_instance(struct amdgpu_device *adev);
void amdgpu_unregister_gpu_instance(struct amdgpu_device *adev);

pci_ers_result_t amdgpu_pci_error_detected(struct pci_dev *pdev,
					   pci_channel_state_t state);
pci_ers_result_t amdgpu_pci_mmio_enabled(struct pci_dev *pdev);
pci_ers_result_t amdgpu_pci_slot_reset(struct pci_dev *pdev);
void amdgpu_pci_resume(struct pci_dev *pdev);

bool amdgpu_device_cache_pci_state(struct pci_dev *pdev);
bool amdgpu_device_load_pci_state(struct pci_dev *pdev);

#include "amdgpu_object.h"

static inline bool amdgpu_is_tmz(struct amdgpu_device *adev)
{
       return adev->gmc.tmz_enabled;
}

static inline int amdgpu_in_reset(struct amdgpu_device *adev)
{
	return atomic_read(&adev->in_gpu_reset);
}
#endif<|MERGE_RESOLUTION|>--- conflicted
+++ resolved
@@ -1315,19 +1315,11 @@
 
 void amdgpu_acpi_get_backlight_caps(struct amdgpu_device *adev,
 		struct amdgpu_dm_backlight_caps *caps);
-<<<<<<< HEAD
-bool amdgpu_acpi_is_s0ix_supported(void);
-#else
-static inline int amdgpu_acpi_init(struct amdgpu_device *adev) { return 0; }
-static inline void amdgpu_acpi_fini(struct amdgpu_device *adev) { }
-static inline bool amdgpu_acpi_is_s0ix_supported(void) { return false; }
-=======
 bool amdgpu_acpi_is_s0ix_supported(struct amdgpu_device *adev);
 #else
 static inline int amdgpu_acpi_init(struct amdgpu_device *adev) { return 0; }
 static inline void amdgpu_acpi_fini(struct amdgpu_device *adev) { }
 static inline bool amdgpu_acpi_is_s0ix_supported(struct amdgpu_device *adev) { return false; }
->>>>>>> 8a8109f3
 #endif
 
 int amdgpu_cs_find_mapping(struct amdgpu_cs_parser *parser,
