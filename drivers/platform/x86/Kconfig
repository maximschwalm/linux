--- conflicted
+++ resolved
@@ -1041,11 +1041,7 @@
 
 config X86_ANDROID_TABLETS
 	tristate "X86 Android tablet support"
-<<<<<<< HEAD
-	depends on I2C && SERIAL_DEV_BUS && ACPI && GPIOLIB
-=======
 	depends on I2C && SPI && SERIAL_DEV_BUS && ACPI && EFI && GPIOLIB
->>>>>>> 95cd2cdc
 	help
 	  X86 tablets which ship with Android as (part of) the factory image
 	  typically have various problems with their DSDTs. The factory kernels
