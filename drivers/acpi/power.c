--- conflicted
+++ resolved
@@ -763,20 +763,13 @@
 
 	mutex_lock(&acpi_device_lock);
 
-<<<<<<< HEAD
+	dev_dbg(&dev->dev, "Disabling wakeup power (count %d)\n",
+		dev->wakeup.prepare_count);
+
 	/* Do nothing if wakeup power has not been enabled for this device. */
 	if (dev->wakeup.prepare_count <= 0)
 		goto out;
 
-=======
-	dev_dbg(&dev->dev, "Disabling wakeup power (count %d)\n",
-		dev->wakeup.prepare_count);
-
-	/* Do nothing if wakeup power has not been enabled for this device. */
-	if (dev->wakeup.prepare_count <= 0)
-		goto out;
-
->>>>>>> 817b8b9c
 	if (--dev->wakeup.prepare_count > 0)
 		goto out;
 
