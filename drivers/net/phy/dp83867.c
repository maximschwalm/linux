--- conflicted
+++ resolved
@@ -535,11 +535,7 @@
 	cell = of_nvmem_cell_get(of_node, "io_impedance_ctrl");
 	if (IS_ERR(cell)) {
 		ret = PTR_ERR(cell);
-<<<<<<< HEAD
-		if (ret != -ENOENT)
-=======
 		if (ret != -ENOENT && ret != -EOPNOTSUPP)
->>>>>>> 7365df19
 			return phydev_err_probe(phydev, ret,
 						"failed to get nvmem cell io_impedance_ctrl\n");
 
