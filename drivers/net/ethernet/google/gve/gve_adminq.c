// SPDX-License-Identifier: (GPL-2.0 OR MIT)
/* Google virtual Ethernet (gve) driver
 *
 * Copyright (C) 2015-2019 Google, Inc.
 */

#include <linux/etherdevice.h>
#include <linux/pci.h>
#include "gve.h"
#include "gve_adminq.h"
#include "gve_register.h"

#define GVE_MAX_ADMINQ_RELEASE_CHECK	500
#define GVE_ADMINQ_SLEEP_LEN		20
#define GVE_MAX_ADMINQ_EVENT_COUNTER_CHECK	100

#define GVE_DEVICE_OPTION_ERROR_FMT "%s option error:\n" \
"Expected: length=%d, feature_mask=%x.\n" \
"Actual: length=%d, feature_mask=%x.\n"

static
struct gve_device_option *gve_get_next_option(struct gve_device_descriptor *descriptor,
					      struct gve_device_option *option)
{
	void *option_end, *descriptor_end;

	option_end = (void *)(option + 1) + be16_to_cpu(option->option_length);
	descriptor_end = (void *)descriptor + be16_to_cpu(descriptor->total_length);

	return option_end > descriptor_end ? NULL : (struct gve_device_option *)option_end;
}

static
void gve_parse_device_option(struct gve_priv *priv,
			     struct gve_device_descriptor *device_descriptor,
			     struct gve_device_option *option)
{
	u16 option_length = be16_to_cpu(option->option_length);
	u16 option_id = be16_to_cpu(option->option_id);

	switch (option_id) {
	case GVE_DEV_OPT_ID_RAW_ADDRESSING:
		/* If the length or feature mask doesn't match,
		 * continue without enabling the feature.
		 */
		if (option_length != GVE_DEV_OPT_LEN_RAW_ADDRESSING ||
		    option->feat_mask != cpu_to_be32(GVE_DEV_OPT_FEAT_MASK_RAW_ADDRESSING)) {
			dev_warn(&priv->pdev->dev, GVE_DEVICE_OPTION_ERROR_FMT, "Raw Addressing",
				 GVE_DEV_OPT_LEN_RAW_ADDRESSING,
				 cpu_to_be32(GVE_DEV_OPT_FEAT_MASK_RAW_ADDRESSING),
				 option_length, option->feat_mask);
			priv->raw_addressing = 0;
		} else {
			dev_info(&priv->pdev->dev,
				 "Raw addressing device option enabled.\n");
			priv->raw_addressing = 1;
		}
		break;
	default:
		/* If we don't recognize the option just continue
		 * without doing anything.
		 */
		dev_dbg(&priv->pdev->dev, "Unrecognized device option 0x%hx not enabled.\n",
			option_id);
	}
}

int gve_adminq_alloc(struct device *dev, struct gve_priv *priv)
{
	priv->adminq = dma_alloc_coherent(dev, PAGE_SIZE,
					  &priv->adminq_bus_addr, GFP_KERNEL);
	if (unlikely(!priv->adminq))
		return -ENOMEM;

	priv->adminq_mask = (PAGE_SIZE / sizeof(union gve_adminq_command)) - 1;
	priv->adminq_prod_cnt = 0;
	priv->adminq_cmd_fail = 0;
	priv->adminq_timeouts = 0;
	priv->adminq_describe_device_cnt = 0;
	priv->adminq_cfg_device_resources_cnt = 0;
	priv->adminq_register_page_list_cnt = 0;
	priv->adminq_unregister_page_list_cnt = 0;
	priv->adminq_create_tx_queue_cnt = 0;
	priv->adminq_create_rx_queue_cnt = 0;
	priv->adminq_destroy_tx_queue_cnt = 0;
	priv->adminq_destroy_rx_queue_cnt = 0;
	priv->adminq_dcfg_device_resources_cnt = 0;
	priv->adminq_set_driver_parameter_cnt = 0;
	priv->adminq_report_stats_cnt = 0;
	priv->adminq_report_link_speed_cnt = 0;

	/* Setup Admin queue with the device */
	iowrite32be(priv->adminq_bus_addr / PAGE_SIZE,
		    &priv->reg_bar0->adminq_pfn);

	gve_set_admin_queue_ok(priv);
	return 0;
}

void gve_adminq_release(struct gve_priv *priv)
{
	int i = 0;

	/* Tell the device the adminq is leaving */
	iowrite32be(0x0, &priv->reg_bar0->adminq_pfn);
	while (ioread32be(&priv->reg_bar0->adminq_pfn)) {
		/* If this is reached the device is unrecoverable and still
		 * holding memory. Continue looping to avoid memory corruption,
		 * but WARN so it is visible what is going on.
		 */
		if (i == GVE_MAX_ADMINQ_RELEASE_CHECK)
			WARN(1, "Unrecoverable platform error!");
		i++;
		msleep(GVE_ADMINQ_SLEEP_LEN);
	}
	gve_clear_device_rings_ok(priv);
	gve_clear_device_resources_ok(priv);
	gve_clear_admin_queue_ok(priv);
}

void gve_adminq_free(struct device *dev, struct gve_priv *priv)
{
	if (!gve_get_admin_queue_ok(priv))
		return;
	gve_adminq_release(priv);
	dma_free_coherent(dev, PAGE_SIZE, priv->adminq, priv->adminq_bus_addr);
	gve_clear_admin_queue_ok(priv);
}

static void gve_adminq_kick_cmd(struct gve_priv *priv, u32 prod_cnt)
{
	iowrite32be(prod_cnt, &priv->reg_bar0->adminq_doorbell);
}

static bool gve_adminq_wait_for_cmd(struct gve_priv *priv, u32 prod_cnt)
{
	int i;

	for (i = 0; i < GVE_MAX_ADMINQ_EVENT_COUNTER_CHECK; i++) {
		if (ioread32be(&priv->reg_bar0->adminq_event_counter)
		    == prod_cnt)
			return true;
		msleep(GVE_ADMINQ_SLEEP_LEN);
	}

	return false;
}

static int gve_adminq_parse_err(struct gve_priv *priv, u32 status)
{
	if (status != GVE_ADMINQ_COMMAND_PASSED &&
	    status != GVE_ADMINQ_COMMAND_UNSET) {
		dev_err(&priv->pdev->dev, "AQ command failed with status %d\n", status);
		priv->adminq_cmd_fail++;
	}
	switch (status) {
	case GVE_ADMINQ_COMMAND_PASSED:
		return 0;
	case GVE_ADMINQ_COMMAND_UNSET:
		dev_err(&priv->pdev->dev, "parse_aq_err: err and status both unset, this should not be possible.\n");
		return -EINVAL;
	case GVE_ADMINQ_COMMAND_ERROR_ABORTED:
	case GVE_ADMINQ_COMMAND_ERROR_CANCELLED:
	case GVE_ADMINQ_COMMAND_ERROR_DATALOSS:
	case GVE_ADMINQ_COMMAND_ERROR_FAILED_PRECONDITION:
	case GVE_ADMINQ_COMMAND_ERROR_UNAVAILABLE:
		return -EAGAIN;
	case GVE_ADMINQ_COMMAND_ERROR_ALREADY_EXISTS:
	case GVE_ADMINQ_COMMAND_ERROR_INTERNAL_ERROR:
	case GVE_ADMINQ_COMMAND_ERROR_INVALID_ARGUMENT:
	case GVE_ADMINQ_COMMAND_ERROR_NOT_FOUND:
	case GVE_ADMINQ_COMMAND_ERROR_OUT_OF_RANGE:
	case GVE_ADMINQ_COMMAND_ERROR_UNKNOWN_ERROR:
		return -EINVAL;
	case GVE_ADMINQ_COMMAND_ERROR_DEADLINE_EXCEEDED:
		return -ETIME;
	case GVE_ADMINQ_COMMAND_ERROR_PERMISSION_DENIED:
	case GVE_ADMINQ_COMMAND_ERROR_UNAUTHENTICATED:
		return -EACCES;
	case GVE_ADMINQ_COMMAND_ERROR_RESOURCE_EXHAUSTED:
		return -ENOMEM;
	case GVE_ADMINQ_COMMAND_ERROR_UNIMPLEMENTED:
		return -ENOTSUPP;
	default:
		dev_err(&priv->pdev->dev, "parse_aq_err: unknown status code %d\n", status);
		return -EINVAL;
	}
}

/* Flushes all AQ commands currently queued and waits for them to complete.
 * If there are failures, it will return the first error.
 */
static int gve_adminq_kick_and_wait(struct gve_priv *priv)
{
	u32 tail, head;
	int i;

	tail = ioread32be(&priv->reg_bar0->adminq_event_counter);
	head = priv->adminq_prod_cnt;

	gve_adminq_kick_cmd(priv, head);
	if (!gve_adminq_wait_for_cmd(priv, head)) {
		dev_err(&priv->pdev->dev, "AQ commands timed out, need to reset AQ\n");
		priv->adminq_timeouts++;
		return -ENOTRECOVERABLE;
	}

	for (i = tail; i < head; i++) {
		union gve_adminq_command *cmd;
		u32 status, err;

		cmd = &priv->adminq[i & priv->adminq_mask];
		status = be32_to_cpu(READ_ONCE(cmd->status));
		err = gve_adminq_parse_err(priv, status);
		if (err)
			// Return the first error if we failed.
			return err;
	}

	return 0;
}

/* This function is not threadsafe - the caller is responsible for any
 * necessary locks.
 */
static int gve_adminq_issue_cmd(struct gve_priv *priv,
				union gve_adminq_command *cmd_orig)
{
	union gve_adminq_command *cmd;
	u32 opcode;
	u32 tail;

	tail = ioread32be(&priv->reg_bar0->adminq_event_counter);

	// Check if next command will overflow the buffer.
	if (((priv->adminq_prod_cnt + 1) & priv->adminq_mask) == tail) {
		int err;

		// Flush existing commands to make room.
		err = gve_adminq_kick_and_wait(priv);
		if (err)
			return err;

		// Retry.
		tail = ioread32be(&priv->reg_bar0->adminq_event_counter);
		if (((priv->adminq_prod_cnt + 1) & priv->adminq_mask) == tail) {
			// This should never happen. We just flushed the
			// command queue so there should be enough space.
			return -ENOMEM;
		}
	}

	cmd = &priv->adminq[priv->adminq_prod_cnt & priv->adminq_mask];
	priv->adminq_prod_cnt++;

	memcpy(cmd, cmd_orig, sizeof(*cmd_orig));
	opcode = be32_to_cpu(READ_ONCE(cmd->opcode));

	switch (opcode) {
	case GVE_ADMINQ_DESCRIBE_DEVICE:
		priv->adminq_describe_device_cnt++;
		break;
	case GVE_ADMINQ_CONFIGURE_DEVICE_RESOURCES:
		priv->adminq_cfg_device_resources_cnt++;
		break;
	case GVE_ADMINQ_REGISTER_PAGE_LIST:
		priv->adminq_register_page_list_cnt++;
		break;
	case GVE_ADMINQ_UNREGISTER_PAGE_LIST:
		priv->adminq_unregister_page_list_cnt++;
		break;
	case GVE_ADMINQ_CREATE_TX_QUEUE:
		priv->adminq_create_tx_queue_cnt++;
		break;
	case GVE_ADMINQ_CREATE_RX_QUEUE:
		priv->adminq_create_rx_queue_cnt++;
		break;
	case GVE_ADMINQ_DESTROY_TX_QUEUE:
		priv->adminq_destroy_tx_queue_cnt++;
		break;
	case GVE_ADMINQ_DESTROY_RX_QUEUE:
		priv->adminq_destroy_rx_queue_cnt++;
		break;
	case GVE_ADMINQ_DECONFIGURE_DEVICE_RESOURCES:
		priv->adminq_dcfg_device_resources_cnt++;
		break;
	case GVE_ADMINQ_SET_DRIVER_PARAMETER:
		priv->adminq_set_driver_parameter_cnt++;
		break;
	case GVE_ADMINQ_REPORT_STATS:
		priv->adminq_report_stats_cnt++;
		break;
	case GVE_ADMINQ_REPORT_LINK_SPEED:
		priv->adminq_report_link_speed_cnt++;
		break;
	default:
		dev_err(&priv->pdev->dev, "unknown AQ command opcode %d\n", opcode);
	}

	return 0;
}

/* This function is not threadsafe - the caller is responsible for any
 * necessary locks.
 * The caller is also responsible for making sure there are no commands
 * waiting to be executed.
 */
static int gve_adminq_execute_cmd(struct gve_priv *priv, union gve_adminq_command *cmd_orig)
{
	u32 tail, head;
	int err;

	tail = ioread32be(&priv->reg_bar0->adminq_event_counter);
	head = priv->adminq_prod_cnt;
	if (tail != head)
		// This is not a valid path
		return -EINVAL;

	err = gve_adminq_issue_cmd(priv, cmd_orig);
	if (err)
		return err;

	return gve_adminq_kick_and_wait(priv);
}

/* The device specifies that the management vector can either be the first irq
 * or the last irq. ntfy_blk_msix_base_idx indicates the first irq assigned to
 * the ntfy blks. It if is 0 then the management vector is last, if it is 1 then
 * the management vector is first.
 *
 * gve arranges the msix vectors so that the management vector is last.
 */
#define GVE_NTFY_BLK_BASE_MSIX_IDX	0
int gve_adminq_configure_device_resources(struct gve_priv *priv,
					  dma_addr_t counter_array_bus_addr,
					  u32 num_counters,
					  dma_addr_t db_array_bus_addr,
					  u32 num_ntfy_blks)
{
	union gve_adminq_command cmd;

	memset(&cmd, 0, sizeof(cmd));
	cmd.opcode = cpu_to_be32(GVE_ADMINQ_CONFIGURE_DEVICE_RESOURCES);
	cmd.configure_device_resources =
		(struct gve_adminq_configure_device_resources) {
		.counter_array = cpu_to_be64(counter_array_bus_addr),
		.num_counters = cpu_to_be32(num_counters),
		.irq_db_addr = cpu_to_be64(db_array_bus_addr),
		.num_irq_dbs = cpu_to_be32(num_ntfy_blks),
		.irq_db_stride = cpu_to_be32(sizeof(priv->ntfy_blocks[0])),
		.ntfy_blk_msix_base_idx =
					cpu_to_be32(GVE_NTFY_BLK_BASE_MSIX_IDX),
	};

	return gve_adminq_execute_cmd(priv, &cmd);
}

int gve_adminq_deconfigure_device_resources(struct gve_priv *priv)
{
	union gve_adminq_command cmd;

	memset(&cmd, 0, sizeof(cmd));
	cmd.opcode = cpu_to_be32(GVE_ADMINQ_DECONFIGURE_DEVICE_RESOURCES);

	return gve_adminq_execute_cmd(priv, &cmd);
}

static int gve_adminq_create_tx_queue(struct gve_priv *priv, u32 queue_index)
{
	struct gve_tx_ring *tx = &priv->tx[queue_index];
	union gve_adminq_command cmd;
<<<<<<< HEAD
=======
	u32 qpl_id;
>>>>>>> 356006a6
	int err;

	qpl_id = priv->raw_addressing ? GVE_RAW_ADDRESSING_QPL_ID : tx->tx_fifo.qpl->id;
	memset(&cmd, 0, sizeof(cmd));
	cmd.opcode = cpu_to_be32(GVE_ADMINQ_CREATE_TX_QUEUE);
	cmd.create_tx_queue = (struct gve_adminq_create_tx_queue) {
		.queue_id = cpu_to_be32(queue_index),
		.reserved = 0,
		.queue_resources_addr =
			cpu_to_be64(tx->q_resources_bus),
		.tx_ring_addr = cpu_to_be64(tx->bus),
		.queue_page_list_id = cpu_to_be32(qpl_id),
		.ntfy_id = cpu_to_be32(tx->ntfy_id),
	};

	err = gve_adminq_issue_cmd(priv, &cmd);
	if (err)
		return err;

	return 0;
<<<<<<< HEAD
}

int gve_adminq_create_tx_queues(struct gve_priv *priv, u32 num_queues)
{
	int err;
	int i;

	for (i = 0; i < num_queues; i++) {
		err = gve_adminq_create_tx_queue(priv, i);
		if (err)
			return err;
	}

	return gve_adminq_kick_and_wait(priv);
}

=======
}

int gve_adminq_create_tx_queues(struct gve_priv *priv, u32 num_queues)
{
	int err;
	int i;

	for (i = 0; i < num_queues; i++) {
		err = gve_adminq_create_tx_queue(priv, i);
		if (err)
			return err;
	}

	return gve_adminq_kick_and_wait(priv);
}

>>>>>>> 356006a6
static int gve_adminq_create_rx_queue(struct gve_priv *priv, u32 queue_index)
{
	struct gve_rx_ring *rx = &priv->rx[queue_index];
	union gve_adminq_command cmd;
<<<<<<< HEAD
=======
	u32 qpl_id;
>>>>>>> 356006a6
	int err;

	qpl_id = priv->raw_addressing ? GVE_RAW_ADDRESSING_QPL_ID : rx->data.qpl->id;
	memset(&cmd, 0, sizeof(cmd));
	cmd.opcode = cpu_to_be32(GVE_ADMINQ_CREATE_RX_QUEUE);
	cmd.create_rx_queue = (struct gve_adminq_create_rx_queue) {
		.queue_id = cpu_to_be32(queue_index),
		.index = cpu_to_be32(queue_index),
		.reserved = 0,
		.ntfy_id = cpu_to_be32(rx->ntfy_id),
		.queue_resources_addr = cpu_to_be64(rx->q_resources_bus),
		.rx_desc_ring_addr = cpu_to_be64(rx->desc.bus),
		.rx_data_ring_addr = cpu_to_be64(rx->data.data_bus),
		.queue_page_list_id = cpu_to_be32(qpl_id),
	};

	err = gve_adminq_issue_cmd(priv, &cmd);
	if (err)
		return err;

	return 0;
}

int gve_adminq_create_rx_queues(struct gve_priv *priv, u32 num_queues)
{
	int err;
	int i;

	for (i = 0; i < num_queues; i++) {
		err = gve_adminq_create_rx_queue(priv, i);
		if (err)
			return err;
	}

	return gve_adminq_kick_and_wait(priv);
}

static int gve_adminq_destroy_tx_queue(struct gve_priv *priv, u32 queue_index)
{
	union gve_adminq_command cmd;
	int err;

	memset(&cmd, 0, sizeof(cmd));
	cmd.opcode = cpu_to_be32(GVE_ADMINQ_DESTROY_TX_QUEUE);
	cmd.destroy_tx_queue = (struct gve_adminq_destroy_tx_queue) {
		.queue_id = cpu_to_be32(queue_index),
	};

	err = gve_adminq_issue_cmd(priv, &cmd);
	if (err)
		return err;

	return 0;
<<<<<<< HEAD
}

int gve_adminq_destroy_tx_queues(struct gve_priv *priv, u32 num_queues)
{
	int err;
	int i;

	for (i = 0; i < num_queues; i++) {
		err = gve_adminq_destroy_tx_queue(priv, i);
		if (err)
			return err;
	}

	return gve_adminq_kick_and_wait(priv);
}

=======
}

int gve_adminq_destroy_tx_queues(struct gve_priv *priv, u32 num_queues)
{
	int err;
	int i;

	for (i = 0; i < num_queues; i++) {
		err = gve_adminq_destroy_tx_queue(priv, i);
		if (err)
			return err;
	}

	return gve_adminq_kick_and_wait(priv);
}

>>>>>>> 356006a6
static int gve_adminq_destroy_rx_queue(struct gve_priv *priv, u32 queue_index)
{
	union gve_adminq_command cmd;
	int err;

	memset(&cmd, 0, sizeof(cmd));
	cmd.opcode = cpu_to_be32(GVE_ADMINQ_DESTROY_RX_QUEUE);
	cmd.destroy_rx_queue = (struct gve_adminq_destroy_rx_queue) {
		.queue_id = cpu_to_be32(queue_index),
	};

	err = gve_adminq_issue_cmd(priv, &cmd);
	if (err)
		return err;

	return 0;
}

int gve_adminq_destroy_rx_queues(struct gve_priv *priv, u32 num_queues)
{
	int err;
	int i;

	for (i = 0; i < num_queues; i++) {
		err = gve_adminq_destroy_rx_queue(priv, i);
		if (err)
			return err;
	}

	return gve_adminq_kick_and_wait(priv);
}

int gve_adminq_describe_device(struct gve_priv *priv)
{
	struct gve_device_descriptor *descriptor;
	struct gve_device_option *dev_opt;
	union gve_adminq_command cmd;
	dma_addr_t descriptor_bus;
	u16 num_options;
	int err = 0;
	u8 *mac;
	u16 mtu;
	int i;

	memset(&cmd, 0, sizeof(cmd));
	descriptor = dma_alloc_coherent(&priv->pdev->dev, PAGE_SIZE,
					&descriptor_bus, GFP_KERNEL);
	if (!descriptor)
		return -ENOMEM;
	cmd.opcode = cpu_to_be32(GVE_ADMINQ_DESCRIBE_DEVICE);
	cmd.describe_device.device_descriptor_addr =
						cpu_to_be64(descriptor_bus);
	cmd.describe_device.device_descriptor_version =
			cpu_to_be32(GVE_ADMINQ_DEVICE_DESCRIPTOR_VERSION);
	cmd.describe_device.available_length = cpu_to_be32(PAGE_SIZE);

	err = gve_adminq_execute_cmd(priv, &cmd);
	if (err)
		goto free_device_descriptor;

	priv->tx_desc_cnt = be16_to_cpu(descriptor->tx_queue_entries);
	if (priv->tx_desc_cnt * sizeof(priv->tx->desc[0]) < PAGE_SIZE) {
		dev_err(&priv->pdev->dev, "Tx desc count %d too low\n", priv->tx_desc_cnt);
		err = -EINVAL;
		goto free_device_descriptor;
	}
	priv->rx_desc_cnt = be16_to_cpu(descriptor->rx_queue_entries);
	if (priv->rx_desc_cnt * sizeof(priv->rx->desc.desc_ring[0])
	    < PAGE_SIZE ||
	    priv->rx_desc_cnt * sizeof(priv->rx->data.data_ring[0])
	    < PAGE_SIZE) {
		dev_err(&priv->pdev->dev, "Rx desc count %d too low\n", priv->rx_desc_cnt);
		err = -EINVAL;
		goto free_device_descriptor;
	}
	priv->max_registered_pages =
				be64_to_cpu(descriptor->max_registered_pages);
	mtu = be16_to_cpu(descriptor->mtu);
	if (mtu < ETH_MIN_MTU) {
		dev_err(&priv->pdev->dev, "MTU %d below minimum MTU\n", mtu);
		err = -EINVAL;
		goto free_device_descriptor;
	}
	priv->dev->max_mtu = mtu;
	priv->num_event_counters = be16_to_cpu(descriptor->counters);
	ether_addr_copy(priv->dev->dev_addr, descriptor->mac);
	mac = descriptor->mac;
	dev_info(&priv->pdev->dev, "MAC addr: %pM\n", mac);
	priv->tx_pages_per_qpl = be16_to_cpu(descriptor->tx_pages_per_qpl);
<<<<<<< HEAD
	priv->rx_pages_per_qpl = be16_to_cpu(descriptor->rx_pages_per_qpl);
	if (priv->rx_pages_per_qpl < priv->rx_desc_cnt) {
		dev_err(&priv->pdev->dev, "rx_pages_per_qpl cannot be smaller than rx_desc_cnt, setting rx_desc_cnt down to %d.\n",
			priv->rx_pages_per_qpl);
		priv->rx_desc_cnt = priv->rx_pages_per_qpl;
=======
	priv->rx_data_slot_cnt = be16_to_cpu(descriptor->rx_pages_per_qpl);
	if (priv->rx_data_slot_cnt < priv->rx_desc_cnt) {
		dev_err(&priv->pdev->dev, "rx_data_slot_cnt cannot be smaller than rx_desc_cnt, setting rx_desc_cnt down to %d.\n",
			priv->rx_data_slot_cnt);
		priv->rx_desc_cnt = priv->rx_data_slot_cnt;
>>>>>>> 356006a6
	}
	priv->default_num_queues = be16_to_cpu(descriptor->default_num_queues);
	dev_opt = (void *)(descriptor + 1);

	num_options = be16_to_cpu(descriptor->num_device_options);
	for (i = 0; i < num_options; i++) {
		struct gve_device_option *next_opt;

		next_opt = gve_get_next_option(descriptor, dev_opt);
		if (!next_opt) {
			dev_err(&priv->dev->dev,
				"options exceed device_descriptor's total length.\n");
			err = -EINVAL;
			goto free_device_descriptor;
		}

		gve_parse_device_option(priv, descriptor, dev_opt);
		dev_opt = next_opt;
	}

free_device_descriptor:
	dma_free_coherent(&priv->pdev->dev, sizeof(*descriptor), descriptor,
			  descriptor_bus);
	return err;
}

int gve_adminq_register_page_list(struct gve_priv *priv,
				  struct gve_queue_page_list *qpl)
{
	struct device *hdev = &priv->pdev->dev;
	u32 num_entries = qpl->num_entries;
	u32 size = num_entries * sizeof(qpl->page_buses[0]);
	union gve_adminq_command cmd;
	dma_addr_t page_list_bus;
	__be64 *page_list;
	int err;
	int i;

	memset(&cmd, 0, sizeof(cmd));
	page_list = dma_alloc_coherent(hdev, size, &page_list_bus, GFP_KERNEL);
	if (!page_list)
		return -ENOMEM;

	for (i = 0; i < num_entries; i++)
		page_list[i] = cpu_to_be64(qpl->page_buses[i]);

	cmd.opcode = cpu_to_be32(GVE_ADMINQ_REGISTER_PAGE_LIST);
	cmd.reg_page_list = (struct gve_adminq_register_page_list) {
		.page_list_id = cpu_to_be32(qpl->id),
		.num_pages = cpu_to_be32(num_entries),
		.page_address_list_addr = cpu_to_be64(page_list_bus),
	};

	err = gve_adminq_execute_cmd(priv, &cmd);
	dma_free_coherent(hdev, size, page_list, page_list_bus);
	return err;
}

int gve_adminq_unregister_page_list(struct gve_priv *priv, u32 page_list_id)
{
	union gve_adminq_command cmd;

	memset(&cmd, 0, sizeof(cmd));
	cmd.opcode = cpu_to_be32(GVE_ADMINQ_UNREGISTER_PAGE_LIST);
	cmd.unreg_page_list = (struct gve_adminq_unregister_page_list) {
		.page_list_id = cpu_to_be32(page_list_id),
	};

	return gve_adminq_execute_cmd(priv, &cmd);
}

int gve_adminq_set_mtu(struct gve_priv *priv, u64 mtu)
{
	union gve_adminq_command cmd;

	memset(&cmd, 0, sizeof(cmd));
	cmd.opcode = cpu_to_be32(GVE_ADMINQ_SET_DRIVER_PARAMETER);
	cmd.set_driver_param = (struct gve_adminq_set_driver_parameter) {
		.parameter_type = cpu_to_be32(GVE_SET_PARAM_MTU),
		.parameter_value = cpu_to_be64(mtu),
	};

	return gve_adminq_execute_cmd(priv, &cmd);
}

int gve_adminq_report_stats(struct gve_priv *priv, u64 stats_report_len,
			    dma_addr_t stats_report_addr, u64 interval)
{
	union gve_adminq_command cmd;

	memset(&cmd, 0, sizeof(cmd));
	cmd.opcode = cpu_to_be32(GVE_ADMINQ_REPORT_STATS);
	cmd.report_stats = (struct gve_adminq_report_stats) {
		.stats_report_len = cpu_to_be64(stats_report_len),
		.stats_report_addr = cpu_to_be64(stats_report_addr),
		.interval = cpu_to_be64(interval),
	};

	return gve_adminq_execute_cmd(priv, &cmd);
}

int gve_adminq_report_link_speed(struct gve_priv *priv)
{
	union gve_adminq_command gvnic_cmd;
	dma_addr_t link_speed_region_bus;
	__be64 *link_speed_region;
	int err;

	link_speed_region =
		dma_alloc_coherent(&priv->pdev->dev, sizeof(*link_speed_region),
				   &link_speed_region_bus, GFP_KERNEL);

	if (!link_speed_region)
		return -ENOMEM;

	memset(&gvnic_cmd, 0, sizeof(gvnic_cmd));
	gvnic_cmd.opcode = cpu_to_be32(GVE_ADMINQ_REPORT_LINK_SPEED);
	gvnic_cmd.report_link_speed.link_speed_address =
		cpu_to_be64(link_speed_region_bus);

	err = gve_adminq_execute_cmd(priv, &gvnic_cmd);

	priv->link_speed = be64_to_cpu(*link_speed_region);
	dma_free_coherent(&priv->pdev->dev, sizeof(*link_speed_region), link_speed_region,
			  link_speed_region_bus);
	return err;
}<|MERGE_RESOLUTION|>--- conflicted
+++ resolved
@@ -369,10 +369,7 @@
 {
 	struct gve_tx_ring *tx = &priv->tx[queue_index];
 	union gve_adminq_command cmd;
-<<<<<<< HEAD
-=======
 	u32 qpl_id;
->>>>>>> 356006a6
 	int err;
 
 	qpl_id = priv->raw_addressing ? GVE_RAW_ADDRESSING_QPL_ID : tx->tx_fifo.qpl->id;
@@ -393,7 +390,6 @@
 		return err;
 
 	return 0;
-<<<<<<< HEAD
 }
 
 int gve_adminq_create_tx_queues(struct gve_priv *priv, u32 num_queues)
@@ -410,32 +406,11 @@
 	return gve_adminq_kick_and_wait(priv);
 }
 
-=======
-}
-
-int gve_adminq_create_tx_queues(struct gve_priv *priv, u32 num_queues)
-{
-	int err;
-	int i;
-
-	for (i = 0; i < num_queues; i++) {
-		err = gve_adminq_create_tx_queue(priv, i);
-		if (err)
-			return err;
-	}
-
-	return gve_adminq_kick_and_wait(priv);
-}
-
->>>>>>> 356006a6
 static int gve_adminq_create_rx_queue(struct gve_priv *priv, u32 queue_index)
 {
 	struct gve_rx_ring *rx = &priv->rx[queue_index];
 	union gve_adminq_command cmd;
-<<<<<<< HEAD
-=======
 	u32 qpl_id;
->>>>>>> 356006a6
 	int err;
 
 	qpl_id = priv->raw_addressing ? GVE_RAW_ADDRESSING_QPL_ID : rx->data.qpl->id;
@@ -489,7 +464,6 @@
 		return err;
 
 	return 0;
-<<<<<<< HEAD
 }
 
 int gve_adminq_destroy_tx_queues(struct gve_priv *priv, u32 num_queues)
@@ -506,24 +480,6 @@
 	return gve_adminq_kick_and_wait(priv);
 }
 
-=======
-}
-
-int gve_adminq_destroy_tx_queues(struct gve_priv *priv, u32 num_queues)
-{
-	int err;
-	int i;
-
-	for (i = 0; i < num_queues; i++) {
-		err = gve_adminq_destroy_tx_queue(priv, i);
-		if (err)
-			return err;
-	}
-
-	return gve_adminq_kick_and_wait(priv);
-}
-
->>>>>>> 356006a6
 static int gve_adminq_destroy_rx_queue(struct gve_priv *priv, u32 queue_index)
 {
 	union gve_adminq_command cmd;
@@ -613,19 +569,11 @@
 	mac = descriptor->mac;
 	dev_info(&priv->pdev->dev, "MAC addr: %pM\n", mac);
 	priv->tx_pages_per_qpl = be16_to_cpu(descriptor->tx_pages_per_qpl);
-<<<<<<< HEAD
-	priv->rx_pages_per_qpl = be16_to_cpu(descriptor->rx_pages_per_qpl);
-	if (priv->rx_pages_per_qpl < priv->rx_desc_cnt) {
-		dev_err(&priv->pdev->dev, "rx_pages_per_qpl cannot be smaller than rx_desc_cnt, setting rx_desc_cnt down to %d.\n",
-			priv->rx_pages_per_qpl);
-		priv->rx_desc_cnt = priv->rx_pages_per_qpl;
-=======
 	priv->rx_data_slot_cnt = be16_to_cpu(descriptor->rx_pages_per_qpl);
 	if (priv->rx_data_slot_cnt < priv->rx_desc_cnt) {
 		dev_err(&priv->pdev->dev, "rx_data_slot_cnt cannot be smaller than rx_desc_cnt, setting rx_desc_cnt down to %d.\n",
 			priv->rx_data_slot_cnt);
 		priv->rx_desc_cnt = priv->rx_data_slot_cnt;
->>>>>>> 356006a6
 	}
 	priv->default_num_queues = be16_to_cpu(descriptor->default_num_queues);
 	dev_opt = (void *)(descriptor + 1);
