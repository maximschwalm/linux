--- conflicted
+++ resolved
@@ -83,11 +83,6 @@
 	struct hclge_dbg_reg_common_msg reg_msg;
 };
 
-<<<<<<< HEAD
-#pragma pack()
-
-=======
->>>>>>> 356006a6
 static const struct hclge_dbg_dfx_message hclge_dbg_bios_common_reg[] = {
 	{false, "Reserved"},
 	{true,	"BP_CPU_STATE"},
