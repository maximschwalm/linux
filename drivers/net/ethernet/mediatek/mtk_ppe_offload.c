--- conflicted
+++ resolved
@@ -51,8 +51,6 @@
 	.automatic_shrinking = true,
 };
 
-<<<<<<< HEAD
-=======
 static int
 mtk_flow_set_ipv4_addr(struct mtk_eth *eth, struct mtk_foe_entry *foe,
 		       struct mtk_flow_data *data, bool egress)
@@ -62,20 +60,11 @@
 					    data->v4.dst_addr, data->dst_port);
 }
 
->>>>>>> 7365df19
 static int
 mtk_flow_set_ipv6_addr(struct mtk_eth *eth, struct mtk_foe_entry *foe,
 		       struct mtk_flow_data *data)
 {
 	return mtk_foe_entry_set_ipv6_tuple(eth, foe,
-					    data->v6.src_addr.s6_addr32, data->src_port,
-					    data->v6.dst_addr.s6_addr32, data->dst_port);
-}
-
-static int
-mtk_flow_set_ipv6_addr(struct mtk_foe_entry *foe, struct mtk_flow_data *data)
-{
-	return mtk_foe_entry_set_ipv6_tuple(foe,
 					    data->v6.src_addr.s6_addr32, data->src_port,
 					    data->v6.dst_addr.s6_addr32, data->dst_port);
 }
@@ -202,11 +191,6 @@
 	int pse_port, dsa_port;
 
 	if (mtk_flow_get_wdma_info(dev, dest_mac, &info) == 0) {
-<<<<<<< HEAD
-		mtk_foe_entry_set_wdma(foe, info.wdma_idx, info.queue, info.bss,
-				       info.wcid);
-		pse_port = 3;
-=======
 		mtk_foe_entry_set_wdma(eth, foe, info.wdma_idx, info.queue,
 				       info.bss, info.wcid);
 		if (MTK_HAS_CAPS(eth->soc->caps, MTK_NETSYS_V2)) {
@@ -223,7 +207,6 @@
 		} else {
 			pse_port = 3;
 		}
->>>>>>> 7365df19
 		*wed_index = info.wdma_idx;
 		goto out;
 	}
@@ -240,11 +223,7 @@
 		return -EOPNOTSUPP;
 
 out:
-<<<<<<< HEAD
-	mtk_foe_entry_set_pse_port(foe, pse_port);
-=======
 	mtk_foe_entry_set_pse_port(eth, foe, pse_port);
->>>>>>> 7365df19
 
 	return 0;
 }
@@ -408,17 +387,6 @@
 		mtk_flow_set_ipv6_addr(eth, &foe, &data);
 	}
 
-	if (addr_type == FLOW_DISSECTOR_KEY_IPV6_ADDRS) {
-		struct flow_match_ipv6_addrs addrs;
-
-		flow_rule_match_ipv6_addrs(rule, &addrs);
-
-		data.v6.src_addr = addrs.key->src;
-		data.v6.dst_addr = addrs.key->dst;
-
-		mtk_flow_set_ipv6_addr(&foe, &data);
-	}
-
 	flow_action_for_each(i, act, &rule->action) {
 		if (act->id != FLOW_ACTION_MANGLE)
 			continue;
@@ -479,11 +447,7 @@
 	memcpy(&entry->data, &foe, sizeof(entry->data));
 	entry->wed_index = wed_index;
 
-<<<<<<< HEAD
-	err = mtk_foe_entry_commit(eth->ppe, entry);
-=======
 	err = mtk_foe_entry_commit(eth->ppe[entry->ppe_index], entry);
->>>>>>> 7365df19
 	if (err < 0)
 		goto free;
 
@@ -495,11 +459,7 @@
 	return 0;
 
 clear:
-<<<<<<< HEAD
-	mtk_foe_entry_clear(eth->ppe, entry);
-=======
 	mtk_foe_entry_clear(eth->ppe[entry->ppe_index], entry);
->>>>>>> 7365df19
 free:
 	kfree(entry);
 	if (wed_index >= 0)
@@ -517,11 +477,7 @@
 	if (!entry)
 		return -ENOENT;
 
-<<<<<<< HEAD
-	mtk_foe_entry_clear(eth->ppe, entry);
-=======
 	mtk_foe_entry_clear(eth->ppe[entry->ppe_index], entry);
->>>>>>> 7365df19
 	rhashtable_remove_fast(&eth->flow_table, &entry->node,
 			       mtk_flow_ht_params);
 	if (entry->wed_index >= 0)
@@ -542,11 +498,7 @@
 	if (!entry)
 		return -ENOENT;
 
-<<<<<<< HEAD
-	idle = mtk_foe_entry_idle_time(eth->ppe, entry);
-=======
 	idle = mtk_foe_entry_idle_time(eth->ppe[entry->ppe_index], entry);
->>>>>>> 7365df19
 	f->stats.lastused = jiffies - idle * HZ;
 
 	return 0;
@@ -598,11 +550,7 @@
 	struct flow_block_cb *block_cb;
 	flow_setup_cb_t *cb;
 
-<<<<<<< HEAD
-	if (!eth->ppe || !eth->ppe->foe_table)
-=======
 	if (!eth->soc->offload_version)
->>>>>>> 7365df19
 		return -EOPNOTSUPP;
 
 	if (f->binder_type != FLOW_BLOCK_BINDER_TYPE_CLSACT_INGRESS)
@@ -654,11 +602,5 @@
 
 int mtk_eth_offload_init(struct mtk_eth *eth)
 {
-<<<<<<< HEAD
-	if (!eth->ppe || !eth->ppe->foe_table)
-		return 0;
-
-=======
->>>>>>> 7365df19
 	return rhashtable_init(&eth->flow_table, &mtk_flow_ht_params);
 }