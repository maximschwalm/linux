// SPDX-License-Identifier: GPL-2.0 OR Linux-OpenIB
/* Copyright (c) 2019 Mellanox Technologies. */

#include <net/netfilter/nf_conntrack.h>
#include <net/netfilter/nf_conntrack_core.h>
#include <net/netfilter/nf_conntrack_zones.h>
#include <net/netfilter/nf_conntrack_labels.h>
#include <net/netfilter/nf_conntrack_helper.h>
#include <net/netfilter/nf_conntrack_acct.h>
#include <uapi/linux/tc_act/tc_pedit.h>
#include <net/tc_act/tc_ct.h>
#include <net/flow_offload.h>
#include <net/netfilter/nf_flow_table.h>
#include <linux/workqueue.h>
#include <linux/refcount.h>
#include <linux/xarray.h>

#include "lib/fs_chains.h"
#include "en/tc_ct.h"
#include "en/mod_hdr.h"
#include "en/mapping.h"
#include "en.h"
#include "en_tc.h"
#include "en_rep.h"

#define MLX5_CT_ZONE_BITS (mlx5e_tc_attr_to_reg_mappings[ZONE_TO_REG].mlen * 8)
#define MLX5_CT_ZONE_MASK GENMASK(MLX5_CT_ZONE_BITS - 1, 0)
#define MLX5_CT_STATE_ESTABLISHED_BIT BIT(1)
#define MLX5_CT_STATE_TRK_BIT BIT(2)
#define MLX5_CT_STATE_NAT_BIT BIT(3)
#define MLX5_CT_STATE_REPLY_BIT BIT(4)

#define MLX5_FTE_ID_BITS (mlx5e_tc_attr_to_reg_mappings[FTEID_TO_REG].mlen * 8)
#define MLX5_FTE_ID_MAX GENMASK(MLX5_FTE_ID_BITS - 1, 0)
#define MLX5_FTE_ID_MASK MLX5_FTE_ID_MAX

#define MLX5_CT_LABELS_BITS (mlx5e_tc_attr_to_reg_mappings[LABELS_TO_REG].mlen * 8)
#define MLX5_CT_LABELS_MASK GENMASK(MLX5_CT_LABELS_BITS - 1, 0)

#define ct_dbg(fmt, args...)\
	netdev_dbg(ct_priv->netdev, "ct_debug: " fmt "\n", ##args)

struct mlx5_tc_ct_priv {
	struct mlx5_core_dev *dev;
	const struct net_device *netdev;
	struct mod_hdr_tbl *mod_hdr_tbl;
	struct idr fte_ids;
	struct xarray tuple_ids;
	struct rhashtable zone_ht;
	struct rhashtable ct_tuples_ht;
	struct rhashtable ct_tuples_nat_ht;
	struct mlx5_flow_table *ct;
	struct mlx5_flow_table *ct_nat;
	struct mlx5_flow_table *post_ct;
	struct mutex control_lock; /* guards parallel adds/dels */
	struct mapping_ctx *zone_mapping;
	struct mapping_ctx *labels_mapping;
	enum mlx5_flow_namespace_type ns_type;
	struct mlx5_fs_chains *chains;
	spinlock_t ht_lock; /* protects ft entries */
};

struct mlx5_ct_flow {
	struct mlx5_flow_attr *pre_ct_attr;
	struct mlx5_flow_attr *post_ct_attr;
	struct mlx5_flow_handle *pre_ct_rule;
	struct mlx5_flow_handle *post_ct_rule;
	struct mlx5_ct_ft *ft;
	u32 fte_id;
	u32 chain_mapping;
};

struct mlx5_ct_zone_rule {
	struct mlx5_flow_handle *rule;
	struct mlx5e_mod_hdr_handle *mh;
	struct mlx5_flow_attr *attr;
	bool nat;
};

struct mlx5_tc_ct_pre {
	struct mlx5_flow_table *ft;
	struct mlx5_flow_group *flow_grp;
	struct mlx5_flow_group *miss_grp;
	struct mlx5_flow_handle *flow_rule;
	struct mlx5_flow_handle *miss_rule;
	struct mlx5_modify_hdr *modify_hdr;
};

struct mlx5_ct_ft {
	struct rhash_head node;
	u16 zone;
	u32 zone_restore_id;
	refcount_t refcount;
	struct nf_flowtable *nf_ft;
	struct mlx5_tc_ct_priv *ct_priv;
	struct rhashtable ct_entries_ht;
	struct mlx5_tc_ct_pre pre_ct;
	struct mlx5_tc_ct_pre pre_ct_nat;
};

struct mlx5_ct_tuple {
	u16 addr_type;
	__be16 n_proto;
	u8 ip_proto;
	struct {
		union {
			__be32 src_v4;
			struct in6_addr src_v6;
		};
		union {
			__be32 dst_v4;
			struct in6_addr dst_v6;
		};
	} ip;
	struct {
		__be16 src;
		__be16 dst;
	} port;

	u16 zone;
};

struct mlx5_ct_counter {
	struct mlx5_fc *counter;
	refcount_t refcount;
	bool is_shared;
<<<<<<< HEAD
=======
};

enum {
	MLX5_CT_ENTRY_FLAG_VALID,
>>>>>>> 7cea2a3c
};

struct mlx5_ct_entry {
	struct rhash_head node;
	struct rhash_head tuple_node;
	struct rhash_head tuple_nat_node;
	struct mlx5_ct_counter *counter;
	unsigned long cookie;
	unsigned long restore_cookie;
	struct mlx5_ct_tuple tuple;
	struct mlx5_ct_tuple tuple_nat;
	struct mlx5_ct_zone_rule zone_rules[2];

	struct mlx5_tc_ct_priv *ct_priv;
	struct work_struct work;

	refcount_t refcnt;
	unsigned long flags;
};

static const struct rhashtable_params cts_ht_params = {
	.head_offset = offsetof(struct mlx5_ct_entry, node),
	.key_offset = offsetof(struct mlx5_ct_entry, cookie),
	.key_len = sizeof(((struct mlx5_ct_entry *)0)->cookie),
	.automatic_shrinking = true,
	.min_size = 16 * 1024,
};

static const struct rhashtable_params zone_params = {
	.head_offset = offsetof(struct mlx5_ct_ft, node),
	.key_offset = offsetof(struct mlx5_ct_ft, zone),
	.key_len = sizeof(((struct mlx5_ct_ft *)0)->zone),
	.automatic_shrinking = true,
};

static const struct rhashtable_params tuples_ht_params = {
	.head_offset = offsetof(struct mlx5_ct_entry, tuple_node),
	.key_offset = offsetof(struct mlx5_ct_entry, tuple),
	.key_len = sizeof(((struct mlx5_ct_entry *)0)->tuple),
	.automatic_shrinking = true,
	.min_size = 16 * 1024,
};

static const struct rhashtable_params tuples_nat_ht_params = {
	.head_offset = offsetof(struct mlx5_ct_entry, tuple_nat_node),
	.key_offset = offsetof(struct mlx5_ct_entry, tuple_nat),
	.key_len = sizeof(((struct mlx5_ct_entry *)0)->tuple_nat),
	.automatic_shrinking = true,
	.min_size = 16 * 1024,
};

static bool
mlx5_tc_ct_entry_has_nat(struct mlx5_ct_entry *entry)
{
	return !!(entry->tuple_nat_node.next);
}

static int
mlx5_tc_ct_rule_to_tuple(struct mlx5_ct_tuple *tuple, struct flow_rule *rule)
{
	struct flow_match_control control;
	struct flow_match_basic basic;

	flow_rule_match_basic(rule, &basic);
	flow_rule_match_control(rule, &control);

	tuple->n_proto = basic.key->n_proto;
	tuple->ip_proto = basic.key->ip_proto;
	tuple->addr_type = control.key->addr_type;

	if (tuple->addr_type == FLOW_DISSECTOR_KEY_IPV4_ADDRS) {
		struct flow_match_ipv4_addrs match;

		flow_rule_match_ipv4_addrs(rule, &match);
		tuple->ip.src_v4 = match.key->src;
		tuple->ip.dst_v4 = match.key->dst;
	} else if (tuple->addr_type == FLOW_DISSECTOR_KEY_IPV6_ADDRS) {
		struct flow_match_ipv6_addrs match;

		flow_rule_match_ipv6_addrs(rule, &match);
		tuple->ip.src_v6 = match.key->src;
		tuple->ip.dst_v6 = match.key->dst;
	} else {
		return -EOPNOTSUPP;
	}

	if (flow_rule_match_key(rule, FLOW_DISSECTOR_KEY_PORTS)) {
		struct flow_match_ports match;

		flow_rule_match_ports(rule, &match);
		switch (tuple->ip_proto) {
		case IPPROTO_TCP:
		case IPPROTO_UDP:
			tuple->port.src = match.key->src;
			tuple->port.dst = match.key->dst;
			break;
		default:
			return -EOPNOTSUPP;
		}
	} else {
		return -EOPNOTSUPP;
	}

	return 0;
}

static int
mlx5_tc_ct_rule_to_tuple_nat(struct mlx5_ct_tuple *tuple,
			     struct flow_rule *rule)
{
	struct flow_action *flow_action = &rule->action;
	struct flow_action_entry *act;
	u32 offset, val, ip6_offset;
	int i;

	flow_action_for_each(i, act, flow_action) {
		if (act->id != FLOW_ACTION_MANGLE)
			continue;

		offset = act->mangle.offset;
		val = act->mangle.val;
		switch (act->mangle.htype) {
		case FLOW_ACT_MANGLE_HDR_TYPE_IP4:
			if (offset == offsetof(struct iphdr, saddr))
				tuple->ip.src_v4 = cpu_to_be32(val);
			else if (offset == offsetof(struct iphdr, daddr))
				tuple->ip.dst_v4 = cpu_to_be32(val);
			else
				return -EOPNOTSUPP;
			break;

		case FLOW_ACT_MANGLE_HDR_TYPE_IP6:
			ip6_offset = (offset - offsetof(struct ipv6hdr, saddr));
			ip6_offset /= 4;
			if (ip6_offset < 4)
				tuple->ip.src_v6.s6_addr32[ip6_offset] = cpu_to_be32(val);
			else if (ip6_offset < 8)
				tuple->ip.dst_v6.s6_addr32[ip6_offset - 4] = cpu_to_be32(val);
			else
				return -EOPNOTSUPP;
			break;

		case FLOW_ACT_MANGLE_HDR_TYPE_TCP:
			if (offset == offsetof(struct tcphdr, source))
				tuple->port.src = cpu_to_be16(val);
			else if (offset == offsetof(struct tcphdr, dest))
				tuple->port.dst = cpu_to_be16(val);
			else
				return -EOPNOTSUPP;
			break;

		case FLOW_ACT_MANGLE_HDR_TYPE_UDP:
			if (offset == offsetof(struct udphdr, source))
				tuple->port.src = cpu_to_be16(val);
			else if (offset == offsetof(struct udphdr, dest))
				tuple->port.dst = cpu_to_be16(val);
			else
				return -EOPNOTSUPP;
			break;

		default:
			return -EOPNOTSUPP;
		}
	}

	return 0;
}

static int
mlx5_tc_ct_set_tuple_match(struct mlx5e_priv *priv, struct mlx5_flow_spec *spec,
			   struct flow_rule *rule)
{
	void *headers_c = MLX5_ADDR_OF(fte_match_param, spec->match_criteria,
				       outer_headers);
	void *headers_v = MLX5_ADDR_OF(fte_match_param, spec->match_value,
				       outer_headers);
	u16 addr_type = 0;
	u8 ip_proto = 0;

	if (flow_rule_match_key(rule, FLOW_DISSECTOR_KEY_BASIC)) {
		struct flow_match_basic match;

		flow_rule_match_basic(rule, &match);

		mlx5e_tc_set_ethertype(priv->mdev, &match, true, headers_c,
				       headers_v);
		MLX5_SET(fte_match_set_lyr_2_4, headers_c, ip_protocol,
			 match.mask->ip_proto);
		MLX5_SET(fte_match_set_lyr_2_4, headers_v, ip_protocol,
			 match.key->ip_proto);

		ip_proto = match.key->ip_proto;
	}

	if (flow_rule_match_key(rule, FLOW_DISSECTOR_KEY_CONTROL)) {
		struct flow_match_control match;

		flow_rule_match_control(rule, &match);
		addr_type = match.key->addr_type;
	}

	if (addr_type == FLOW_DISSECTOR_KEY_IPV4_ADDRS) {
		struct flow_match_ipv4_addrs match;

		flow_rule_match_ipv4_addrs(rule, &match);
		memcpy(MLX5_ADDR_OF(fte_match_set_lyr_2_4, headers_c,
				    src_ipv4_src_ipv6.ipv4_layout.ipv4),
		       &match.mask->src, sizeof(match.mask->src));
		memcpy(MLX5_ADDR_OF(fte_match_set_lyr_2_4, headers_v,
				    src_ipv4_src_ipv6.ipv4_layout.ipv4),
		       &match.key->src, sizeof(match.key->src));
		memcpy(MLX5_ADDR_OF(fte_match_set_lyr_2_4, headers_c,
				    dst_ipv4_dst_ipv6.ipv4_layout.ipv4),
		       &match.mask->dst, sizeof(match.mask->dst));
		memcpy(MLX5_ADDR_OF(fte_match_set_lyr_2_4, headers_v,
				    dst_ipv4_dst_ipv6.ipv4_layout.ipv4),
		       &match.key->dst, sizeof(match.key->dst));
	}

	if (addr_type == FLOW_DISSECTOR_KEY_IPV6_ADDRS) {
		struct flow_match_ipv6_addrs match;

		flow_rule_match_ipv6_addrs(rule, &match);
		memcpy(MLX5_ADDR_OF(fte_match_set_lyr_2_4, headers_c,
				    src_ipv4_src_ipv6.ipv6_layout.ipv6),
		       &match.mask->src, sizeof(match.mask->src));
		memcpy(MLX5_ADDR_OF(fte_match_set_lyr_2_4, headers_v,
				    src_ipv4_src_ipv6.ipv6_layout.ipv6),
		       &match.key->src, sizeof(match.key->src));

		memcpy(MLX5_ADDR_OF(fte_match_set_lyr_2_4, headers_c,
				    dst_ipv4_dst_ipv6.ipv6_layout.ipv6),
		       &match.mask->dst, sizeof(match.mask->dst));
		memcpy(MLX5_ADDR_OF(fte_match_set_lyr_2_4, headers_v,
				    dst_ipv4_dst_ipv6.ipv6_layout.ipv6),
		       &match.key->dst, sizeof(match.key->dst));
	}

	if (flow_rule_match_key(rule, FLOW_DISSECTOR_KEY_PORTS)) {
		struct flow_match_ports match;

		flow_rule_match_ports(rule, &match);
		switch (ip_proto) {
		case IPPROTO_TCP:
			MLX5_SET(fte_match_set_lyr_2_4, headers_c,
				 tcp_sport, ntohs(match.mask->src));
			MLX5_SET(fte_match_set_lyr_2_4, headers_v,
				 tcp_sport, ntohs(match.key->src));

			MLX5_SET(fte_match_set_lyr_2_4, headers_c,
				 tcp_dport, ntohs(match.mask->dst));
			MLX5_SET(fte_match_set_lyr_2_4, headers_v,
				 tcp_dport, ntohs(match.key->dst));
			break;

		case IPPROTO_UDP:
			MLX5_SET(fte_match_set_lyr_2_4, headers_c,
				 udp_sport, ntohs(match.mask->src));
			MLX5_SET(fte_match_set_lyr_2_4, headers_v,
				 udp_sport, ntohs(match.key->src));

			MLX5_SET(fte_match_set_lyr_2_4, headers_c,
				 udp_dport, ntohs(match.mask->dst));
			MLX5_SET(fte_match_set_lyr_2_4, headers_v,
				 udp_dport, ntohs(match.key->dst));
			break;
		default:
			break;
		}
	}

	if (flow_rule_match_key(rule, FLOW_DISSECTOR_KEY_TCP)) {
		struct flow_match_tcp match;

		flow_rule_match_tcp(rule, &match);
		MLX5_SET(fte_match_set_lyr_2_4, headers_c, tcp_flags,
			 ntohs(match.mask->flags));
		MLX5_SET(fte_match_set_lyr_2_4, headers_v, tcp_flags,
			 ntohs(match.key->flags));
	}

	return 0;
}

static void
mlx5_tc_ct_counter_put(struct mlx5_tc_ct_priv *ct_priv, struct mlx5_ct_entry *entry)
{
	if (entry->counter->is_shared &&
	    !refcount_dec_and_test(&entry->counter->refcount))
		return;

	mlx5_fc_destroy(ct_priv->dev, entry->counter->counter);
	kfree(entry->counter);
}

static void
mlx5_tc_ct_entry_del_rule(struct mlx5_tc_ct_priv *ct_priv,
			  struct mlx5_ct_entry *entry,
			  bool nat)
{
	struct mlx5_ct_zone_rule *zone_rule = &entry->zone_rules[nat];
	struct mlx5_flow_attr *attr = zone_rule->attr;

	ct_dbg("Deleting ct entry rule in zone %d", entry->tuple.zone);

	mlx5_tc_rule_delete(netdev_priv(ct_priv->netdev), zone_rule->rule, attr);
	mlx5e_mod_hdr_detach(ct_priv->dev,
			     ct_priv->mod_hdr_tbl, zone_rule->mh);
	mapping_remove(ct_priv->labels_mapping, attr->ct_attr.ct_labels_id);
	kfree(attr);
}

static void
mlx5_tc_ct_entry_del_rules(struct mlx5_tc_ct_priv *ct_priv,
			   struct mlx5_ct_entry *entry)
{
	mlx5_tc_ct_entry_del_rule(ct_priv, entry, true);
	mlx5_tc_ct_entry_del_rule(ct_priv, entry, false);
}

static struct flow_action_entry *
mlx5_tc_ct_get_ct_metadata_action(struct flow_rule *flow_rule)
{
	struct flow_action *flow_action = &flow_rule->action;
	struct flow_action_entry *act;
	int i;

	flow_action_for_each(i, act, flow_action) {
		if (act->id == FLOW_ACTION_CT_METADATA)
			return act;
	}

	return NULL;
}

static int
mlx5_tc_ct_entry_set_registers(struct mlx5_tc_ct_priv *ct_priv,
			       struct mlx5e_tc_mod_hdr_acts *mod_acts,
			       u8 ct_state,
			       u32 mark,
			       u32 labels_id,
			       u8 zone_restore_id)
{
	enum mlx5_flow_namespace_type ns = ct_priv->ns_type;
	struct mlx5_core_dev *dev = ct_priv->dev;
	int err;

	err = mlx5e_tc_match_to_reg_set(dev, mod_acts, ns,
					CTSTATE_TO_REG, ct_state);
	if (err)
		return err;

	err = mlx5e_tc_match_to_reg_set(dev, mod_acts, ns,
					MARK_TO_REG, mark);
	if (err)
		return err;

	err = mlx5e_tc_match_to_reg_set(dev, mod_acts, ns,
					LABELS_TO_REG, labels_id);
	if (err)
		return err;

	err = mlx5e_tc_match_to_reg_set(dev, mod_acts, ns,
					ZONE_RESTORE_TO_REG, zone_restore_id);
	if (err)
		return err;

	/* Make another copy of zone id in reg_b for
	 * NIC rx flows since we don't copy reg_c1 to
	 * reg_b upon miss.
	 */
	if (ns != MLX5_FLOW_NAMESPACE_FDB) {
		err = mlx5e_tc_match_to_reg_set(dev, mod_acts, ns,
						NIC_ZONE_RESTORE_TO_REG, zone_restore_id);
		if (err)
			return err;
	}
	return 0;
}

static int
mlx5_tc_ct_parse_mangle_to_mod_act(struct flow_action_entry *act,
				   char *modact)
{
	u32 offset = act->mangle.offset, field;

	switch (act->mangle.htype) {
	case FLOW_ACT_MANGLE_HDR_TYPE_IP4:
		MLX5_SET(set_action_in, modact, length, 0);
		if (offset == offsetof(struct iphdr, saddr))
			field = MLX5_ACTION_IN_FIELD_OUT_SIPV4;
		else if (offset == offsetof(struct iphdr, daddr))
			field = MLX5_ACTION_IN_FIELD_OUT_DIPV4;
		else
			return -EOPNOTSUPP;
		break;

	case FLOW_ACT_MANGLE_HDR_TYPE_IP6:
		MLX5_SET(set_action_in, modact, length, 0);
		if (offset == offsetof(struct ipv6hdr, saddr) + 12)
			field = MLX5_ACTION_IN_FIELD_OUT_SIPV6_31_0;
		else if (offset == offsetof(struct ipv6hdr, saddr) + 8)
			field = MLX5_ACTION_IN_FIELD_OUT_SIPV6_63_32;
		else if (offset == offsetof(struct ipv6hdr, saddr) + 4)
			field = MLX5_ACTION_IN_FIELD_OUT_SIPV6_95_64;
		else if (offset == offsetof(struct ipv6hdr, saddr))
			field = MLX5_ACTION_IN_FIELD_OUT_SIPV6_127_96;
		else if (offset == offsetof(struct ipv6hdr, daddr) + 12)
			field = MLX5_ACTION_IN_FIELD_OUT_DIPV6_31_0;
		else if (offset == offsetof(struct ipv6hdr, daddr) + 8)
			field = MLX5_ACTION_IN_FIELD_OUT_DIPV6_63_32;
		else if (offset == offsetof(struct ipv6hdr, daddr) + 4)
			field = MLX5_ACTION_IN_FIELD_OUT_DIPV6_95_64;
		else if (offset == offsetof(struct ipv6hdr, daddr))
			field = MLX5_ACTION_IN_FIELD_OUT_DIPV6_127_96;
		else
			return -EOPNOTSUPP;
		break;

	case FLOW_ACT_MANGLE_HDR_TYPE_TCP:
		MLX5_SET(set_action_in, modact, length, 16);
		if (offset == offsetof(struct tcphdr, source))
			field = MLX5_ACTION_IN_FIELD_OUT_TCP_SPORT;
		else if (offset == offsetof(struct tcphdr, dest))
			field = MLX5_ACTION_IN_FIELD_OUT_TCP_DPORT;
		else
			return -EOPNOTSUPP;
		break;

	case FLOW_ACT_MANGLE_HDR_TYPE_UDP:
		MLX5_SET(set_action_in, modact, length, 16);
		if (offset == offsetof(struct udphdr, source))
			field = MLX5_ACTION_IN_FIELD_OUT_UDP_SPORT;
		else if (offset == offsetof(struct udphdr, dest))
			field = MLX5_ACTION_IN_FIELD_OUT_UDP_DPORT;
		else
			return -EOPNOTSUPP;
		break;

	default:
		return -EOPNOTSUPP;
	}

	MLX5_SET(set_action_in, modact, action_type, MLX5_ACTION_TYPE_SET);
	MLX5_SET(set_action_in, modact, offset, 0);
	MLX5_SET(set_action_in, modact, field, field);
	MLX5_SET(set_action_in, modact, data, act->mangle.val);

	return 0;
}

static int
mlx5_tc_ct_entry_create_nat(struct mlx5_tc_ct_priv *ct_priv,
			    struct flow_rule *flow_rule,
			    struct mlx5e_tc_mod_hdr_acts *mod_acts)
{
	struct flow_action *flow_action = &flow_rule->action;
	struct mlx5_core_dev *mdev = ct_priv->dev;
	struct flow_action_entry *act;
	size_t action_size;
	char *modact;
	int err, i;

	action_size = MLX5_UN_SZ_BYTES(set_add_copy_action_in_auto);

	flow_action_for_each(i, act, flow_action) {
		switch (act->id) {
		case FLOW_ACTION_MANGLE: {
			err = alloc_mod_hdr_actions(mdev, ct_priv->ns_type,
						    mod_acts);
			if (err)
				return err;

			modact = mod_acts->actions +
				 mod_acts->num_actions * action_size;

			err = mlx5_tc_ct_parse_mangle_to_mod_act(act, modact);
			if (err)
				return err;

			mod_acts->num_actions++;
		}
		break;

		case FLOW_ACTION_CT_METADATA:
			/* Handled earlier */
			continue;
		default:
			return -EOPNOTSUPP;
		}
	}

	return 0;
}

static int
mlx5_tc_ct_entry_create_mod_hdr(struct mlx5_tc_ct_priv *ct_priv,
				struct mlx5_flow_attr *attr,
				struct flow_rule *flow_rule,
				struct mlx5e_mod_hdr_handle **mh,
				u8 zone_restore_id, bool nat)
{
	struct mlx5e_tc_mod_hdr_acts mod_acts = {};
	struct flow_action_entry *meta;
	u16 ct_state = 0;
	int err;

	meta = mlx5_tc_ct_get_ct_metadata_action(flow_rule);
	if (!meta)
		return -EOPNOTSUPP;

	err = mapping_add(ct_priv->labels_mapping, meta->ct_metadata.labels,
			  &attr->ct_attr.ct_labels_id);
	if (err)
		return -EOPNOTSUPP;
	if (nat) {
		err = mlx5_tc_ct_entry_create_nat(ct_priv, flow_rule,
						  &mod_acts);
		if (err)
			goto err_mapping;

		ct_state |= MLX5_CT_STATE_NAT_BIT;
	}

	ct_state |= MLX5_CT_STATE_ESTABLISHED_BIT | MLX5_CT_STATE_TRK_BIT;
	ct_state |= meta->ct_metadata.orig_dir ? 0 : MLX5_CT_STATE_REPLY_BIT;
	err = mlx5_tc_ct_entry_set_registers(ct_priv, &mod_acts,
					     ct_state,
					     meta->ct_metadata.mark,
					     attr->ct_attr.ct_labels_id,
					     zone_restore_id);
	if (err)
		goto err_mapping;

	*mh = mlx5e_mod_hdr_attach(ct_priv->dev,
				   ct_priv->mod_hdr_tbl,
				   ct_priv->ns_type,
				   &mod_acts);
	if (IS_ERR(*mh)) {
		err = PTR_ERR(*mh);
		goto err_mapping;
	}
	attr->modify_hdr = mlx5e_mod_hdr_get(*mh);

	dealloc_mod_hdr_actions(&mod_acts);
	return 0;

err_mapping:
	dealloc_mod_hdr_actions(&mod_acts);
	mapping_remove(ct_priv->labels_mapping, attr->ct_attr.ct_labels_id);
	return err;
}

static int
mlx5_tc_ct_entry_add_rule(struct mlx5_tc_ct_priv *ct_priv,
			  struct flow_rule *flow_rule,
			  struct mlx5_ct_entry *entry,
			  bool nat, u8 zone_restore_id)
{
	struct mlx5_ct_zone_rule *zone_rule = &entry->zone_rules[nat];
	struct mlx5e_priv *priv = netdev_priv(ct_priv->netdev);
	struct mlx5_flow_spec *spec = NULL;
	struct mlx5_flow_attr *attr;
	int err;

	zone_rule->nat = nat;

	spec = kzalloc(sizeof(*spec), GFP_KERNEL);
	if (!spec)
		return -ENOMEM;

	attr = mlx5_alloc_flow_attr(ct_priv->ns_type);
	if (!attr) {
		err = -ENOMEM;
		goto err_attr;
	}

	err = mlx5_tc_ct_entry_create_mod_hdr(ct_priv, attr, flow_rule,
					      &zone_rule->mh,
					      zone_restore_id, nat);
	if (err) {
		ct_dbg("Failed to create ct entry mod hdr");
		goto err_mod_hdr;
	}

	attr->action = MLX5_FLOW_CONTEXT_ACTION_MOD_HDR |
		       MLX5_FLOW_CONTEXT_ACTION_FWD_DEST |
		       MLX5_FLOW_CONTEXT_ACTION_COUNT;
	attr->dest_chain = 0;
	attr->dest_ft = ct_priv->post_ct;
	attr->ft = nat ? ct_priv->ct_nat : ct_priv->ct;
	attr->outer_match_level = MLX5_MATCH_L4;
	attr->counter = entry->counter->counter;
	attr->flags |= MLX5_ESW_ATTR_FLAG_NO_IN_PORT;
	if (ct_priv->ns_type == MLX5_FLOW_NAMESPACE_FDB)
		attr->esw_attr->in_mdev = priv->mdev;

	mlx5_tc_ct_set_tuple_match(netdev_priv(ct_priv->netdev), spec, flow_rule);
	mlx5e_tc_match_to_reg_match(spec, ZONE_TO_REG, entry->tuple.zone, MLX5_CT_ZONE_MASK);

	zone_rule->rule = mlx5_tc_rule_insert(priv, spec, attr);
	if (IS_ERR(zone_rule->rule)) {
		err = PTR_ERR(zone_rule->rule);
		ct_dbg("Failed to add ct entry rule, nat: %d", nat);
		goto err_rule;
	}

	zone_rule->attr = attr;

	kfree(spec);
	ct_dbg("Offloaded ct entry rule in zone %d", entry->tuple.zone);

	return 0;

err_rule:
	mlx5e_mod_hdr_detach(ct_priv->dev,
			     ct_priv->mod_hdr_tbl, zone_rule->mh);
	mapping_remove(ct_priv->labels_mapping, attr->ct_attr.ct_labels_id);
err_mod_hdr:
	kfree(attr);
err_attr:
	kfree(spec);
	return err;
}

<<<<<<< HEAD
=======
static bool
mlx5_tc_ct_entry_valid(struct mlx5_ct_entry *entry)
{
	return test_bit(MLX5_CT_ENTRY_FLAG_VALID, &entry->flags);
}

static struct mlx5_ct_entry *
mlx5_tc_ct_entry_get(struct mlx5_tc_ct_priv *ct_priv, struct mlx5_ct_tuple *tuple)
{
	struct mlx5_ct_entry *entry;

	entry = rhashtable_lookup_fast(&ct_priv->ct_tuples_ht, tuple,
				       tuples_ht_params);
	if (entry && mlx5_tc_ct_entry_valid(entry) &&
	    refcount_inc_not_zero(&entry->refcnt)) {
		return entry;
	} else if (!entry) {
		entry = rhashtable_lookup_fast(&ct_priv->ct_tuples_nat_ht,
					       tuple, tuples_nat_ht_params);
		if (entry && mlx5_tc_ct_entry_valid(entry) &&
		    refcount_inc_not_zero(&entry->refcnt))
			return entry;
	}

	return entry ? ERR_PTR(-EINVAL) : NULL;
}

static void mlx5_tc_ct_entry_remove_from_tuples(struct mlx5_ct_entry *entry)
{
	struct mlx5_tc_ct_priv *ct_priv = entry->ct_priv;

	rhashtable_remove_fast(&ct_priv->ct_tuples_nat_ht,
			       &entry->tuple_nat_node,
			       tuples_nat_ht_params);
	rhashtable_remove_fast(&ct_priv->ct_tuples_ht, &entry->tuple_node,
			       tuples_ht_params);
}

static void mlx5_tc_ct_entry_del(struct mlx5_ct_entry *entry)
{
	struct mlx5_tc_ct_priv *ct_priv = entry->ct_priv;

	mlx5_tc_ct_entry_del_rules(ct_priv, entry);

	spin_lock_bh(&ct_priv->ht_lock);
	mlx5_tc_ct_entry_remove_from_tuples(entry);
	spin_unlock_bh(&ct_priv->ht_lock);

	mlx5_tc_ct_counter_put(ct_priv, entry);
	kfree(entry);
}

static void
mlx5_tc_ct_entry_put(struct mlx5_ct_entry *entry)
{
	if (!refcount_dec_and_test(&entry->refcnt))
		return;

	mlx5_tc_ct_entry_del(entry);
}

static void mlx5_tc_ct_entry_del_work(struct work_struct *work)
{
	struct mlx5_ct_entry *entry = container_of(work, struct mlx5_ct_entry, work);

	mlx5_tc_ct_entry_del(entry);
}

static void
__mlx5_tc_ct_entry_put(struct mlx5_ct_entry *entry)
{
	struct mlx5e_priv *priv;

	if (!refcount_dec_and_test(&entry->refcnt))
		return;

	priv = netdev_priv(entry->ct_priv->netdev);
	INIT_WORK(&entry->work, mlx5_tc_ct_entry_del_work);
	queue_work(priv->wq, &entry->work);
}

>>>>>>> 7cea2a3c
static struct mlx5_ct_counter *
mlx5_tc_ct_counter_create(struct mlx5_tc_ct_priv *ct_priv)
{
	struct mlx5_ct_counter *counter;
	int ret;

	counter = kzalloc(sizeof(*counter), GFP_KERNEL);
	if (!counter)
		return ERR_PTR(-ENOMEM);

	counter->is_shared = false;
	counter->counter = mlx5_fc_create(ct_priv->dev, true);
	if (IS_ERR(counter->counter)) {
		ct_dbg("Failed to create counter for ct entry");
		ret = PTR_ERR(counter->counter);
		kfree(counter);
		return ERR_PTR(ret);
	}

	return counter;
}

static struct mlx5_ct_counter *
mlx5_tc_ct_shared_counter_get(struct mlx5_tc_ct_priv *ct_priv,
			      struct mlx5_ct_entry *entry)
{
	struct mlx5_ct_tuple rev_tuple = entry->tuple;
	struct mlx5_ct_counter *shared_counter;
	struct mlx5_ct_entry *rev_entry;
	__be16 tmp_port;

	/* get the reversed tuple */
	tmp_port = rev_tuple.port.src;
	rev_tuple.port.src = rev_tuple.port.dst;
	rev_tuple.port.dst = tmp_port;

	if (rev_tuple.addr_type == FLOW_DISSECTOR_KEY_IPV4_ADDRS) {
		__be32 tmp_addr = rev_tuple.ip.src_v4;

		rev_tuple.ip.src_v4 = rev_tuple.ip.dst_v4;
		rev_tuple.ip.dst_v4 = tmp_addr;
	} else if (rev_tuple.addr_type == FLOW_DISSECTOR_KEY_IPV6_ADDRS) {
		struct in6_addr tmp_addr = rev_tuple.ip.src_v6;

		rev_tuple.ip.src_v6 = rev_tuple.ip.dst_v6;
		rev_tuple.ip.dst_v6 = tmp_addr;
	} else {
		return ERR_PTR(-EOPNOTSUPP);
	}

	/* Use the same counter as the reverse direction */
<<<<<<< HEAD
	mutex_lock(&ct_priv->shared_counter_lock);
	rev_entry = rhashtable_lookup_fast(&ct_priv->ct_tuples_ht, &rev_tuple,
					   tuples_ht_params);
	if (rev_entry) {
		if (refcount_inc_not_zero(&rev_entry->counter->refcount)) {
			mutex_unlock(&ct_priv->shared_counter_lock);
			return rev_entry->counter;
		}
=======
	spin_lock_bh(&ct_priv->ht_lock);
	rev_entry = mlx5_tc_ct_entry_get(ct_priv, &rev_tuple);

	if (IS_ERR(rev_entry)) {
		spin_unlock_bh(&ct_priv->ht_lock);
		goto create_counter;
>>>>>>> 7cea2a3c
	}

<<<<<<< HEAD
	shared_counter = mlx5_tc_ct_counter_create(ct_priv);
	if (IS_ERR(shared_counter)) {
		ret = PTR_ERR(shared_counter);
		return ERR_PTR(ret);
	}

=======
	if (rev_entry && refcount_inc_not_zero(&rev_entry->counter->refcount)) {
		ct_dbg("Using shared counter entry=0x%p rev=0x%p\n", entry, rev_entry);
		shared_counter = rev_entry->counter;
		spin_unlock_bh(&ct_priv->ht_lock);

		mlx5_tc_ct_entry_put(rev_entry);
		return shared_counter;
	}

	spin_unlock_bh(&ct_priv->ht_lock);

create_counter:

	shared_counter = mlx5_tc_ct_counter_create(ct_priv);
	if (IS_ERR(shared_counter))
		return shared_counter;

>>>>>>> 7cea2a3c
	shared_counter->is_shared = true;
	refcount_set(&shared_counter->refcount, 1);
	return shared_counter;
}

static int
mlx5_tc_ct_entry_add_rules(struct mlx5_tc_ct_priv *ct_priv,
			   struct flow_rule *flow_rule,
			   struct mlx5_ct_entry *entry,
			   u8 zone_restore_id)
{
	int err;

	if (nf_ct_acct_enabled(dev_net(ct_priv->netdev)))
		entry->counter = mlx5_tc_ct_counter_create(ct_priv);
	else
		entry->counter = mlx5_tc_ct_shared_counter_get(ct_priv, entry);

	if (IS_ERR(entry->counter)) {
		err = PTR_ERR(entry->counter);
		return err;
	}

	err = mlx5_tc_ct_entry_add_rule(ct_priv, flow_rule, entry, false,
					zone_restore_id);
	if (err)
		goto err_orig;

	err = mlx5_tc_ct_entry_add_rule(ct_priv, flow_rule, entry, true,
					zone_restore_id);
	if (err)
		goto err_nat;

	return 0;

err_nat:
	mlx5_tc_ct_entry_del_rule(ct_priv, entry, false);
err_orig:
	mlx5_tc_ct_counter_put(ct_priv, entry);
	return err;
}

static int
mlx5_tc_ct_block_flow_offload_add(struct mlx5_ct_ft *ft,
				  struct flow_cls_offload *flow)
{
	struct flow_rule *flow_rule = flow_cls_offload_flow_rule(flow);
	struct mlx5_tc_ct_priv *ct_priv = ft->ct_priv;
	struct flow_action_entry *meta_action;
	unsigned long cookie = flow->cookie;
	struct mlx5_ct_entry *entry;
	int err;

	meta_action = mlx5_tc_ct_get_ct_metadata_action(flow_rule);
	if (!meta_action)
		return -EOPNOTSUPP;

	spin_lock_bh(&ct_priv->ht_lock);
	entry = rhashtable_lookup_fast(&ft->ct_entries_ht, &cookie, cts_ht_params);
	if (entry && refcount_inc_not_zero(&entry->refcnt)) {
		spin_unlock_bh(&ct_priv->ht_lock);
		mlx5_tc_ct_entry_put(entry);
		return -EEXIST;
	}
	spin_unlock_bh(&ct_priv->ht_lock);

	entry = kzalloc(sizeof(*entry), GFP_KERNEL);
	if (!entry)
		return -ENOMEM;

	entry->tuple.zone = ft->zone;
	entry->cookie = flow->cookie;
	entry->restore_cookie = meta_action->ct_metadata.cookie;
	refcount_set(&entry->refcnt, 2);
	entry->ct_priv = ct_priv;

	err = mlx5_tc_ct_rule_to_tuple(&entry->tuple, flow_rule);
	if (err)
		goto err_set;

	memcpy(&entry->tuple_nat, &entry->tuple, sizeof(entry->tuple));
	err = mlx5_tc_ct_rule_to_tuple_nat(&entry->tuple_nat, flow_rule);
	if (err)
		goto err_set;

	spin_lock_bh(&ct_priv->ht_lock);

	err = rhashtable_lookup_insert_fast(&ft->ct_entries_ht, &entry->node,
					    cts_ht_params);
	if (err)
		goto err_entries;

	err = rhashtable_lookup_insert_fast(&ct_priv->ct_tuples_ht,
					    &entry->tuple_node,
					    tuples_ht_params);
	if (err)
		goto err_tuple;

	if (memcmp(&entry->tuple, &entry->tuple_nat, sizeof(entry->tuple))) {
		err = rhashtable_lookup_insert_fast(&ct_priv->ct_tuples_nat_ht,
						    &entry->tuple_nat_node,
						    tuples_nat_ht_params);
		if (err)
			goto err_tuple_nat;
	}
	spin_unlock_bh(&ct_priv->ht_lock);

	err = mlx5_tc_ct_entry_add_rules(ct_priv, flow_rule, entry,
					 ft->zone_restore_id);
	if (err)
		goto err_rules;

	set_bit(MLX5_CT_ENTRY_FLAG_VALID, &entry->flags);
	mlx5_tc_ct_entry_put(entry); /* this function reference */

	return 0;

err_rules:
	spin_lock_bh(&ct_priv->ht_lock);
	if (mlx5_tc_ct_entry_has_nat(entry))
		rhashtable_remove_fast(&ct_priv->ct_tuples_nat_ht,
				       &entry->tuple_nat_node, tuples_nat_ht_params);
err_tuple_nat:
	rhashtable_remove_fast(&ct_priv->ct_tuples_ht,
			       &entry->tuple_node,
			       tuples_ht_params);
err_tuple:
	rhashtable_remove_fast(&ft->ct_entries_ht,
			       &entry->node,
			       cts_ht_params);
err_entries:
	spin_unlock_bh(&ct_priv->ht_lock);
err_set:
	kfree(entry);
	if (err != -EEXIST)
		netdev_warn(ct_priv->netdev, "Failed to offload ct entry, err: %d\n", err);
	return err;
}

<<<<<<< HEAD
static void
mlx5_tc_ct_del_ft_entry(struct mlx5_tc_ct_priv *ct_priv,
			struct mlx5_ct_entry *entry)
{
	mlx5_tc_ct_entry_del_rules(ct_priv, entry);
	mutex_lock(&ct_priv->shared_counter_lock);
	if (entry->tuple_node.next)
		rhashtable_remove_fast(&ct_priv->ct_tuples_nat_ht,
				       &entry->tuple_nat_node,
				       tuples_nat_ht_params);
	rhashtable_remove_fast(&ct_priv->ct_tuples_ht, &entry->tuple_node,
			       tuples_ht_params);
	mutex_unlock(&ct_priv->shared_counter_lock);
	mlx5_tc_ct_counter_put(ct_priv, entry);

}

=======
>>>>>>> 7cea2a3c
static int
mlx5_tc_ct_block_flow_offload_del(struct mlx5_ct_ft *ft,
				  struct flow_cls_offload *flow)
{
	struct mlx5_tc_ct_priv *ct_priv = ft->ct_priv;
	unsigned long cookie = flow->cookie;
	struct mlx5_ct_entry *entry;

	spin_lock_bh(&ct_priv->ht_lock);
	entry = rhashtable_lookup_fast(&ft->ct_entries_ht, &cookie, cts_ht_params);
	if (!entry) {
		spin_unlock_bh(&ct_priv->ht_lock);
		return -ENOENT;
	}

	if (!mlx5_tc_ct_entry_valid(entry)) {
		spin_unlock_bh(&ct_priv->ht_lock);
		return -EINVAL;
	}

	rhashtable_remove_fast(&ft->ct_entries_ht, &entry->node, cts_ht_params);
	mlx5_tc_ct_entry_remove_from_tuples(entry);
	spin_unlock_bh(&ct_priv->ht_lock);

	mlx5_tc_ct_entry_put(entry);

	return 0;
}

static int
mlx5_tc_ct_block_flow_offload_stats(struct mlx5_ct_ft *ft,
				    struct flow_cls_offload *f)
{
	struct mlx5_tc_ct_priv *ct_priv = ft->ct_priv;
	unsigned long cookie = f->cookie;
	struct mlx5_ct_entry *entry;
	u64 lastuse, packets, bytes;

	spin_lock_bh(&ct_priv->ht_lock);
	entry = rhashtable_lookup_fast(&ft->ct_entries_ht, &cookie, cts_ht_params);
	if (!entry) {
		spin_unlock_bh(&ct_priv->ht_lock);
		return -ENOENT;
	}

<<<<<<< HEAD
=======
	if (!mlx5_tc_ct_entry_valid(entry) || !refcount_inc_not_zero(&entry->refcnt)) {
		spin_unlock_bh(&ct_priv->ht_lock);
		return -EINVAL;
	}

	spin_unlock_bh(&ct_priv->ht_lock);

>>>>>>> 7cea2a3c
	mlx5_fc_query_cached(entry->counter->counter, &bytes, &packets, &lastuse);
	flow_stats_update(&f->stats, bytes, packets, 0, lastuse,
			  FLOW_ACTION_HW_STATS_DELAYED);

	mlx5_tc_ct_entry_put(entry);
	return 0;
}

static int
mlx5_tc_ct_block_flow_offload(enum tc_setup_type type, void *type_data,
			      void *cb_priv)
{
	struct flow_cls_offload *f = type_data;
	struct mlx5_ct_ft *ft = cb_priv;

	if (type != TC_SETUP_CLSFLOWER)
		return -EOPNOTSUPP;

	switch (f->command) {
	case FLOW_CLS_REPLACE:
		return mlx5_tc_ct_block_flow_offload_add(ft, f);
	case FLOW_CLS_DESTROY:
		return mlx5_tc_ct_block_flow_offload_del(ft, f);
	case FLOW_CLS_STATS:
		return mlx5_tc_ct_block_flow_offload_stats(ft, f);
	default:
		break;
	}

	return -EOPNOTSUPP;
}

static bool
mlx5_tc_ct_skb_to_tuple(struct sk_buff *skb, struct mlx5_ct_tuple *tuple,
			u16 zone)
{
	struct flow_keys flow_keys;

	skb_reset_network_header(skb);
	skb_flow_dissect_flow_keys(skb, &flow_keys, 0);

	tuple->zone = zone;

	if (flow_keys.basic.ip_proto != IPPROTO_TCP &&
	    flow_keys.basic.ip_proto != IPPROTO_UDP)
		return false;

	tuple->port.src = flow_keys.ports.src;
	tuple->port.dst = flow_keys.ports.dst;
	tuple->n_proto = flow_keys.basic.n_proto;
	tuple->ip_proto = flow_keys.basic.ip_proto;

	switch (flow_keys.basic.n_proto) {
	case htons(ETH_P_IP):
		tuple->addr_type = FLOW_DISSECTOR_KEY_IPV4_ADDRS;
		tuple->ip.src_v4 = flow_keys.addrs.v4addrs.src;
		tuple->ip.dst_v4 = flow_keys.addrs.v4addrs.dst;
		break;

	case htons(ETH_P_IPV6):
		tuple->addr_type = FLOW_DISSECTOR_KEY_IPV6_ADDRS;
		tuple->ip.src_v6 = flow_keys.addrs.v6addrs.src;
		tuple->ip.dst_v6 = flow_keys.addrs.v6addrs.dst;
		break;
	default:
		goto out;
	}

	return true;

out:
	return false;
}

int mlx5_tc_ct_add_no_trk_match(struct mlx5_flow_spec *spec)
{
	u32 ctstate = 0, ctstate_mask = 0;

	mlx5e_tc_match_to_reg_get_match(spec, CTSTATE_TO_REG,
					&ctstate, &ctstate_mask);
	if (ctstate_mask)
		return -EOPNOTSUPP;

	ctstate_mask |= MLX5_CT_STATE_TRK_BIT;
	mlx5e_tc_match_to_reg_match(spec, CTSTATE_TO_REG,
				    ctstate, ctstate_mask);

	return 0;
}

void mlx5_tc_ct_match_del(struct mlx5_tc_ct_priv *priv, struct mlx5_ct_attr *ct_attr)
{
	if (!priv || !ct_attr->ct_labels_id)
		return;

	mapping_remove(priv->labels_mapping, ct_attr->ct_labels_id);
}

int
mlx5_tc_ct_match_add(struct mlx5_tc_ct_priv *priv,
		     struct mlx5_flow_spec *spec,
		     struct flow_cls_offload *f,
		     struct mlx5_ct_attr *ct_attr,
		     struct netlink_ext_ack *extack)
{
	struct flow_rule *rule = flow_cls_offload_flow_rule(f);
	bool trk, est, untrk, unest, new, rpl, unrpl;
	struct flow_dissector_key_ct *mask, *key;
	u32 ctstate = 0, ctstate_mask = 0;
	u16 ct_state_on, ct_state_off;
	u16 ct_state, ct_state_mask;
	struct flow_match_ct match;
	u32 ct_labels[4];

	if (!flow_rule_match_key(rule, FLOW_DISSECTOR_KEY_CT))
		return 0;

	if (!priv) {
		NL_SET_ERR_MSG_MOD(extack,
				   "offload of ct matching isn't available");
		return -EOPNOTSUPP;
	}

	flow_rule_match_ct(rule, &match);

	key = match.key;
	mask = match.mask;

	ct_state = key->ct_state;
	ct_state_mask = mask->ct_state;

	if (ct_state_mask & ~(TCA_FLOWER_KEY_CT_FLAGS_TRACKED |
			      TCA_FLOWER_KEY_CT_FLAGS_ESTABLISHED |
			      TCA_FLOWER_KEY_CT_FLAGS_NEW |
			      TCA_FLOWER_KEY_CT_FLAGS_REPLY)) {
		NL_SET_ERR_MSG_MOD(extack,
				   "only ct_state trk, est, new and rpl are supported for offload");
		return -EOPNOTSUPP;
	}

	ct_state_on = ct_state & ct_state_mask;
	ct_state_off = (ct_state & ct_state_mask) ^ ct_state_mask;
	trk = ct_state_on & TCA_FLOWER_KEY_CT_FLAGS_TRACKED;
	new = ct_state_on & TCA_FLOWER_KEY_CT_FLAGS_NEW;
	est = ct_state_on & TCA_FLOWER_KEY_CT_FLAGS_ESTABLISHED;
	rpl = ct_state_on & TCA_FLOWER_KEY_CT_FLAGS_REPLY;
	untrk = ct_state_off & TCA_FLOWER_KEY_CT_FLAGS_TRACKED;
	unest = ct_state_off & TCA_FLOWER_KEY_CT_FLAGS_ESTABLISHED;
	unrpl = ct_state_off & TCA_FLOWER_KEY_CT_FLAGS_REPLY;

	ctstate |= trk ? MLX5_CT_STATE_TRK_BIT : 0;
	ctstate |= est ? MLX5_CT_STATE_ESTABLISHED_BIT : 0;
	ctstate |= rpl ? MLX5_CT_STATE_REPLY_BIT : 0;
	ctstate_mask |= (untrk || trk) ? MLX5_CT_STATE_TRK_BIT : 0;
	ctstate_mask |= (unest || est) ? MLX5_CT_STATE_ESTABLISHED_BIT : 0;
	ctstate_mask |= (unrpl || rpl) ? MLX5_CT_STATE_REPLY_BIT : 0;

	if (new) {
		NL_SET_ERR_MSG_MOD(extack,
				   "matching on ct_state +new isn't supported");
		return -EOPNOTSUPP;
	}

	if (mask->ct_zone)
		mlx5e_tc_match_to_reg_match(spec, ZONE_TO_REG,
					    key->ct_zone, MLX5_CT_ZONE_MASK);
	if (ctstate_mask)
		mlx5e_tc_match_to_reg_match(spec, CTSTATE_TO_REG,
					    ctstate, ctstate_mask);
	if (mask->ct_mark)
		mlx5e_tc_match_to_reg_match(spec, MARK_TO_REG,
					    key->ct_mark, mask->ct_mark);
	if (mask->ct_labels[0] || mask->ct_labels[1] || mask->ct_labels[2] ||
	    mask->ct_labels[3]) {
		ct_labels[0] = key->ct_labels[0] & mask->ct_labels[0];
		ct_labels[1] = key->ct_labels[1] & mask->ct_labels[1];
		ct_labels[2] = key->ct_labels[2] & mask->ct_labels[2];
		ct_labels[3] = key->ct_labels[3] & mask->ct_labels[3];
		if (mapping_add(priv->labels_mapping, ct_labels, &ct_attr->ct_labels_id))
			return -EOPNOTSUPP;
		mlx5e_tc_match_to_reg_match(spec, LABELS_TO_REG, ct_attr->ct_labels_id,
					    MLX5_CT_LABELS_MASK);
	}

	return 0;
}

int
mlx5_tc_ct_parse_action(struct mlx5_tc_ct_priv *priv,
			struct mlx5_flow_attr *attr,
			const struct flow_action_entry *act,
			struct netlink_ext_ack *extack)
{
	if (!priv) {
		NL_SET_ERR_MSG_MOD(extack,
				   "offload of ct action isn't available");
		return -EOPNOTSUPP;
	}

	attr->ct_attr.zone = act->ct.zone;
	attr->ct_attr.ct_action = act->ct.action;
	attr->ct_attr.nf_ft = act->ct.flow_table;

	return 0;
}

static int tc_ct_pre_ct_add_rules(struct mlx5_ct_ft *ct_ft,
				  struct mlx5_tc_ct_pre *pre_ct,
				  bool nat)
{
	struct mlx5_tc_ct_priv *ct_priv = ct_ft->ct_priv;
	struct mlx5e_tc_mod_hdr_acts pre_mod_acts = {};
	struct mlx5_core_dev *dev = ct_priv->dev;
	struct mlx5_flow_table *ft = pre_ct->ft;
	struct mlx5_flow_destination dest = {};
	struct mlx5_flow_act flow_act = {};
	struct mlx5_modify_hdr *mod_hdr;
	struct mlx5_flow_handle *rule;
	struct mlx5_flow_spec *spec;
	u32 ctstate;
	u16 zone;
	int err;

	spec = kvzalloc(sizeof(*spec), GFP_KERNEL);
	if (!spec)
		return -ENOMEM;

	zone = ct_ft->zone & MLX5_CT_ZONE_MASK;
	err = mlx5e_tc_match_to_reg_set(dev, &pre_mod_acts, ct_priv->ns_type,
					ZONE_TO_REG, zone);
	if (err) {
		ct_dbg("Failed to set zone register mapping");
		goto err_mapping;
	}

	mod_hdr = mlx5_modify_header_alloc(dev, ct_priv->ns_type,
					   pre_mod_acts.num_actions,
					   pre_mod_acts.actions);

	if (IS_ERR(mod_hdr)) {
		err = PTR_ERR(mod_hdr);
		ct_dbg("Failed to create pre ct mod hdr");
		goto err_mapping;
	}
	pre_ct->modify_hdr = mod_hdr;

	flow_act.action = MLX5_FLOW_CONTEXT_ACTION_FWD_DEST |
			  MLX5_FLOW_CONTEXT_ACTION_MOD_HDR;
	flow_act.flags |= FLOW_ACT_IGNORE_FLOW_LEVEL;
	flow_act.modify_hdr = mod_hdr;
	dest.type = MLX5_FLOW_DESTINATION_TYPE_FLOW_TABLE;

	/* add flow rule */
	mlx5e_tc_match_to_reg_match(spec, ZONE_TO_REG,
				    zone, MLX5_CT_ZONE_MASK);
	ctstate = MLX5_CT_STATE_TRK_BIT;
	if (nat)
		ctstate |= MLX5_CT_STATE_NAT_BIT;
	mlx5e_tc_match_to_reg_match(spec, CTSTATE_TO_REG, ctstate, ctstate);

	dest.ft = ct_priv->post_ct;
	rule = mlx5_add_flow_rules(ft, spec, &flow_act, &dest, 1);
	if (IS_ERR(rule)) {
		err = PTR_ERR(rule);
		ct_dbg("Failed to add pre ct flow rule zone %d", zone);
		goto err_flow_rule;
	}
	pre_ct->flow_rule = rule;

	/* add miss rule */
	dest.ft = nat ? ct_priv->ct_nat : ct_priv->ct;
	rule = mlx5_add_flow_rules(ft, NULL, &flow_act, &dest, 1);
	if (IS_ERR(rule)) {
		err = PTR_ERR(rule);
		ct_dbg("Failed to add pre ct miss rule zone %d", zone);
		goto err_miss_rule;
	}
	pre_ct->miss_rule = rule;

	dealloc_mod_hdr_actions(&pre_mod_acts);
	kvfree(spec);
	return 0;

err_miss_rule:
	mlx5_del_flow_rules(pre_ct->flow_rule);
err_flow_rule:
	mlx5_modify_header_dealloc(dev, pre_ct->modify_hdr);
err_mapping:
	dealloc_mod_hdr_actions(&pre_mod_acts);
	kvfree(spec);
	return err;
}

static void
tc_ct_pre_ct_del_rules(struct mlx5_ct_ft *ct_ft,
		       struct mlx5_tc_ct_pre *pre_ct)
{
	struct mlx5_tc_ct_priv *ct_priv = ct_ft->ct_priv;
	struct mlx5_core_dev *dev = ct_priv->dev;

	mlx5_del_flow_rules(pre_ct->flow_rule);
	mlx5_del_flow_rules(pre_ct->miss_rule);
	mlx5_modify_header_dealloc(dev, pre_ct->modify_hdr);
}

static int
mlx5_tc_ct_alloc_pre_ct(struct mlx5_ct_ft *ct_ft,
			struct mlx5_tc_ct_pre *pre_ct,
			bool nat)
{
	int inlen = MLX5_ST_SZ_BYTES(create_flow_group_in);
	struct mlx5_tc_ct_priv *ct_priv = ct_ft->ct_priv;
	struct mlx5_core_dev *dev = ct_priv->dev;
	struct mlx5_flow_table_attr ft_attr = {};
	struct mlx5_flow_namespace *ns;
	struct mlx5_flow_table *ft;
	struct mlx5_flow_group *g;
	u32 metadata_reg_c_2_mask;
	u32 *flow_group_in;
	void *misc;
	int err;

	ns = mlx5_get_flow_namespace(dev, ct_priv->ns_type);
	if (!ns) {
		err = -EOPNOTSUPP;
		ct_dbg("Failed to get flow namespace");
		return err;
	}

	flow_group_in = kvzalloc(inlen, GFP_KERNEL);
	if (!flow_group_in)
		return -ENOMEM;

	ft_attr.flags = MLX5_FLOW_TABLE_UNMANAGED;
	ft_attr.prio =  ct_priv->ns_type ==  MLX5_FLOW_NAMESPACE_FDB ?
			FDB_TC_OFFLOAD : MLX5E_TC_PRIO;
	ft_attr.max_fte = 2;
	ft_attr.level = 1;
	ft = mlx5_create_flow_table(ns, &ft_attr);
	if (IS_ERR(ft)) {
		err = PTR_ERR(ft);
		ct_dbg("Failed to create pre ct table");
		goto out_free;
	}
	pre_ct->ft = ft;

	/* create flow group */
	MLX5_SET(create_flow_group_in, flow_group_in, start_flow_index, 0);
	MLX5_SET(create_flow_group_in, flow_group_in, end_flow_index, 0);
	MLX5_SET(create_flow_group_in, flow_group_in, match_criteria_enable,
		 MLX5_MATCH_MISC_PARAMETERS_2);

	misc = MLX5_ADDR_OF(create_flow_group_in, flow_group_in,
			    match_criteria.misc_parameters_2);

	metadata_reg_c_2_mask = MLX5_CT_ZONE_MASK;
	metadata_reg_c_2_mask |= (MLX5_CT_STATE_TRK_BIT << 16);
	if (nat)
		metadata_reg_c_2_mask |= (MLX5_CT_STATE_NAT_BIT << 16);

	MLX5_SET(fte_match_set_misc2, misc, metadata_reg_c_2,
		 metadata_reg_c_2_mask);

	g = mlx5_create_flow_group(ft, flow_group_in);
	if (IS_ERR(g)) {
		err = PTR_ERR(g);
		ct_dbg("Failed to create pre ct group");
		goto err_flow_grp;
	}
	pre_ct->flow_grp = g;

	/* create miss group */
	memset(flow_group_in, 0, inlen);
	MLX5_SET(create_flow_group_in, flow_group_in, start_flow_index, 1);
	MLX5_SET(create_flow_group_in, flow_group_in, end_flow_index, 1);
	g = mlx5_create_flow_group(ft, flow_group_in);
	if (IS_ERR(g)) {
		err = PTR_ERR(g);
		ct_dbg("Failed to create pre ct miss group");
		goto err_miss_grp;
	}
	pre_ct->miss_grp = g;

	err = tc_ct_pre_ct_add_rules(ct_ft, pre_ct, nat);
	if (err)
		goto err_add_rules;

	kvfree(flow_group_in);
	return 0;

err_add_rules:
	mlx5_destroy_flow_group(pre_ct->miss_grp);
err_miss_grp:
	mlx5_destroy_flow_group(pre_ct->flow_grp);
err_flow_grp:
	mlx5_destroy_flow_table(ft);
out_free:
	kvfree(flow_group_in);
	return err;
}

static void
mlx5_tc_ct_free_pre_ct(struct mlx5_ct_ft *ct_ft,
		       struct mlx5_tc_ct_pre *pre_ct)
{
	tc_ct_pre_ct_del_rules(ct_ft, pre_ct);
	mlx5_destroy_flow_group(pre_ct->miss_grp);
	mlx5_destroy_flow_group(pre_ct->flow_grp);
	mlx5_destroy_flow_table(pre_ct->ft);
}

static int
mlx5_tc_ct_alloc_pre_ct_tables(struct mlx5_ct_ft *ft)
{
	int err;

	err = mlx5_tc_ct_alloc_pre_ct(ft, &ft->pre_ct, false);
	if (err)
		return err;

	err = mlx5_tc_ct_alloc_pre_ct(ft, &ft->pre_ct_nat, true);
	if (err)
		goto err_pre_ct_nat;

	return 0;

err_pre_ct_nat:
	mlx5_tc_ct_free_pre_ct(ft, &ft->pre_ct);
	return err;
}

static void
mlx5_tc_ct_free_pre_ct_tables(struct mlx5_ct_ft *ft)
{
	mlx5_tc_ct_free_pre_ct(ft, &ft->pre_ct_nat);
	mlx5_tc_ct_free_pre_ct(ft, &ft->pre_ct);
}

static struct mlx5_ct_ft *
mlx5_tc_ct_add_ft_cb(struct mlx5_tc_ct_priv *ct_priv, u16 zone,
		     struct nf_flowtable *nf_ft)
{
	struct mlx5_ct_ft *ft;
	int err;

	ft = rhashtable_lookup_fast(&ct_priv->zone_ht, &zone, zone_params);
	if (ft) {
		refcount_inc(&ft->refcount);
		return ft;
	}

	ft = kzalloc(sizeof(*ft), GFP_KERNEL);
	if (!ft)
		return ERR_PTR(-ENOMEM);

	err = mapping_add(ct_priv->zone_mapping, &zone, &ft->zone_restore_id);
	if (err)
		goto err_mapping;

	ft->zone = zone;
	ft->nf_ft = nf_ft;
	ft->ct_priv = ct_priv;
	refcount_set(&ft->refcount, 1);

	err = mlx5_tc_ct_alloc_pre_ct_tables(ft);
	if (err)
		goto err_alloc_pre_ct;

	err = rhashtable_init(&ft->ct_entries_ht, &cts_ht_params);
	if (err)
		goto err_init;

	err = rhashtable_insert_fast(&ct_priv->zone_ht, &ft->node,
				     zone_params);
	if (err)
		goto err_insert;

	err = nf_flow_table_offload_add_cb(ft->nf_ft,
					   mlx5_tc_ct_block_flow_offload, ft);
	if (err)
		goto err_add_cb;

	return ft;

err_add_cb:
	rhashtable_remove_fast(&ct_priv->zone_ht, &ft->node, zone_params);
err_insert:
	rhashtable_destroy(&ft->ct_entries_ht);
err_init:
	mlx5_tc_ct_free_pre_ct_tables(ft);
err_alloc_pre_ct:
	mapping_remove(ct_priv->zone_mapping, ft->zone_restore_id);
err_mapping:
	kfree(ft);
	return ERR_PTR(err);
}

static void
mlx5_tc_ct_flush_ft_entry(void *ptr, void *arg)
{
	struct mlx5_ct_entry *entry = ptr;

	mlx5_tc_ct_entry_put(entry);
}

static void
mlx5_tc_ct_del_ft_cb(struct mlx5_tc_ct_priv *ct_priv, struct mlx5_ct_ft *ft)
{
	if (!refcount_dec_and_test(&ft->refcount))
		return;

	nf_flow_table_offload_del_cb(ft->nf_ft,
				     mlx5_tc_ct_block_flow_offload, ft);
	rhashtable_remove_fast(&ct_priv->zone_ht, &ft->node, zone_params);
	rhashtable_free_and_destroy(&ft->ct_entries_ht,
				    mlx5_tc_ct_flush_ft_entry,
				    ct_priv);
	mlx5_tc_ct_free_pre_ct_tables(ft);
	mapping_remove(ct_priv->zone_mapping, ft->zone_restore_id);
	kfree(ft);
}

/* We translate the tc filter with CT action to the following HW model:
 *
 * +---------------------+
 * + ft prio (tc chain) +
 * + original match      +
 * +---------------------+
 *      | set chain miss mapping
 *      | set fte_id
 *      | set tunnel_id
 *      | do decap
 *      v
 * +---------------------+
 * + pre_ct/pre_ct_nat   +  if matches     +---------------------+
 * + zone+nat match      +---------------->+ post_ct (see below) +
 * +---------------------+  set zone       +---------------------+
 *      | set zone
 *      v
 * +--------------------+
 * + CT (nat or no nat) +
 * + tuple + zone match +
 * +--------------------+
 *      | set mark
 *      | set labels_id
 *      | set established
 *	| set zone_restore
 *      | do nat (if needed)
 *      v
 * +--------------+
 * + post_ct      + original filter actions
 * + fte_id match +------------------------>
 * +--------------+
 */
static struct mlx5_flow_handle *
__mlx5_tc_ct_flow_offload(struct mlx5_tc_ct_priv *ct_priv,
			  struct mlx5e_tc_flow *flow,
			  struct mlx5_flow_spec *orig_spec,
			  struct mlx5_flow_attr *attr)
{
	bool nat = attr->ct_attr.ct_action & TCA_CT_ACT_NAT;
	struct mlx5e_priv *priv = netdev_priv(ct_priv->netdev);
	struct mlx5e_tc_mod_hdr_acts pre_mod_acts = {};
	u32 attr_sz = ns_to_attr_sz(ct_priv->ns_type);
	struct mlx5_flow_spec *post_ct_spec = NULL;
	struct mlx5_flow_attr *pre_ct_attr;
	struct mlx5_modify_hdr *mod_hdr;
	struct mlx5_flow_handle *rule;
	struct mlx5_ct_flow *ct_flow;
	int chain_mapping = 0, err;
	struct mlx5_ct_ft *ft;
	u32 fte_id = 1;

	post_ct_spec = kzalloc(sizeof(*post_ct_spec), GFP_KERNEL);
	ct_flow = kzalloc(sizeof(*ct_flow), GFP_KERNEL);
	if (!post_ct_spec || !ct_flow) {
		kfree(post_ct_spec);
		kfree(ct_flow);
		return ERR_PTR(-ENOMEM);
	}

	/* Register for CT established events */
	ft = mlx5_tc_ct_add_ft_cb(ct_priv, attr->ct_attr.zone,
				  attr->ct_attr.nf_ft);
	if (IS_ERR(ft)) {
		err = PTR_ERR(ft);
		ct_dbg("Failed to register to ft callback");
		goto err_ft;
	}
	ct_flow->ft = ft;

	err = idr_alloc_u32(&ct_priv->fte_ids, ct_flow, &fte_id,
			    MLX5_FTE_ID_MAX, GFP_KERNEL);
	if (err) {
		netdev_warn(priv->netdev,
			    "Failed to allocate fte id, err: %d\n", err);
		goto err_idr;
	}
	ct_flow->fte_id = fte_id;

	/* Base flow attributes of both rules on original rule attribute */
	ct_flow->pre_ct_attr = mlx5_alloc_flow_attr(ct_priv->ns_type);
	if (!ct_flow->pre_ct_attr) {
		err = -ENOMEM;
		goto err_alloc_pre;
	}

	ct_flow->post_ct_attr = mlx5_alloc_flow_attr(ct_priv->ns_type);
	if (!ct_flow->post_ct_attr) {
		err = -ENOMEM;
		goto err_alloc_post;
	}

	pre_ct_attr = ct_flow->pre_ct_attr;
	memcpy(pre_ct_attr, attr, attr_sz);
	memcpy(ct_flow->post_ct_attr, attr, attr_sz);

	/* Modify the original rule's action to fwd and modify, leave decap */
	pre_ct_attr->action = attr->action & MLX5_FLOW_CONTEXT_ACTION_DECAP;
	pre_ct_attr->action |= MLX5_FLOW_CONTEXT_ACTION_FWD_DEST |
			       MLX5_FLOW_CONTEXT_ACTION_MOD_HDR;

	/* Write chain miss tag for miss in ct table as we
	 * don't go though all prios of this chain as normal tc rules
	 * miss.
	 */
	err = mlx5_chains_get_chain_mapping(ct_priv->chains, attr->chain,
					    &chain_mapping);
	if (err) {
		ct_dbg("Failed to get chain register mapping for chain");
		goto err_get_chain;
	}
	ct_flow->chain_mapping = chain_mapping;

	err = mlx5e_tc_match_to_reg_set(priv->mdev, &pre_mod_acts, ct_priv->ns_type,
					CHAIN_TO_REG, chain_mapping);
	if (err) {
		ct_dbg("Failed to set chain register mapping");
		goto err_mapping;
	}

	err = mlx5e_tc_match_to_reg_set(priv->mdev, &pre_mod_acts, ct_priv->ns_type,
					FTEID_TO_REG, fte_id);
	if (err) {
		ct_dbg("Failed to set fte_id register mapping");
		goto err_mapping;
	}

	/* If original flow is decap, we do it before going into ct table
	 * so add a rewrite for the tunnel match_id.
	 */
	if ((pre_ct_attr->action & MLX5_FLOW_CONTEXT_ACTION_DECAP) &&
	    attr->chain == 0) {
		u32 tun_id = mlx5e_tc_get_flow_tun_id(flow);

		err = mlx5e_tc_match_to_reg_set(priv->mdev, &pre_mod_acts,
						ct_priv->ns_type,
						TUNNEL_TO_REG,
						tun_id);
		if (err) {
			ct_dbg("Failed to set tunnel register mapping");
			goto err_mapping;
		}
	}

	mod_hdr = mlx5_modify_header_alloc(priv->mdev, ct_priv->ns_type,
					   pre_mod_acts.num_actions,
					   pre_mod_acts.actions);
	if (IS_ERR(mod_hdr)) {
		err = PTR_ERR(mod_hdr);
		ct_dbg("Failed to create pre ct mod hdr");
		goto err_mapping;
	}
	pre_ct_attr->modify_hdr = mod_hdr;

	/* Post ct rule matches on fte_id and executes original rule's
	 * tc rule action
	 */
	mlx5e_tc_match_to_reg_match(post_ct_spec, FTEID_TO_REG,
				    fte_id, MLX5_FTE_ID_MASK);

	/* Put post_ct rule on post_ct flow table */
	ct_flow->post_ct_attr->chain = 0;
	ct_flow->post_ct_attr->prio = 0;
	ct_flow->post_ct_attr->ft = ct_priv->post_ct;

	ct_flow->post_ct_attr->inner_match_level = MLX5_MATCH_NONE;
	ct_flow->post_ct_attr->outer_match_level = MLX5_MATCH_NONE;
	ct_flow->post_ct_attr->action &= ~(MLX5_FLOW_CONTEXT_ACTION_DECAP);
	rule = mlx5_tc_rule_insert(priv, post_ct_spec,
				   ct_flow->post_ct_attr);
	ct_flow->post_ct_rule = rule;
	if (IS_ERR(ct_flow->post_ct_rule)) {
		err = PTR_ERR(ct_flow->post_ct_rule);
		ct_dbg("Failed to add post ct rule");
		goto err_insert_post_ct;
	}

	/* Change original rule point to ct table */
	pre_ct_attr->dest_chain = 0;
	pre_ct_attr->dest_ft = nat ? ft->pre_ct_nat.ft : ft->pre_ct.ft;
	ct_flow->pre_ct_rule = mlx5_tc_rule_insert(priv, orig_spec,
						   pre_ct_attr);
	if (IS_ERR(ct_flow->pre_ct_rule)) {
		err = PTR_ERR(ct_flow->pre_ct_rule);
		ct_dbg("Failed to add pre ct rule");
		goto err_insert_orig;
	}

	attr->ct_attr.ct_flow = ct_flow;
	dealloc_mod_hdr_actions(&pre_mod_acts);
	kfree(post_ct_spec);

	return rule;

err_insert_orig:
	mlx5_tc_rule_delete(priv, ct_flow->post_ct_rule,
			    ct_flow->post_ct_attr);
err_insert_post_ct:
	mlx5_modify_header_dealloc(priv->mdev, pre_ct_attr->modify_hdr);
err_mapping:
	dealloc_mod_hdr_actions(&pre_mod_acts);
	mlx5_chains_put_chain_mapping(ct_priv->chains, ct_flow->chain_mapping);
err_get_chain:
	kfree(ct_flow->post_ct_attr);
err_alloc_post:
	kfree(ct_flow->pre_ct_attr);
err_alloc_pre:
	idr_remove(&ct_priv->fte_ids, fte_id);
err_idr:
	mlx5_tc_ct_del_ft_cb(ct_priv, ft);
err_ft:
	kfree(post_ct_spec);
	kfree(ct_flow);
	netdev_warn(priv->netdev, "Failed to offload ct flow, err %d\n", err);
	return ERR_PTR(err);
}

static struct mlx5_flow_handle *
__mlx5_tc_ct_flow_offload_clear(struct mlx5_tc_ct_priv *ct_priv,
				struct mlx5_flow_spec *orig_spec,
				struct mlx5_flow_attr *attr,
				struct mlx5e_tc_mod_hdr_acts *mod_acts)
{
	struct mlx5e_priv *priv = netdev_priv(ct_priv->netdev);
	u32 attr_sz = ns_to_attr_sz(ct_priv->ns_type);
	struct mlx5_flow_attr *pre_ct_attr;
	struct mlx5_modify_hdr *mod_hdr;
	struct mlx5_flow_handle *rule;
	struct mlx5_ct_flow *ct_flow;
	int err;

	ct_flow = kzalloc(sizeof(*ct_flow), GFP_KERNEL);
	if (!ct_flow)
		return ERR_PTR(-ENOMEM);

	/* Base esw attributes on original rule attribute */
	pre_ct_attr = mlx5_alloc_flow_attr(ct_priv->ns_type);
	if (!pre_ct_attr) {
		err = -ENOMEM;
		goto err_attr;
	}

	memcpy(pre_ct_attr, attr, attr_sz);

	err = mlx5_tc_ct_entry_set_registers(ct_priv, mod_acts, 0, 0, 0, 0);
	if (err) {
		ct_dbg("Failed to set register for ct clear");
		goto err_set_registers;
	}

	mod_hdr = mlx5_modify_header_alloc(priv->mdev, ct_priv->ns_type,
					   mod_acts->num_actions,
					   mod_acts->actions);
	if (IS_ERR(mod_hdr)) {
		err = PTR_ERR(mod_hdr);
		ct_dbg("Failed to add create ct clear mod hdr");
		goto err_set_registers;
	}

	pre_ct_attr->modify_hdr = mod_hdr;
	pre_ct_attr->action |= MLX5_FLOW_CONTEXT_ACTION_MOD_HDR;

	rule = mlx5_tc_rule_insert(priv, orig_spec, pre_ct_attr);
	if (IS_ERR(rule)) {
		err = PTR_ERR(rule);
		ct_dbg("Failed to add ct clear rule");
		goto err_insert;
	}

	attr->ct_attr.ct_flow = ct_flow;
	ct_flow->pre_ct_attr = pre_ct_attr;
	ct_flow->pre_ct_rule = rule;
	return rule;

err_insert:
	mlx5_modify_header_dealloc(priv->mdev, mod_hdr);
err_set_registers:
	netdev_warn(priv->netdev,
		    "Failed to offload ct clear flow, err %d\n", err);
	kfree(pre_ct_attr);
err_attr:
	kfree(ct_flow);

	return ERR_PTR(err);
}

struct mlx5_flow_handle *
mlx5_tc_ct_flow_offload(struct mlx5_tc_ct_priv *priv,
			struct mlx5e_tc_flow *flow,
			struct mlx5_flow_spec *spec,
			struct mlx5_flow_attr *attr,
			struct mlx5e_tc_mod_hdr_acts *mod_hdr_acts)
{
	bool clear_action = attr->ct_attr.ct_action & TCA_CT_ACT_CLEAR;
	struct mlx5_flow_handle *rule;

	if (!priv)
		return ERR_PTR(-EOPNOTSUPP);

	mutex_lock(&priv->control_lock);

	if (clear_action)
		rule = __mlx5_tc_ct_flow_offload_clear(priv, spec, attr, mod_hdr_acts);
	else
		rule = __mlx5_tc_ct_flow_offload(priv, flow, spec, attr);
	mutex_unlock(&priv->control_lock);

	return rule;
}

static void
__mlx5_tc_ct_delete_flow(struct mlx5_tc_ct_priv *ct_priv,
			 struct mlx5e_tc_flow *flow,
			 struct mlx5_ct_flow *ct_flow)
{
	struct mlx5_flow_attr *pre_ct_attr = ct_flow->pre_ct_attr;
	struct mlx5e_priv *priv = netdev_priv(ct_priv->netdev);

	mlx5_tc_rule_delete(priv, ct_flow->pre_ct_rule,
			    pre_ct_attr);
	mlx5_modify_header_dealloc(priv->mdev, pre_ct_attr->modify_hdr);

	if (ct_flow->post_ct_rule) {
		mlx5_tc_rule_delete(priv, ct_flow->post_ct_rule,
				    ct_flow->post_ct_attr);
		mlx5_chains_put_chain_mapping(ct_priv->chains, ct_flow->chain_mapping);
		idr_remove(&ct_priv->fte_ids, ct_flow->fte_id);
		mlx5_tc_ct_del_ft_cb(ct_priv, ct_flow->ft);
	}

	kfree(ct_flow->pre_ct_attr);
	kfree(ct_flow->post_ct_attr);
	kfree(ct_flow);
}

void
mlx5_tc_ct_delete_flow(struct mlx5_tc_ct_priv *priv,
		       struct mlx5e_tc_flow *flow,
		       struct mlx5_flow_attr *attr)
{
	struct mlx5_ct_flow *ct_flow = attr->ct_attr.ct_flow;

	/* We are called on error to clean up stuff from parsing
	 * but we don't have anything for now
	 */
	if (!ct_flow)
		return;

	mutex_lock(&priv->control_lock);
	__mlx5_tc_ct_delete_flow(priv, flow, ct_flow);
	mutex_unlock(&priv->control_lock);
}

static int
mlx5_tc_ct_init_check_esw_support(struct mlx5_eswitch *esw,
				  const char **err_msg)
{
	if (!MLX5_CAP_ESW_FLOWTABLE_FDB(esw->dev, ignore_flow_level)) {
		*err_msg = "firmware level support is missing";
		return -EOPNOTSUPP;
	}

	if (!mlx5_eswitch_vlan_actions_supported(esw->dev, 1)) {
		/* vlan workaround should be avoided for multi chain rules.
		 * This is just a sanity check as pop vlan action should
		 * be supported by any FW that supports ignore_flow_level
		 */

		*err_msg = "firmware vlan actions support is missing";
		return -EOPNOTSUPP;
	}

	if (!MLX5_CAP_ESW_FLOWTABLE(esw->dev,
				    fdb_modify_header_fwd_to_table)) {
		/* CT always writes to registers which are mod header actions.
		 * Therefore, mod header and goto is required
		 */

		*err_msg = "firmware fwd and modify support is missing";
		return -EOPNOTSUPP;
	}

	if (!mlx5_eswitch_reg_c1_loopback_enabled(esw)) {
		*err_msg = "register loopback isn't supported";
		return -EOPNOTSUPP;
	}

	return 0;
}

static int
mlx5_tc_ct_init_check_nic_support(struct mlx5e_priv *priv,
				  const char **err_msg)
{
	if (!MLX5_CAP_FLOWTABLE_NIC_RX(priv->mdev, ignore_flow_level)) {
		*err_msg = "firmware level support is missing";
		return -EOPNOTSUPP;
	}

	return 0;
}

static int
mlx5_tc_ct_init_check_support(struct mlx5e_priv *priv,
			      enum mlx5_flow_namespace_type ns_type,
			      const char **err_msg)
{
	struct mlx5_eswitch *esw = priv->mdev->priv.eswitch;

#if !IS_ENABLED(CONFIG_NET_TC_SKB_EXT)
	/* cannot restore chain ID on HW miss */

	*err_msg = "tc skb extension missing";
	return -EOPNOTSUPP;
#endif
	if (ns_type == MLX5_FLOW_NAMESPACE_FDB)
		return mlx5_tc_ct_init_check_esw_support(esw, err_msg);
	else
		return mlx5_tc_ct_init_check_nic_support(priv, err_msg);
}

#define INIT_ERR_PREFIX "tc ct offload init failed"

struct mlx5_tc_ct_priv *
mlx5_tc_ct_init(struct mlx5e_priv *priv, struct mlx5_fs_chains *chains,
		struct mod_hdr_tbl *mod_hdr,
		enum mlx5_flow_namespace_type ns_type)
{
	struct mlx5_tc_ct_priv *ct_priv;
	struct mlx5_core_dev *dev;
	const char *msg;
	int err;

	dev = priv->mdev;
	err = mlx5_tc_ct_init_check_support(priv, ns_type, &msg);
	if (err) {
		mlx5_core_warn(dev,
			       "tc ct offload not supported, %s\n",
			       msg);
		goto err_support;
	}

	ct_priv = kzalloc(sizeof(*ct_priv), GFP_KERNEL);
	if (!ct_priv)
		goto err_alloc;

	ct_priv->zone_mapping = mapping_create(sizeof(u16), 0, true);
	if (IS_ERR(ct_priv->zone_mapping)) {
		err = PTR_ERR(ct_priv->zone_mapping);
		goto err_mapping_zone;
	}

	ct_priv->labels_mapping = mapping_create(sizeof(u32) * 4, 0, true);
	if (IS_ERR(ct_priv->labels_mapping)) {
		err = PTR_ERR(ct_priv->labels_mapping);
		goto err_mapping_labels;
	}

	spin_lock_init(&ct_priv->ht_lock);
	ct_priv->ns_type = ns_type;
	ct_priv->chains = chains;
	ct_priv->netdev = priv->netdev;
	ct_priv->dev = priv->mdev;
	ct_priv->mod_hdr_tbl = mod_hdr;
	ct_priv->ct = mlx5_chains_create_global_table(chains);
	if (IS_ERR(ct_priv->ct)) {
		err = PTR_ERR(ct_priv->ct);
		mlx5_core_warn(dev,
			       "%s, failed to create ct table err: %d\n",
			       INIT_ERR_PREFIX, err);
		goto err_ct_tbl;
	}

	ct_priv->ct_nat = mlx5_chains_create_global_table(chains);
	if (IS_ERR(ct_priv->ct_nat)) {
		err = PTR_ERR(ct_priv->ct_nat);
		mlx5_core_warn(dev,
			       "%s, failed to create ct nat table err: %d\n",
			       INIT_ERR_PREFIX, err);
		goto err_ct_nat_tbl;
	}

	ct_priv->post_ct = mlx5_chains_create_global_table(chains);
	if (IS_ERR(ct_priv->post_ct)) {
		err = PTR_ERR(ct_priv->post_ct);
		mlx5_core_warn(dev,
			       "%s, failed to create post ct table err: %d\n",
			       INIT_ERR_PREFIX, err);
		goto err_post_ct_tbl;
	}

	idr_init(&ct_priv->fte_ids);
	mutex_init(&ct_priv->control_lock);
	rhashtable_init(&ct_priv->zone_ht, &zone_params);
	rhashtable_init(&ct_priv->ct_tuples_ht, &tuples_ht_params);
	rhashtable_init(&ct_priv->ct_tuples_nat_ht, &tuples_nat_ht_params);

	return ct_priv;

err_post_ct_tbl:
	mlx5_chains_destroy_global_table(chains, ct_priv->ct_nat);
err_ct_nat_tbl:
	mlx5_chains_destroy_global_table(chains, ct_priv->ct);
err_ct_tbl:
	mapping_destroy(ct_priv->labels_mapping);
err_mapping_labels:
	mapping_destroy(ct_priv->zone_mapping);
err_mapping_zone:
	kfree(ct_priv);
err_alloc:
err_support:

	return NULL;
}

void
mlx5_tc_ct_clean(struct mlx5_tc_ct_priv *ct_priv)
{
	struct mlx5_fs_chains *chains;

	if (!ct_priv)
		return;

	chains = ct_priv->chains;

	mlx5_chains_destroy_global_table(chains, ct_priv->post_ct);
	mlx5_chains_destroy_global_table(chains, ct_priv->ct_nat);
	mlx5_chains_destroy_global_table(chains, ct_priv->ct);
	mapping_destroy(ct_priv->zone_mapping);
	mapping_destroy(ct_priv->labels_mapping);

	rhashtable_destroy(&ct_priv->ct_tuples_ht);
	rhashtable_destroy(&ct_priv->ct_tuples_nat_ht);
	rhashtable_destroy(&ct_priv->zone_ht);
	mutex_destroy(&ct_priv->control_lock);
	idr_destroy(&ct_priv->fte_ids);
	kfree(ct_priv);
}

bool
mlx5e_tc_ct_restore_flow(struct mlx5_tc_ct_priv *ct_priv,
			 struct sk_buff *skb, u8 zone_restore_id)
{
	struct mlx5_ct_tuple tuple = {};
	struct mlx5_ct_entry *entry;
	u16 zone;

	if (!ct_priv || !zone_restore_id)
		return true;

	if (mapping_find(ct_priv->zone_mapping, zone_restore_id, &zone))
		return false;

	if (!mlx5_tc_ct_skb_to_tuple(skb, &tuple, zone))
		return false;

	spin_lock(&ct_priv->ht_lock);

	entry = mlx5_tc_ct_entry_get(ct_priv, &tuple);
	if (!entry) {
		spin_unlock(&ct_priv->ht_lock);
		return false;
	}

	if (IS_ERR(entry)) {
		spin_unlock(&ct_priv->ht_lock);
		return false;
	}
	spin_unlock(&ct_priv->ht_lock);

	tcf_ct_flow_table_restore_skb(skb, entry->restore_cookie);
	__mlx5_tc_ct_entry_put(entry);

	return true;
}<|MERGE_RESOLUTION|>--- conflicted
+++ resolved
@@ -124,13 +124,10 @@
 	struct mlx5_fc *counter;
 	refcount_t refcount;
 	bool is_shared;
-<<<<<<< HEAD
-=======
 };
 
 enum {
 	MLX5_CT_ENTRY_FLAG_VALID,
->>>>>>> 7cea2a3c
 };
 
 struct mlx5_ct_entry {
@@ -756,8 +753,6 @@
 	return err;
 }
 
-<<<<<<< HEAD
-=======
 static bool
 mlx5_tc_ct_entry_valid(struct mlx5_ct_entry *entry)
 {
@@ -839,7 +834,6 @@
 	queue_work(priv->wq, &entry->work);
 }
 
->>>>>>> 7cea2a3c
 static struct mlx5_ct_counter *
 mlx5_tc_ct_counter_create(struct mlx5_tc_ct_priv *ct_priv)
 {
@@ -891,33 +885,14 @@
 	}
 
 	/* Use the same counter as the reverse direction */
-<<<<<<< HEAD
-	mutex_lock(&ct_priv->shared_counter_lock);
-	rev_entry = rhashtable_lookup_fast(&ct_priv->ct_tuples_ht, &rev_tuple,
-					   tuples_ht_params);
-	if (rev_entry) {
-		if (refcount_inc_not_zero(&rev_entry->counter->refcount)) {
-			mutex_unlock(&ct_priv->shared_counter_lock);
-			return rev_entry->counter;
-		}
-=======
 	spin_lock_bh(&ct_priv->ht_lock);
 	rev_entry = mlx5_tc_ct_entry_get(ct_priv, &rev_tuple);
 
 	if (IS_ERR(rev_entry)) {
 		spin_unlock_bh(&ct_priv->ht_lock);
 		goto create_counter;
->>>>>>> 7cea2a3c
-	}
-
-<<<<<<< HEAD
-	shared_counter = mlx5_tc_ct_counter_create(ct_priv);
-	if (IS_ERR(shared_counter)) {
-		ret = PTR_ERR(shared_counter);
-		return ERR_PTR(ret);
-	}
-
-=======
+	}
+
 	if (rev_entry && refcount_inc_not_zero(&rev_entry->counter->refcount)) {
 		ct_dbg("Using shared counter entry=0x%p rev=0x%p\n", entry, rev_entry);
 		shared_counter = rev_entry->counter;
@@ -935,7 +910,6 @@
 	if (IS_ERR(shared_counter))
 		return shared_counter;
 
->>>>>>> 7cea2a3c
 	shared_counter->is_shared = true;
 	refcount_set(&shared_counter->refcount, 1);
 	return shared_counter;
@@ -1075,26 +1049,6 @@
 	return err;
 }
 
-<<<<<<< HEAD
-static void
-mlx5_tc_ct_del_ft_entry(struct mlx5_tc_ct_priv *ct_priv,
-			struct mlx5_ct_entry *entry)
-{
-	mlx5_tc_ct_entry_del_rules(ct_priv, entry);
-	mutex_lock(&ct_priv->shared_counter_lock);
-	if (entry->tuple_node.next)
-		rhashtable_remove_fast(&ct_priv->ct_tuples_nat_ht,
-				       &entry->tuple_nat_node,
-				       tuples_nat_ht_params);
-	rhashtable_remove_fast(&ct_priv->ct_tuples_ht, &entry->tuple_node,
-			       tuples_ht_params);
-	mutex_unlock(&ct_priv->shared_counter_lock);
-	mlx5_tc_ct_counter_put(ct_priv, entry);
-
-}
-
-=======
->>>>>>> 7cea2a3c
 static int
 mlx5_tc_ct_block_flow_offload_del(struct mlx5_ct_ft *ft,
 				  struct flow_cls_offload *flow)
@@ -1140,8 +1094,6 @@
 		return -ENOENT;
 	}
 
-<<<<<<< HEAD
-=======
 	if (!mlx5_tc_ct_entry_valid(entry) || !refcount_inc_not_zero(&entry->refcnt)) {
 		spin_unlock_bh(&ct_priv->ht_lock);
 		return -EINVAL;
@@ -1149,7 +1101,6 @@
 
 	spin_unlock_bh(&ct_priv->ht_lock);
 
->>>>>>> 7cea2a3c
 	mlx5_fc_query_cached(entry->counter->counter, &bytes, &packets, &lastuse);
 	flow_stats_update(&f->stats, bytes, packets, 0, lastuse,
 			  FLOW_ACTION_HW_STATS_DELAYED);
