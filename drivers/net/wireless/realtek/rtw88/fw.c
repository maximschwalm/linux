--- conflicted
+++ resolved
@@ -1477,11 +1477,7 @@
 	case RTW_FW_FIFO_SEL_RX:
 		if ((start_addr + size) > rtwdev->chip->fw_fifo_addr[sel])
 			return false;
-<<<<<<< HEAD
-		/*fall through*/
-=======
 		fallthrough;
->>>>>>> 356006a6
 	default:
 		return true;
 	}
@@ -1490,11 +1486,7 @@
 int rtw_fw_dump_fifo(struct rtw_dev *rtwdev, u8 fifo_sel, u32 addr, u32 size,
 		     u32 *buffer)
 {
-<<<<<<< HEAD
-	if (!rtwdev->chip->fw_fifo_addr) {
-=======
 	if (!rtwdev->chip->fw_fifo_addr[0]) {
->>>>>>> 356006a6
 		rtw_dbg(rtwdev, RTW_DBG_FW, "chip not support dump fw fifo\n");
 		return -ENOTSUPP;
 	}
