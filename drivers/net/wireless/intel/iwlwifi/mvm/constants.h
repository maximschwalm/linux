/* SPDX-License-Identifier: GPL-2.0 OR BSD-3-Clause */
/*
 * Copyright (C) 2013-2015 Intel Mobile Communications GmbH
 * Copyright (C) 2013-2014, 2018-2020 Intel Corporation
 * Copyright (C) 2015 Intel Deutschland GmbH
 */
#ifndef __MVM_CONSTANTS_H
#define __MVM_CONSTANTS_H

#include <linux/ieee80211.h>
#include "fw-api.h"

#define IWL_MVM_UAPSD_NOAGG_BSSIDS_NUM		20

#define IWL_MVM_DEFAULT_PS_TX_DATA_TIMEOUT	(100 * USEC_PER_MSEC)
#define IWL_MVM_DEFAULT_PS_RX_DATA_TIMEOUT	(100 * USEC_PER_MSEC)
#define IWL_MVM_WOWLAN_PS_TX_DATA_TIMEOUT	(10 * USEC_PER_MSEC)
#define IWL_MVM_WOWLAN_PS_RX_DATA_TIMEOUT	(10 * USEC_PER_MSEC)
#define IWL_MVM_SHORT_PS_TX_DATA_TIMEOUT	(2 * 1024) /* defined in TU */
#define IWL_MVM_SHORT_PS_RX_DATA_TIMEOUT	(40 * 1024) /* defined in TU */
#define IWL_MVM_P2P_LOWLATENCY_PS_ENABLE	0
#define IWL_MVM_UAPSD_RX_DATA_TIMEOUT		(50 * USEC_PER_MSEC)
#define IWL_MVM_UAPSD_TX_DATA_TIMEOUT		(50 * USEC_PER_MSEC)
#define IWL_MVM_UAPSD_QUEUES		(IEEE80211_WMM_IE_STA_QOSINFO_AC_VO |\
					 IEEE80211_WMM_IE_STA_QOSINFO_AC_VI |\
					 IEEE80211_WMM_IE_STA_QOSINFO_AC_BK |\
					 IEEE80211_WMM_IE_STA_QOSINFO_AC_BE)
#define IWL_MVM_PS_HEAVY_TX_THLD_PACKETS	20
#define IWL_MVM_PS_HEAVY_RX_THLD_PACKETS	8
#define IWL_MVM_PS_SNOOZE_HEAVY_TX_THLD_PACKETS	30
#define IWL_MVM_PS_SNOOZE_HEAVY_RX_THLD_PACKETS	20
#define IWL_MVM_PS_HEAVY_TX_THLD_PERCENT	50
#define IWL_MVM_PS_HEAVY_RX_THLD_PERCENT	50
#define IWL_MVM_PS_SNOOZE_INTERVAL		25
#define IWL_MVM_PS_SNOOZE_WINDOW		50
#define IWL_MVM_WOWLAN_PS_SNOOZE_WINDOW		25
#define IWL_MVM_LOWLAT_QUOTA_MIN_PERCENT	64
#define IWL_MVM_BT_COEX_EN_RED_TXP_THRESH	62
#define IWL_MVM_BT_COEX_DIS_RED_TXP_THRESH	65
#define IWL_MVM_BT_COEX_SYNC2SCO		1
#define IWL_MVM_BT_COEX_MPLUT			1
#define IWL_MVM_BT_COEX_RRC			1
#define IWL_MVM_BT_COEX_TTC			1
#define IWL_MVM_BT_COEX_MPLUT_REG0		0x22002200
#define IWL_MVM_BT_COEX_MPLUT_REG1		0x11118451
#define IWL_MVM_BT_COEX_ANTENNA_COUPLING_THRS	30
#define IWL_MVM_FW_MCAST_FILTER_PASS_ALL	0
#define IWL_MVM_FW_BCAST_FILTER_PASS_ALL	0
#define IWL_MVM_QUOTA_THRESHOLD			4
#define IWL_MVM_RS_RSSI_BASED_INIT_RATE         0
#define IWL_MVM_RS_80_20_FAR_RANGE_TWEAK	1
#define IWL_MVM_TOF_IS_RESPONDER		0
#define IWL_MVM_HW_CSUM_DISABLE			0
#define IWL_MVM_PARSE_NVM			0
#define IWL_MVM_ADWELL_ENABLE			1
#define IWL_MVM_ADWELL_MAX_BUDGET		0
#define IWL_MVM_TCM_LOAD_MEDIUM_THRESH		10 /* percentage */
#define IWL_MVM_TCM_LOAD_HIGH_THRESH		50 /* percentage */
#define IWL_MVM_TCM_LOWLAT_ENABLE_THRESH	100 /* packets/10 seconds */
#define IWL_MVM_UAPSD_NONAGG_PERIOD		5000 /* msecs */
#define IWL_MVM_UAPSD_NOAGG_LIST_LEN		IWL_MVM_UAPSD_NOAGG_BSSIDS_NUM
#define IWL_MVM_NON_TRANSMITTING_AP		0
#define IWL_MVM_RS_NUM_TRY_BEFORE_ANT_TOGGLE    1
#define IWL_MVM_RS_HT_VHT_RETRIES_PER_RATE      2
#define IWL_MVM_RS_HT_VHT_RETRIES_PER_RATE_TW   1
#define IWL_MVM_RS_INITIAL_MIMO_NUM_RATES       3
#define IWL_MVM_RS_INITIAL_SISO_NUM_RATES       3
#define IWL_MVM_RS_INITIAL_LEGACY_NUM_RATES     2
#define IWL_MVM_RS_INITIAL_LEGACY_RETRIES       2
#define IWL_MVM_RS_SECONDARY_LEGACY_RETRIES	1
#define IWL_MVM_RS_SECONDARY_LEGACY_NUM_RATES   16
#define IWL_MVM_RS_SECONDARY_SISO_NUM_RATES     3
#define IWL_MVM_RS_SECONDARY_SISO_RETRIES       1
#define IWL_MVM_RS_RATE_MIN_FAILURE_TH		3
#define IWL_MVM_RS_RATE_MIN_SUCCESS_TH		8
#define IWL_MVM_RS_STAY_IN_COLUMN_TIMEOUT	5	/* Seconds */
#define IWL_MVM_RS_IDLE_TIMEOUT			5	/* Seconds */
#define IWL_MVM_RS_MISSED_RATE_MAX		15
#define IWL_MVM_RS_LEGACY_FAILURE_LIMIT		160
#define IWL_MVM_RS_LEGACY_SUCCESS_LIMIT		480
#define IWL_MVM_RS_LEGACY_TABLE_COUNT		160
#define IWL_MVM_RS_NON_LEGACY_FAILURE_LIMIT	400
#define IWL_MVM_RS_NON_LEGACY_SUCCESS_LIMIT	4500
#define IWL_MVM_RS_NON_LEGACY_TABLE_COUNT	1500
#define IWL_MVM_RS_SR_FORCE_DECREASE		15	/* percent */
#define IWL_MVM_RS_SR_NO_DECREASE		85	/* percent */
#define IWL_MVM_RS_AGG_TIME_LIMIT	        4000    /* 4 msecs. valid 100-8000 */
#define IWL_MVM_RS_AGG_DISABLE_START	        3
#define IWL_MVM_RS_AGG_START_THRESHOLD	        10	/* num frames per second */
#define IWL_MVM_RS_TPC_SR_FORCE_INCREASE	75	/* percent */
#define IWL_MVM_RS_TPC_SR_NO_INCREASE		85	/* percent */
#define IWL_MVM_RS_TPC_TX_POWER_STEP		3
#define IWL_MVM_ENABLE_EBS			1
#define IWL_MVM_FTM_INITIATOR_ALGO		IWL_TOF_ALGO_TYPE_MAX_LIKE
#define IWL_MVM_FTM_INITIATOR_DYNACK		true
#define IWL_MVM_D3_DEBUG			false
#define IWL_MVM_USE_TWT				true
#define IWL_MVM_AMPDU_CONSEC_DROPS_DELBA	10
#define IWL_MVM_USE_NSSN_SYNC			0
#define IWL_MVM_PHY_FILTER_CHAIN_A		0
#define IWL_MVM_PHY_FILTER_CHAIN_B		0
#define IWL_MVM_PHY_FILTER_CHAIN_C		0
#define IWL_MVM_PHY_FILTER_CHAIN_D		0
#define IWL_MVM_FTM_INITIATOR_ENABLE_SMOOTH     false
#define IWL_MVM_FTM_INITIATOR_SMOOTH_ALPHA      40
/*  20016 pSec is 6 meter RTT, meaning 3 meter range */
#define IWL_MVM_FTM_INITIATOR_SMOOTH_UNDERSHOOT 20016
#define IWL_MVM_FTM_INITIATOR_SMOOTH_OVERSHOOT  20016
#define IWL_MVM_FTM_INITIATOR_SMOOTH_AGE_SEC    2
<<<<<<< HEAD
=======
#define IWL_MVM_DISABLE_AP_FILS			false
>>>>>>> 356006a6

#endif /* __MVM_CONSTANTS_H */<|MERGE_RESOLUTION|>--- conflicted
+++ resolved
@@ -107,9 +107,6 @@
 #define IWL_MVM_FTM_INITIATOR_SMOOTH_UNDERSHOOT 20016
 #define IWL_MVM_FTM_INITIATOR_SMOOTH_OVERSHOOT  20016
 #define IWL_MVM_FTM_INITIATOR_SMOOTH_AGE_SEC    2
-<<<<<<< HEAD
-=======
 #define IWL_MVM_DISABLE_AP_FILS			false
->>>>>>> 356006a6
 
 #endif /* __MVM_CONSTANTS_H */