// SPDX-License-Identifier: ISC
/* Copyright (C) 2020 MediaTek Inc. */

#include <linux/etherdevice.h>
#include "mt7915.h"
#include "mac.h"
#include "eeprom.h"

#define CCK_RATE(_idx, _rate) {						\
	.bitrate = _rate,						\
	.flags = IEEE80211_RATE_SHORT_PREAMBLE,				\
	.hw_value = (MT_PHY_TYPE_CCK << 8) | (_idx),			\
	.hw_value_short = (MT_PHY_TYPE_CCK << 8) | (4 + (_idx)),	\
}

#define OFDM_RATE(_idx, _rate) {					\
	.bitrate = _rate,						\
	.hw_value = (MT_PHY_TYPE_OFDM << 8) | (_idx),			\
	.hw_value_short = (MT_PHY_TYPE_OFDM << 8) | (_idx),		\
}

static struct ieee80211_rate mt7915_rates[] = {
	CCK_RATE(0, 10),
	CCK_RATE(1, 20),
	CCK_RATE(2, 55),
	CCK_RATE(3, 110),
	OFDM_RATE(11, 60),
	OFDM_RATE(15, 90),
	OFDM_RATE(10, 120),
	OFDM_RATE(14, 180),
	OFDM_RATE(9,  240),
	OFDM_RATE(13, 360),
	OFDM_RATE(8,  480),
	OFDM_RATE(12, 540),
};

static const struct ieee80211_iface_limit if_limits[] = {
	{
		.max = 1,
		.types = BIT(NL80211_IFTYPE_ADHOC)
	}, {
		.max = 16,
		.types = BIT(NL80211_IFTYPE_AP) |
#ifdef CONFIG_MAC80211_MESH
			 BIT(NL80211_IFTYPE_MESH_POINT)
#endif
	}, {
		.max = MT7915_MAX_INTERFACES,
		.types = BIT(NL80211_IFTYPE_STATION)
	}
};

static const struct ieee80211_iface_combination if_comb[] = {
	{
		.limits = if_limits,
		.n_limits = ARRAY_SIZE(if_limits),
		.max_interfaces = MT7915_MAX_INTERFACES,
		.num_different_channels = 1,
		.beacon_int_infra_match = true,
		.radar_detect_widths = BIT(NL80211_CHAN_WIDTH_20_NOHT) |
				       BIT(NL80211_CHAN_WIDTH_20) |
				       BIT(NL80211_CHAN_WIDTH_40) |
				       BIT(NL80211_CHAN_WIDTH_80) |
				       BIT(NL80211_CHAN_WIDTH_160) |
				       BIT(NL80211_CHAN_WIDTH_80P80),
	}
};

static void
mt7915_regd_notifier(struct wiphy *wiphy,
		     struct regulatory_request *request)
{
	struct ieee80211_hw *hw = wiphy_to_ieee80211_hw(wiphy);
	struct mt7915_dev *dev = mt7915_hw_dev(hw);
	struct mt76_phy *mphy = hw->priv;
	struct mt7915_phy *phy = mphy->priv;
	struct cfg80211_chan_def *chandef = &mphy->chandef;

	dev->mt76.region = request->dfs_region;

	if (!(chandef->chan->flags & IEEE80211_CHAN_RADAR))
		return;

	mt7915_dfs_init_radar_detector(phy);
}

static void
mt7915_init_wiphy(struct ieee80211_hw *hw)
{
	struct mt7915_phy *phy = mt7915_hw_phy(hw);
	struct wiphy *wiphy = hw->wiphy;

	hw->queues = 4;
	hw->max_rx_aggregation_subframes = IEEE80211_MAX_AMPDU_BUF;
	hw->max_tx_aggregation_subframes = IEEE80211_MAX_AMPDU_BUF;

	phy->slottime = 9;

	hw->sta_data_size = sizeof(struct mt7915_sta);
	hw->vif_data_size = sizeof(struct mt7915_vif);

	wiphy->iface_combinations = if_comb;
	wiphy->n_iface_combinations = ARRAY_SIZE(if_comb);
	wiphy->reg_notifier = mt7915_regd_notifier;
	wiphy->flags |= WIPHY_FLAG_HAS_CHANNEL_SWITCH;

	wiphy_ext_feature_set(wiphy, NL80211_EXT_FEATURE_VHT_IBSS);

	ieee80211_hw_set(hw, HAS_RATE_CONTROL);
	ieee80211_hw_set(hw, SUPPORTS_TX_ENCAP_OFFLOAD);
	ieee80211_hw_set(hw, WANT_MONITOR_VIF);

	hw->max_tx_fragments = 4;
}

static void
mt7915_mac_init_band(struct mt7915_dev *dev, u8 band)
{
	u32 mask, set;

	mt76_rmw_field(dev, MT_TMAC_CTCR0(band),
		       MT_TMAC_CTCR0_INS_DDLMT_REFTIME, 0x3f);
	mt76_set(dev, MT_TMAC_CTCR0(band),
		 MT_TMAC_CTCR0_INS_DDLMT_VHT_SMPDU_EN |
		 MT_TMAC_CTCR0_INS_DDLMT_EN);

	mask = MT_MDP_RCFR0_MCU_RX_MGMT |
	       MT_MDP_RCFR0_MCU_RX_CTL_NON_BAR |
	       MT_MDP_RCFR0_MCU_RX_CTL_BAR;
	set = FIELD_PREP(MT_MDP_RCFR0_MCU_RX_MGMT, MT_MDP_TO_HIF) |
	      FIELD_PREP(MT_MDP_RCFR0_MCU_RX_CTL_NON_BAR, MT_MDP_TO_HIF) |
	      FIELD_PREP(MT_MDP_RCFR0_MCU_RX_CTL_BAR, MT_MDP_TO_HIF);
	mt76_rmw(dev, MT_MDP_BNRCFR0(band), mask, set);

	mask = MT_MDP_RCFR1_MCU_RX_BYPASS |
	       MT_MDP_RCFR1_RX_DROPPED_UCAST |
	       MT_MDP_RCFR1_RX_DROPPED_MCAST;
	set = FIELD_PREP(MT_MDP_RCFR1_MCU_RX_BYPASS, MT_MDP_TO_HIF) |
	      FIELD_PREP(MT_MDP_RCFR1_RX_DROPPED_UCAST, MT_MDP_TO_HIF) |
	      FIELD_PREP(MT_MDP_RCFR1_RX_DROPPED_MCAST, MT_MDP_TO_HIF);
	mt76_rmw(dev, MT_MDP_BNRCFR1(band), mask, set);

	mt76_set(dev, MT_WF_RMAC_MIB_TIME0(band), MT_WF_RMAC_MIB_RXTIME_EN);
	mt76_set(dev, MT_WF_RMAC_MIB_AIRTIME0(band), MT_WF_RMAC_MIB_RXTIME_EN);

	mt76_rmw_field(dev, MT_DMA_DCR0(band), MT_DMA_DCR0_MAX_RX_LEN, 1536);
	/* disable rx rate report by default due to hw issues */
	mt76_clear(dev, MT_DMA_DCR0(band), MT_DMA_DCR0_RXD_G5_EN);
}

static void mt7915_mac_init(struct mt7915_dev *dev)
{
	int i;

	mt76_rmw_field(dev, MT_MDP_DCR1, MT_MDP_DCR1_MAX_RX_LEN, 1536);
	/* disable hardware de-agg */
	mt76_clear(dev, MT_MDP_DCR0, MT_MDP_DCR0_DAMSDU_EN);

	for (i = 0; i < MT7915_WTBL_SIZE; i++)
		mt7915_mac_wtbl_update(dev, i,
				       MT_WTBL_UPDATE_ADM_COUNT_CLEAR);
	for (i = 0; i < 2; i++)
		mt7915_mac_init_band(dev, i);

	mt7915_mcu_set_rts_thresh(&dev->phy, 0x92b);
}

static int mt7915_txbf_init(struct mt7915_dev *dev)
{
	int ret;

	/*
	 * TODO: DBDC & check whether iBF phase calibration data has
	 * been stored in eeprom offset 0x651~0x7b8, then write down
	 * 0x1111 into 0x651 and 0x651 to trigger iBF.
	 */

	/* trigger sounding packets */
	ret = mt7915_mcu_set_txbf_sounding(dev);
	if (ret)
		return ret;

	/* enable iBF & eBF */
	return mt7915_mcu_set_txbf_type(dev);
}

static void
mt7915_init_txpower_band(struct mt7915_dev *dev,
			 struct ieee80211_supported_band *sband)
{
	int i, n_chains = hweight8(dev->mphy.antenna_mask);

	for (i = 0; i < sband->n_channels; i++) {
		struct ieee80211_channel *chan = &sband->channels[i];
		u32 target_power = 0;
		int j;

		for (j = 0; j < n_chains; j++) {
			u32 val;

			val = mt7915_eeprom_get_target_power(dev, chan, j);
			target_power = max(target_power, val);
		}

		chan->max_power = min_t(int, chan->max_reg_power,
					target_power / 2);
		chan->orig_mpwr = target_power / 2;
	}
}

static void mt7915_init_txpower(struct mt7915_dev *dev)
{
	mt7915_init_txpower_band(dev, &dev->mphy.sband_2g.sband);
	mt7915_init_txpower_band(dev, &dev->mphy.sband_5g.sband);

	mt7915_eeprom_init_sku(dev);
}

static int mt7915_register_ext_phy(struct mt7915_dev *dev)
{
	struct mt7915_phy *phy = mt7915_ext_phy(dev);
	struct mt76_phy *mphy;
	int ret;

	if (!dev->dbdc_support)
		return 0;

	if (phy)
		return 0;

	mphy = mt76_alloc_phy(&dev->mt76, sizeof(*phy), &mt7915_ops);
	if (!mphy)
		return -ENOMEM;

	phy = mphy->priv;
	phy->dev = dev;
	phy->mt76 = mphy;
	phy->chainmask = dev->chainmask & ~dev->phy.chainmask;
	mphy->antenna_mask = BIT(hweight8(phy->chainmask)) - 1;
	mt7915_init_wiphy(mphy->hw);

	INIT_LIST_HEAD(&phy->stats_list);
	INIT_DELAYED_WORK(&phy->mac_work, mt7915_mac_work);

	mt7915_eeprom_parse_band_config(phy);
	mt7915_set_stream_vht_txbf_caps(phy);
	mt7915_set_stream_he_caps(phy);

	memcpy(mphy->macaddr, dev->mt76.eeprom.data + MT_EE_MAC_ADDR2,
	       ETH_ALEN);
	mt76_eeprom_override(mphy);

	/* The second interface does not get any packets unless it has a vif */
	ieee80211_hw_set(mphy->hw, WANT_MONITOR_VIF);

	ret = mt7915_init_tx_queues(phy, MT7915_TXQ_BAND1,
				    MT7915_TX_RING_SIZE);
	if (ret)
		goto error;

	ret = mt76_register_phy(mphy, true, mt7915_rates,
				ARRAY_SIZE(mt7915_rates));
	if (ret)
		goto error;

	return 0;

error:
	ieee80211_free_hw(mphy->hw);
	return ret;
}

static void mt7915_init_work(struct work_struct *work)
{
	struct mt7915_dev *dev = container_of(work, struct mt7915_dev,
				 init_work);

	mt7915_mcu_set_eeprom(dev);
	mt7915_mac_init(dev);
	mt7915_init_txpower(dev);
	mt7915_txbf_init(dev);
	mt7915_register_ext_phy(dev);
}

static int mt7915_init_hardware(struct mt7915_dev *dev)
{
	int ret, idx;

	mt76_wr(dev, MT_INT_SOURCE_CSR, ~0);

	INIT_WORK(&dev->init_work, mt7915_init_work);
	spin_lock_init(&dev->token_lock);
	idr_init(&dev->token);

	dev->dbdc_support = !!(mt7915_l1_rr(dev, MT_HW_BOUND) & BIT(5));

	ret = mt7915_dma_init(dev);
	if (ret)
		return ret;

	set_bit(MT76_STATE_INITIALIZED, &dev->mphy.state);

	/*
	 * force firmware operation mode into normal state,
	 * which should be set before firmware download stage.
	 */
	mt76_wr(dev, MT_SWDEF_MODE, MT_SWDEF_NORMAL_MODE);

	ret = mt7915_mcu_init(dev);
	if (ret)
		return ret;

	ret = mt7915_eeprom_init(dev);
	if (ret < 0)
		return ret;

	/* Beacon and mgmt frames should occupy wcid 0 */
	idx = mt76_wcid_alloc(dev->mt76.wcid_mask, MT7915_WTBL_STA - 1);
	if (idx)
		return -ENOSPC;

	dev->mt76.global_wcid.idx = idx;
	dev->mt76.global_wcid.hw_key_idx = -1;
	dev->mt76.global_wcid.tx_info |= MT_WCID_TX_INFO_SET;
	rcu_assign_pointer(dev->mt76.wcid[idx], &dev->mt76.global_wcid);

	return 0;
}

void mt7915_set_stream_vht_txbf_caps(struct mt7915_phy *phy)
{
	int nss = hweight8(phy->chainmask);
	u32 *cap = &phy->mt76->sband_5g.sband.vht_cap.cap;

	*cap |= IEEE80211_VHT_CAP_SU_BEAMFORMEE_CAPABLE |
		IEEE80211_VHT_CAP_MU_BEAMFORMEE_CAPABLE |
		(3 << IEEE80211_VHT_CAP_BEAMFORMEE_STS_SHIFT);

	*cap &= ~(IEEE80211_VHT_CAP_SOUNDING_DIMENSIONS_MASK |
		  IEEE80211_VHT_CAP_SU_BEAMFORMER_CAPABLE |
		  IEEE80211_VHT_CAP_MU_BEAMFORMER_CAPABLE);

	if (nss < 2)
		return;

	*cap |= IEEE80211_VHT_CAP_SU_BEAMFORMER_CAPABLE |
		IEEE80211_VHT_CAP_MU_BEAMFORMER_CAPABLE |
		FIELD_PREP(IEEE80211_VHT_CAP_SOUNDING_DIMENSIONS_MASK,
			   nss - 1);
}

static void
mt7915_set_stream_he_txbf_caps(struct ieee80211_sta_he_cap *he_cap,
			       int vif, int nss)
{
	struct ieee80211_he_cap_elem *elem = &he_cap->he_cap_elem;
	struct ieee80211_he_mcs_nss_supp *mcs = &he_cap->he_mcs_nss_supp;
	u8 c;

#ifdef CONFIG_MAC80211_MESH
	if (vif == NL80211_IFTYPE_MESH_POINT)
		return;
#endif

	elem->phy_cap_info[3] &= ~IEEE80211_HE_PHY_CAP3_SU_BEAMFORMER;
	elem->phy_cap_info[4] &= ~IEEE80211_HE_PHY_CAP4_MU_BEAMFORMER;

	c = IEEE80211_HE_PHY_CAP5_BEAMFORMEE_NUM_SND_DIM_UNDER_80MHZ_MASK |
	    IEEE80211_HE_PHY_CAP5_BEAMFORMEE_NUM_SND_DIM_ABOVE_80MHZ_MASK;
	elem->phy_cap_info[5] &= ~c;

	c = IEEE80211_HE_PHY_CAP6_TRIG_SU_BEAMFORMER_FB |
	    IEEE80211_HE_PHY_CAP6_TRIG_MU_BEAMFORMER_FB;
	elem->phy_cap_info[6] &= ~c;

	elem->phy_cap_info[7] &= ~IEEE80211_HE_PHY_CAP7_MAX_NC_MASK;

	c = IEEE80211_HE_PHY_CAP2_NDP_4x_LTF_AND_3_2US |
	    IEEE80211_HE_PHY_CAP2_UL_MU_FULL_MU_MIMO |
	    IEEE80211_HE_PHY_CAP2_UL_MU_PARTIAL_MU_MIMO;
	elem->phy_cap_info[2] |= c;

	c = IEEE80211_HE_PHY_CAP4_SU_BEAMFORMEE |
	    IEEE80211_HE_PHY_CAP4_BEAMFORMEE_MAX_STS_UNDER_80MHZ_4 |
	    IEEE80211_HE_PHY_CAP4_BEAMFORMEE_MAX_STS_ABOVE_80MHZ_4;
	elem->phy_cap_info[4] |= c;

	/* do not support NG16 due to spec D4.0 changes subcarrier idx */
	c = IEEE80211_HE_PHY_CAP6_CODEBOOK_SIZE_42_SU |
	    IEEE80211_HE_PHY_CAP6_CODEBOOK_SIZE_75_MU;

	if (vif == NL80211_IFTYPE_STATION)
		c |= IEEE80211_HE_PHY_CAP6_PARTIAL_BANDWIDTH_DL_MUMIMO;

	elem->phy_cap_info[6] |= c;

	if (nss < 2)
		return;

	if (vif != NL80211_IFTYPE_AP)
		return;

	elem->phy_cap_info[3] |= IEEE80211_HE_PHY_CAP3_SU_BEAMFORMER;
	elem->phy_cap_info[4] |= IEEE80211_HE_PHY_CAP4_MU_BEAMFORMER;

	/* num_snd_dim */
	c = (nss - 1) | (max_t(int, le16_to_cpu(mcs->tx_mcs_160), 1) << 3);
	elem->phy_cap_info[5] |= c;

	c = IEEE80211_HE_PHY_CAP6_TRIG_SU_BEAMFORMER_FB |
	    IEEE80211_HE_PHY_CAP6_TRIG_MU_BEAMFORMER_FB;
	elem->phy_cap_info[6] |= c;

	/* the maximum cap is 4 x 3, (Nr, Nc) = (3, 2) */
	elem->phy_cap_info[7] |= min_t(int, nss - 1, 2) << 3;
}

static void
mt7915_gen_ppe_thresh(u8 *he_ppet, int nss)
{
	u8 i, ppet_bits, ppet_size, ru_bit_mask = 0x7; /* HE80 */
	u8 ppet16_ppet8_ru3_ru0[] = {0x1c, 0xc7, 0x71};

	he_ppet[0] = FIELD_PREP(IEEE80211_PPE_THRES_NSS_MASK, nss - 1) |
		     FIELD_PREP(IEEE80211_PPE_THRES_RU_INDEX_BITMASK_MASK,
				ru_bit_mask);

	ppet_bits = IEEE80211_PPE_THRES_INFO_PPET_SIZE *
		    nss * hweight8(ru_bit_mask) * 2;
	ppet_size = DIV_ROUND_UP(ppet_bits, 8);

	for (i = 0; i < ppet_size - 1; i++)
		he_ppet[i + 1] = ppet16_ppet8_ru3_ru0[i % 3];

	he_ppet[i + 1] = ppet16_ppet8_ru3_ru0[i % 3] &
			 (0xff >> (8 - (ppet_bits - 1) % 8));
}

static int
mt7915_init_he_caps(struct mt7915_phy *phy, enum nl80211_band band,
		    struct ieee80211_sband_iftype_data *data)
{
	int i, idx = 0;
	int nss = hweight8(phy->chainmask);
	u16 mcs_map = 0;

	for (i = 0; i < 8; i++) {
		if (i < nss)
			mcs_map |= (IEEE80211_HE_MCS_SUPPORT_0_11 << (i * 2));
		else
			mcs_map |= (IEEE80211_HE_MCS_NOT_SUPPORTED << (i * 2));
	}

	for (i = 0; i < NUM_NL80211_IFTYPES; i++) {
		struct ieee80211_sta_he_cap *he_cap = &data[idx].he_cap;
		struct ieee80211_he_cap_elem *he_cap_elem =
				&he_cap->he_cap_elem;
		struct ieee80211_he_mcs_nss_supp *he_mcs =
				&he_cap->he_mcs_nss_supp;

		switch (i) {
		case NL80211_IFTYPE_STATION:
		case NL80211_IFTYPE_AP:
#ifdef CONFIG_MAC80211_MESH
		case NL80211_IFTYPE_MESH_POINT:
#endif
			break;
		default:
			continue;
		}

		data[idx].types_mask = BIT(i);
		he_cap->has_he = true;

		he_cap_elem->mac_cap_info[0] =
			IEEE80211_HE_MAC_CAP0_HTC_HE;
		he_cap_elem->mac_cap_info[3] =
			IEEE80211_HE_MAC_CAP3_OMI_CONTROL |
			IEEE80211_HE_MAC_CAP3_MAX_AMPDU_LEN_EXP_RESERVED;
		he_cap_elem->mac_cap_info[4] =
			IEEE80211_HE_MAC_CAP4_AMDSU_IN_AMPDU;

		if (band == NL80211_BAND_2GHZ)
			he_cap_elem->phy_cap_info[0] =
				IEEE80211_HE_PHY_CAP0_CHANNEL_WIDTH_SET_40MHZ_IN_2G;
		else if (band == NL80211_BAND_5GHZ)
			he_cap_elem->phy_cap_info[0] =
				IEEE80211_HE_PHY_CAP0_CHANNEL_WIDTH_SET_40MHZ_80MHZ_IN_5G |
				IEEE80211_HE_PHY_CAP0_CHANNEL_WIDTH_SET_160MHZ_IN_5G |
				IEEE80211_HE_PHY_CAP0_CHANNEL_WIDTH_SET_80PLUS80_MHZ_IN_5G;

		he_cap_elem->phy_cap_info[1] =
			IEEE80211_HE_PHY_CAP1_LDPC_CODING_IN_PAYLOAD;
		he_cap_elem->phy_cap_info[2] =
			IEEE80211_HE_PHY_CAP2_STBC_TX_UNDER_80MHZ |
			IEEE80211_HE_PHY_CAP2_STBC_RX_UNDER_80MHZ;

		switch (i) {
		case NL80211_IFTYPE_AP:
			he_cap_elem->mac_cap_info[0] |=
				IEEE80211_HE_MAC_CAP0_TWT_RES;
			he_cap_elem->mac_cap_info[2] |=
				IEEE80211_HE_MAC_CAP2_BSR;
			he_cap_elem->mac_cap_info[4] |=
				IEEE80211_HE_MAC_CAP4_BQR;
			he_cap_elem->mac_cap_info[5] |=
				IEEE80211_HE_MAC_CAP5_OM_CTRL_UL_MU_DATA_DIS_RX;
			he_cap_elem->phy_cap_info[3] |=
				IEEE80211_HE_PHY_CAP3_DCM_MAX_CONST_TX_QPSK |
				IEEE80211_HE_PHY_CAP3_DCM_MAX_CONST_RX_QPSK;
			he_cap_elem->phy_cap_info[6] |=
				IEEE80211_HE_PHY_CAP6_PPE_THRESHOLD_PRESENT;
			break;
		case NL80211_IFTYPE_STATION:
			he_cap_elem->mac_cap_info[0] |=
				IEEE80211_HE_MAC_CAP0_TWT_REQ;
			he_cap_elem->mac_cap_info[1] |=
				IEEE80211_HE_MAC_CAP1_TF_MAC_PAD_DUR_16US;

			if (band == NL80211_BAND_2GHZ)
				he_cap_elem->phy_cap_info[0] |=
					IEEE80211_HE_PHY_CAP0_CHANNEL_WIDTH_SET_RU_MAPPING_IN_2G;
			else if (band == NL80211_BAND_5GHZ)
				he_cap_elem->phy_cap_info[0] |=
					IEEE80211_HE_PHY_CAP0_CHANNEL_WIDTH_SET_RU_MAPPING_IN_5G;

			he_cap_elem->phy_cap_info[1] |=
				IEEE80211_HE_PHY_CAP1_DEVICE_CLASS_A |
				IEEE80211_HE_PHY_CAP1_HE_LTF_AND_GI_FOR_HE_PPDUS_0_8US;
			he_cap_elem->phy_cap_info[3] |=
				IEEE80211_HE_PHY_CAP3_DCM_MAX_CONST_TX_QPSK |
				IEEE80211_HE_PHY_CAP3_DCM_MAX_CONST_RX_QPSK;
			he_cap_elem->phy_cap_info[6] |=
				IEEE80211_HE_PHY_CAP6_TRIG_CQI_FB |
				IEEE80211_HE_PHY_CAP6_PARTIAL_BW_EXT_RANGE |
				IEEE80211_HE_PHY_CAP6_PPE_THRESHOLD_PRESENT;
			he_cap_elem->phy_cap_info[7] |=
				IEEE80211_HE_PHY_CAP7_POWER_BOOST_FACTOR_AR |
				IEEE80211_HE_PHY_CAP7_HE_SU_MU_PPDU_4XLTF_AND_08_US_GI;
			he_cap_elem->phy_cap_info[8] |=
				IEEE80211_HE_PHY_CAP8_20MHZ_IN_40MHZ_HE_PPDU_IN_2G |
				IEEE80211_HE_PHY_CAP8_20MHZ_IN_160MHZ_HE_PPDU |
				IEEE80211_HE_PHY_CAP8_80MHZ_IN_160MHZ_HE_PPDU |
				IEEE80211_HE_PHY_CAP8_DCM_MAX_RU_484;
			he_cap_elem->phy_cap_info[9] |=
				IEEE80211_HE_PHY_CAP9_LONGER_THAN_16_SIGB_OFDM_SYM |
				IEEE80211_HE_PHY_CAP9_NON_TRIGGERED_CQI_FEEDBACK |
				IEEE80211_HE_PHY_CAP9_TX_1024_QAM_LESS_THAN_242_TONE_RU |
				IEEE80211_HE_PHY_CAP9_RX_1024_QAM_LESS_THAN_242_TONE_RU |
				IEEE80211_HE_PHY_CAP9_RX_FULL_BW_SU_USING_MU_WITH_COMP_SIGB |
				IEEE80211_HE_PHY_CAP9_RX_FULL_BW_SU_USING_MU_WITH_NON_COMP_SIGB;
			break;
		}

		he_mcs->rx_mcs_80 = cpu_to_le16(mcs_map);
		he_mcs->tx_mcs_80 = cpu_to_le16(mcs_map);
		he_mcs->rx_mcs_160 = cpu_to_le16(mcs_map);
		he_mcs->tx_mcs_160 = cpu_to_le16(mcs_map);
		he_mcs->rx_mcs_80p80 = cpu_to_le16(mcs_map);
		he_mcs->tx_mcs_80p80 = cpu_to_le16(mcs_map);

		mt7915_set_stream_he_txbf_caps(he_cap, i, nss);

		memset(he_cap->ppe_thres, 0, sizeof(he_cap->ppe_thres));
		if (he_cap_elem->phy_cap_info[6] &
		    IEEE80211_HE_PHY_CAP6_PPE_THRESHOLD_PRESENT) {
			mt7915_gen_ppe_thresh(he_cap->ppe_thres, nss);
		} else {
			he_cap_elem->phy_cap_info[9] |=
				IEEE80211_HE_PHY_CAP9_NOMIMAL_PKT_PADDING_16US;
		}
		idx++;
	}

	return idx;
}

void mt7915_set_stream_he_caps(struct mt7915_phy *phy)
{
	struct ieee80211_sband_iftype_data *data;
	struct ieee80211_supported_band *band;
	int n;

	if (phy->mt76->cap.has_2ghz) {
		data = phy->iftype[NL80211_BAND_2GHZ];
		n = mt7915_init_he_caps(phy, NL80211_BAND_2GHZ, data);

		band = &phy->mt76->sband_2g.sband;
		band->iftype_data = data;
		band->n_iftype_data = n;
	}

	if (phy->mt76->cap.has_5ghz) {
		data = phy->iftype[NL80211_BAND_5GHZ];
		n = mt7915_init_he_caps(phy, NL80211_BAND_5GHZ, data);

		band = &phy->mt76->sband_5g.sband;
		band->iftype_data = data;
		band->n_iftype_data = n;
	}
}

<<<<<<< HEAD
static void
mt7915_cap_dbdc_enable(struct mt7915_dev *dev)
{
	dev->mphy.sband_5g.sband.vht_cap.cap &=
			~(IEEE80211_VHT_CAP_SHORT_GI_160 |
			  IEEE80211_VHT_CAP_SUPP_CHAN_WIDTH_160_80PLUS80MHZ);

	if (dev->chainmask == 0xf)
		dev->mphy.antenna_mask = dev->chainmask >> 2;
	else
		dev->mphy.antenna_mask = dev->chainmask >> 1;

	dev->phy.chainmask = dev->mphy.antenna_mask;
	dev->mphy.hw->wiphy->available_antennas_rx = dev->phy.chainmask;
	dev->mphy.hw->wiphy->available_antennas_tx = dev->phy.chainmask;

	mt76_set_stream_caps(&dev->mphy, true);
	mt7915_set_stream_vht_txbf_caps(&dev->phy);
	mt7915_set_stream_he_caps(&dev->phy);
}

static void
mt7915_cap_dbdc_disable(struct mt7915_dev *dev)
{
	dev->mphy.sband_5g.sband.vht_cap.cap |=
			IEEE80211_VHT_CAP_SHORT_GI_160 |
			IEEE80211_VHT_CAP_SUPP_CHAN_WIDTH_160_80PLUS80MHZ;

	dev->mphy.antenna_mask = dev->chainmask;
	dev->phy.chainmask = dev->chainmask;
	dev->mphy.hw->wiphy->available_antennas_rx = dev->chainmask;
	dev->mphy.hw->wiphy->available_antennas_tx = dev->chainmask;

	mt76_set_stream_caps(&dev->mphy, true);
	mt7915_set_stream_vht_txbf_caps(&dev->phy);
	mt7915_set_stream_he_caps(&dev->phy);
}

int mt7915_register_ext_phy(struct mt7915_dev *dev)
{
	struct mt7915_phy *phy = mt7915_ext_phy(dev);
	struct mt76_phy *mphy;
	int ret;
	bool bound;

	/* TODO: enble DBDC */
	bound = mt7915_l1_rr(dev, MT_HW_BOUND) & BIT(5);
	if (!bound)
		return -EINVAL;

	if (test_bit(MT76_STATE_RUNNING, &dev->mphy.state))
		return -EINVAL;

	if (phy)
		return 0;

	mt7915_cap_dbdc_enable(dev);
	mphy = mt76_alloc_phy(&dev->mt76, sizeof(*phy), &mt7915_ops);
	if (!mphy)
		return -ENOMEM;

	phy = mphy->priv;
	phy->dev = dev;
	phy->mt76 = mphy;
	phy->chainmask = dev->chainmask & ~dev->phy.chainmask;
	mphy->antenna_mask = BIT(hweight8(phy->chainmask)) - 1;
	mt7915_init_wiphy(mphy->hw);

	INIT_LIST_HEAD(&phy->stats_list);
	INIT_DELAYED_WORK(&phy->mac_work, mt7915_mac_work);

	/*
	 * Make the secondary PHY MAC address local without overlapping with
	 * the usual MAC address allocation scheme on multiple virtual interfaces
	 */
	mphy->hw->wiphy->perm_addr[0] |= 2;
	mphy->hw->wiphy->perm_addr[0] ^= BIT(7);

	/* The second interface does not get any packets unless it has a vif */
	ieee80211_hw_set(mphy->hw, WANT_MONITOR_VIF);

	ret = mt76_register_phy(mphy);
	if (ret)
		ieee80211_free_hw(mphy->hw);

	return ret;
}

void mt7915_unregister_ext_phy(struct mt7915_dev *dev)
=======
static void mt7915_unregister_ext_phy(struct mt7915_dev *dev)
>>>>>>> 356006a6
{
	struct mt7915_phy *phy = mt7915_ext_phy(dev);
	struct mt76_phy *mphy = dev->mt76.phy2;

	if (!phy)
		return;

	mt76_unregister_phy(mphy);
	ieee80211_free_hw(mphy->hw);
}

int mt7915_register_device(struct mt7915_dev *dev)
{
	struct ieee80211_hw *hw = mt76_hw(dev);
	int ret;

	dev->phy.dev = dev;
	dev->phy.mt76 = &dev->mt76.phy;
	dev->mt76.phy.priv = &dev->phy;
	INIT_LIST_HEAD(&dev->phy.stats_list);
	INIT_WORK(&dev->rc_work, mt7915_mac_sta_rc_work);
	INIT_DELAYED_WORK(&dev->phy.mac_work, mt7915_mac_work);
	INIT_LIST_HEAD(&dev->sta_rc_list);
	INIT_LIST_HEAD(&dev->sta_poll_list);
	spin_lock_init(&dev->sta_poll_lock);

	init_waitqueue_head(&dev->reset_wait);
	INIT_WORK(&dev->reset_work, mt7915_mac_reset_work);

	ret = mt7915_init_hardware(dev);
	if (ret)
		return ret;

	mt7915_init_wiphy(hw);
	dev->mphy.sband_2g.sband.ht_cap.cap |=
			IEEE80211_HT_CAP_LDPC_CODING |
			IEEE80211_HT_CAP_MAX_AMSDU;
	dev->mphy.sband_5g.sband.ht_cap.cap |=
			IEEE80211_HT_CAP_LDPC_CODING |
			IEEE80211_HT_CAP_MAX_AMSDU;
	dev->mphy.sband_5g.sband.vht_cap.cap |=
			IEEE80211_VHT_CAP_MAX_MPDU_LENGTH_7991 |
			IEEE80211_VHT_CAP_MAX_A_MPDU_LENGTH_EXPONENT_MASK;
	if (!dev->dbdc_support)
		dev->mphy.sband_5g.sband.vht_cap.cap |=
			IEEE80211_VHT_CAP_SHORT_GI_160 |
			IEEE80211_VHT_CAP_SUPP_CHAN_WIDTH_160_80PLUS80MHZ;
	dev->mphy.hw->wiphy->available_antennas_rx = dev->phy.chainmask;
	dev->mphy.hw->wiphy->available_antennas_tx = dev->phy.chainmask;

	mt76_set_stream_caps(&dev->mphy, true);
	mt7915_set_stream_vht_txbf_caps(&dev->phy);
	mt7915_set_stream_he_caps(&dev->phy);
	dev->phy.dfs_state = -1;

#ifdef CONFIG_NL80211_TESTMODE
	dev->mt76.test_ops = &mt7915_testmode_ops;
#endif

	ret = mt76_register_device(&dev->mt76, true, mt7915_rates,
				   ARRAY_SIZE(mt7915_rates));
	if (ret)
		return ret;

	ieee80211_queue_work(mt76_hw(dev), &dev->init_work);

	return mt7915_init_debugfs(dev);
}

void mt7915_unregister_device(struct mt7915_dev *dev)
{
	struct mt76_txwi_cache *txwi;
	int id;

	mt7915_unregister_ext_phy(dev);
	mt76_unregister_device(&dev->mt76);
	mt7915_mcu_exit(dev);
	mt7915_dma_cleanup(dev);

	spin_lock_bh(&dev->token_lock);
	idr_for_each_entry(&dev->token, txwi, id) {
		mt7915_txp_skb_unmap(&dev->mt76, txwi);
		if (txwi->skb) {
			struct ieee80211_hw *hw;

			hw = mt76_tx_status_get_hw(&dev->mt76, txwi->skb);
			ieee80211_free_txskb(hw, txwi->skb);
		}
		mt76_put_txwi(&dev->mt76, txwi);
		dev->token_count--;
	}
	spin_unlock_bh(&dev->token_lock);
	idr_destroy(&dev->token);

	mt76_free_device(&dev->mt76);
}<|MERGE_RESOLUTION|>--- conflicted
+++ resolved
@@ -600,99 +600,7 @@
 	}
 }
 
-<<<<<<< HEAD
-static void
-mt7915_cap_dbdc_enable(struct mt7915_dev *dev)
-{
-	dev->mphy.sband_5g.sband.vht_cap.cap &=
-			~(IEEE80211_VHT_CAP_SHORT_GI_160 |
-			  IEEE80211_VHT_CAP_SUPP_CHAN_WIDTH_160_80PLUS80MHZ);
-
-	if (dev->chainmask == 0xf)
-		dev->mphy.antenna_mask = dev->chainmask >> 2;
-	else
-		dev->mphy.antenna_mask = dev->chainmask >> 1;
-
-	dev->phy.chainmask = dev->mphy.antenna_mask;
-	dev->mphy.hw->wiphy->available_antennas_rx = dev->phy.chainmask;
-	dev->mphy.hw->wiphy->available_antennas_tx = dev->phy.chainmask;
-
-	mt76_set_stream_caps(&dev->mphy, true);
-	mt7915_set_stream_vht_txbf_caps(&dev->phy);
-	mt7915_set_stream_he_caps(&dev->phy);
-}
-
-static void
-mt7915_cap_dbdc_disable(struct mt7915_dev *dev)
-{
-	dev->mphy.sband_5g.sband.vht_cap.cap |=
-			IEEE80211_VHT_CAP_SHORT_GI_160 |
-			IEEE80211_VHT_CAP_SUPP_CHAN_WIDTH_160_80PLUS80MHZ;
-
-	dev->mphy.antenna_mask = dev->chainmask;
-	dev->phy.chainmask = dev->chainmask;
-	dev->mphy.hw->wiphy->available_antennas_rx = dev->chainmask;
-	dev->mphy.hw->wiphy->available_antennas_tx = dev->chainmask;
-
-	mt76_set_stream_caps(&dev->mphy, true);
-	mt7915_set_stream_vht_txbf_caps(&dev->phy);
-	mt7915_set_stream_he_caps(&dev->phy);
-}
-
-int mt7915_register_ext_phy(struct mt7915_dev *dev)
-{
-	struct mt7915_phy *phy = mt7915_ext_phy(dev);
-	struct mt76_phy *mphy;
-	int ret;
-	bool bound;
-
-	/* TODO: enble DBDC */
-	bound = mt7915_l1_rr(dev, MT_HW_BOUND) & BIT(5);
-	if (!bound)
-		return -EINVAL;
-
-	if (test_bit(MT76_STATE_RUNNING, &dev->mphy.state))
-		return -EINVAL;
-
-	if (phy)
-		return 0;
-
-	mt7915_cap_dbdc_enable(dev);
-	mphy = mt76_alloc_phy(&dev->mt76, sizeof(*phy), &mt7915_ops);
-	if (!mphy)
-		return -ENOMEM;
-
-	phy = mphy->priv;
-	phy->dev = dev;
-	phy->mt76 = mphy;
-	phy->chainmask = dev->chainmask & ~dev->phy.chainmask;
-	mphy->antenna_mask = BIT(hweight8(phy->chainmask)) - 1;
-	mt7915_init_wiphy(mphy->hw);
-
-	INIT_LIST_HEAD(&phy->stats_list);
-	INIT_DELAYED_WORK(&phy->mac_work, mt7915_mac_work);
-
-	/*
-	 * Make the secondary PHY MAC address local without overlapping with
-	 * the usual MAC address allocation scheme on multiple virtual interfaces
-	 */
-	mphy->hw->wiphy->perm_addr[0] |= 2;
-	mphy->hw->wiphy->perm_addr[0] ^= BIT(7);
-
-	/* The second interface does not get any packets unless it has a vif */
-	ieee80211_hw_set(mphy->hw, WANT_MONITOR_VIF);
-
-	ret = mt76_register_phy(mphy);
-	if (ret)
-		ieee80211_free_hw(mphy->hw);
-
-	return ret;
-}
-
-void mt7915_unregister_ext_phy(struct mt7915_dev *dev)
-=======
 static void mt7915_unregister_ext_phy(struct mt7915_dev *dev)
->>>>>>> 356006a6
 {
 	struct mt7915_phy *phy = mt7915_ext_phy(dev);
 	struct mt76_phy *mphy = dev->mt76.phy2;
