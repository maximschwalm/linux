/* SPDX-License-Identifier: ISC */
/* Copyright (C) 2020 MediaTek Inc. */

#ifndef __MT7915_REGS_H
#define __MT7915_REGS_H

/* MCU WFDMA1 */
#define MT_MCU_WFDMA1_BASE		0x3000
#define MT_MCU_WFDMA1(ofs)		(MT_MCU_WFDMA1_BASE + (ofs))

#define MT_MCU_INT_EVENT		MT_MCU_WFDMA1(0x108)
#define MT_MCU_INT_EVENT_DMA_STOPPED	BIT(0)
#define MT_MCU_INT_EVENT_DMA_INIT	BIT(1)
#define MT_MCU_INT_EVENT_SER_TRIGGER	BIT(2)
#define MT_MCU_INT_EVENT_RESET_DONE	BIT(3)

#define MT_PLE_BASE			0x8000
#define MT_PLE(ofs)			(MT_PLE_BASE + (ofs))

#define MT_PLE_FL_Q0_CTRL		MT_PLE(0x1b0)
#define MT_PLE_FL_Q1_CTRL		MT_PLE(0x1b4)
#define MT_PLE_FL_Q2_CTRL		MT_PLE(0x1b8)
#define MT_PLE_FL_Q3_CTRL		MT_PLE(0x1bc)

#define MT_PLE_AC_QEMPTY(ac, n)		MT_PLE(0x300 + 0x10 * (ac) + \
					       ((n) << 2))
#define MT_PLE_AMSDU_PACK_MSDU_CNT(n)	MT_PLE(0x10e0 + ((n) << 2))

#define MT_MDP_BASE			0xf000
#define MT_MDP(ofs)			(MT_MDP_BASE + (ofs))

#define MT_MDP_DCR0			MT_MDP(0x000)
#define MT_MDP_DCR0_DAMSDU_EN		BIT(15)

#define MT_MDP_DCR1			MT_MDP(0x004)
#define MT_MDP_DCR1_MAX_RX_LEN		GENMASK(15, 3)

#define MT_MDP_BNRCFR0(_band)		MT_MDP(0x070 + ((_band) << 8))
#define MT_MDP_RCFR0_MCU_RX_MGMT	GENMASK(5, 4)
#define MT_MDP_RCFR0_MCU_RX_CTL_NON_BAR	GENMASK(7, 6)
#define MT_MDP_RCFR0_MCU_RX_CTL_BAR	GENMASK(9, 8)

#define MT_MDP_BNRCFR1(_band)		MT_MDP(0x074 + ((_band) << 8))
#define MT_MDP_RCFR1_MCU_RX_BYPASS	GENMASK(23, 22)
#define MT_MDP_RCFR1_RX_DROPPED_UCAST	GENMASK(28, 27)
#define MT_MDP_RCFR1_RX_DROPPED_MCAST	GENMASK(30, 29)
#define MT_MDP_TO_HIF			0
#define MT_MDP_TO_WM			1

/* TMAC: band 0(0x21000), band 1(0xa1000) */
#define MT_WF_TMAC_BASE(_band)		((_band) ? 0xa1000 : 0x21000)
#define MT_WF_TMAC(_band, ofs)		(MT_WF_TMAC_BASE(_band) + (ofs))

#define MT_TMAC_TCR0(_band)		MT_WF_TMAC(_band, 0)
#define MT_TMAC_TCR0_TBTT_STOP_CTRL	BIT(25)

#define MT_TMAC_CDTR(_band)		MT_WF_TMAC(_band, 0x090)
#define MT_TMAC_ODTR(_band)		MT_WF_TMAC(_band, 0x094)
#define MT_TIMEOUT_VAL_PLCP		GENMASK(15, 0)
#define MT_TIMEOUT_VAL_CCA		GENMASK(31, 16)

#define MT_TMAC_ICR0(_band)		MT_WF_TMAC(_band, 0x0a4)
#define MT_IFS_EIFS			GENMASK(8, 0)
#define MT_IFS_RIFS			GENMASK(14, 10)
#define MT_IFS_SIFS			GENMASK(22, 16)
#define MT_IFS_SLOT			GENMASK(30, 24)

#define MT_TMAC_CTCR0(_band)			MT_WF_TMAC(_band, 0x0f4)
#define MT_TMAC_CTCR0_INS_DDLMT_REFTIME		GENMASK(5, 0)
#define MT_TMAC_CTCR0_INS_DDLMT_EN		BIT(17)
#define MT_TMAC_CTCR0_INS_DDLMT_VHT_SMPDU_EN	BIT(18)

#define MT_TMAC_TRCR0(_band)		MT_WF_TMAC(_band, 0x09c)
#define MT_TMAC_TFCR0(_band)		MT_WF_TMAC(_band, 0x1e0)

#define MT_WF_DMA_BASE(_band)		((_band) ? 0xa1e00 : 0x21e00)
#define MT_WF_DMA(_band, ofs)		(MT_WF_DMA_BASE(_band) + (ofs))

#define MT_DMA_DCR0(_band)		MT_WF_DMA(_band, 0x000)
#define MT_DMA_DCR0_MAX_RX_LEN		GENMASK(15, 3)
#define MT_DMA_DCR0_RXD_G5_EN		BIT(23)

/* ETBF: band 0(0x24000), band 1(0xa4000) */
#define MT_WF_ETBF_BASE(_band)		((_band) ? 0xa4000 : 0x24000)
#define MT_WF_ETBF(_band, ofs)		(MT_WF_ETBF_BASE(_band) + (ofs))

#define MT_ETBF_TX_NDP_BFRP(_band)	MT_WF_ETBF(_band, 0x040)
#define MT_ETBF_TX_FB_CPL		GENMASK(31, 16)
#define MT_ETBF_TX_FB_TRI		GENMASK(15, 0)

#define MT_ETBF_TX_APP_CNT(_band)	MT_WF_ETBF(_band, 0x0f0)
#define MT_ETBF_TX_IBF_CNT		GENMASK(31, 16)
#define MT_ETBF_TX_EBF_CNT		GENMASK(15, 0)

#define MT_ETBF_RX_FB_CNT(_band)	MT_WF_ETBF(_band, 0x0f8)
#define MT_ETBF_RX_FB_ALL		GENMASK(31, 24)
#define MT_ETBF_RX_FB_HE		GENMASK(23, 16)
#define MT_ETBF_RX_FB_VHT		GENMASK(15, 8)
#define MT_ETBF_RX_FB_HT		GENMASK(7, 0)

/* LPON: band 0(0x24200), band 1(0xa4200) */
#define MT_WF_LPON_BASE(_band)		((_band) ? 0xa4200 : 0x24200)
#define MT_WF_LPON(_band, ofs)		(MT_WF_LPON_BASE(_band) + (ofs))

#define MT_LPON_UTTR0(_band)		MT_WF_LPON(_band, 0x080)
#define MT_LPON_UTTR1(_band)		MT_WF_LPON(_band, 0x084)

#define MT_LPON_TCR(_band, n)		MT_WF_LPON(_band, 0x0a8 + (n) * 4)
#define MT_LPON_TCR_SW_MODE		GENMASK(1, 0)
#define MT_LPON_TCR_SW_WRITE		BIT(0)

/* MIB: band 0(0x24800), band 1(0xa4800) */
#define MT_WF_MIB_BASE(_band)		((_band) ? 0xa4800 : 0x24800)
#define MT_WF_MIB(_band, ofs)		(MT_WF_MIB_BASE(_band) + (ofs))

#define MT_MIB_SDR3(_band)		MT_WF_MIB(_band, 0x014)
#define MT_MIB_SDR3_FCS_ERR_MASK	GENMASK(15, 0)

#define MT_MIB_SDR9(_band)		MT_WF_MIB(_band, 0x02c)
#define MT_MIB_SDR9_BUSY_MASK		GENMASK(23, 0)

#define MT_MIB_SDR16(_band)		MT_WF_MIB(_band, 0x048)
#define MT_MIB_SDR16_BUSY_MASK		GENMASK(23, 0)

#define MT_MIB_SDR34(_band)		MT_WF_MIB(_band, 0x090)
#define MT_MIB_MU_BF_TX_CNT		GENMASK(15, 0)

#define MT_MIB_SDR36(_band)		MT_WF_MIB(_band, 0x098)
#define MT_MIB_SDR36_TXTIME_MASK	GENMASK(23, 0)
#define MT_MIB_SDR37(_band)		MT_WF_MIB(_band, 0x09c)
#define MT_MIB_SDR37_RXTIME_MASK	GENMASK(23, 0)

#define MT_MIB_DR8(_band)		MT_WF_MIB(_band, 0x0c0)
#define MT_MIB_DR9(_band)		MT_WF_MIB(_band, 0x0c4)
#define MT_MIB_DR11(_band)		MT_WF_MIB(_band, 0x0cc)

#define MT_MIB_MB_SDR0(_band, n)	MT_WF_MIB(_band, 0x100 + ((n) << 4))
#define MT_MIB_RTS_RETRIES_COUNT_MASK	GENMASK(31, 16)
#define MT_MIB_RTS_COUNT_MASK		GENMASK(15, 0)

#define MT_MIB_MB_SDR1(_band, n)	MT_WF_MIB(_band, 0x104 + ((n) << 4))
#define MT_MIB_BA_MISS_COUNT_MASK	GENMASK(15, 0)
#define MT_MIB_ACK_FAIL_COUNT_MASK	GENMASK(31, 16)

#define MT_MIB_MB_SDR2(_band, n)	MT_WF_MIB(_band, 0x108 + ((n) << 4))
#define MT_MIB_FRAME_RETRIES_COUNT_MASK	GENMASK(15, 0)

#define MT_TX_AGG_CNT(_band, n)		MT_WF_MIB(_band, 0x0a8 + ((n) << 2))
#define MT_TX_AGG_CNT2(_band, n)	MT_WF_MIB(_band, 0x164 + ((n) << 2))
#define MT_MIB_ARNG(_band, n)		MT_WF_MIB(_band, 0x4b8 + ((n) << 2))
#define MT_MIB_ARNCR_RANGE(val, n)	(((val) >> ((n) << 3)) & GENMASK(7, 0))

#define MT_WTBLON_TOP_BASE		0x34000
#define MT_WTBLON_TOP(ofs)		(MT_WTBLON_TOP_BASE + (ofs))
#define MT_WTBLON_TOP_WDUCR		MT_WTBLON_TOP(0x0)
#define MT_WTBLON_TOP_WDUCR_GROUP	GENMASK(2, 0)

#define MT_WTBL_UPDATE			MT_WTBLON_TOP(0x030)
#define MT_WTBL_UPDATE_WLAN_IDX		GENMASK(9, 0)
#define MT_WTBL_UPDATE_ADM_COUNT_CLEAR	BIT(12)
#define MT_WTBL_UPDATE_BUSY		BIT(31)

#define MT_WTBL_BASE			0x38000
#define MT_WTBL_LMAC_ID			GENMASK(14, 8)
#define MT_WTBL_LMAC_DW			GENMASK(7, 2)
#define MT_WTBL_LMAC_OFFS(_id, _dw)	(MT_WTBL_BASE | \
					FIELD_PREP(MT_WTBL_LMAC_ID, _id) | \
					FIELD_PREP(MT_WTBL_LMAC_DW, _dw))

/* AGG: band 0(0x20800), band 1(0xa0800) */
#define MT_WF_AGG_BASE(_band)		((_band) ? 0xa0800 : 0x20800)
#define MT_WF_AGG(_band, ofs)		(MT_WF_AGG_BASE(_band) + (ofs))

#define MT_AGG_AWSCR0(_band, _n)	MT_WF_AGG(_band, 0x05c + (_n) * 4)
#define MT_AGG_PCR0(_band, _n)		MT_WF_AGG(_band, 0x06c + (_n) * 4)
#define MT_AGG_PCR0_MM_PROT		BIT(0)
#define MT_AGG_PCR0_GF_PROT		BIT(1)
#define MT_AGG_PCR0_BW20_PROT		BIT(2)
#define MT_AGG_PCR0_BW40_PROT		BIT(4)
#define MT_AGG_PCR0_BW80_PROT		BIT(6)
#define MT_AGG_PCR0_ERP_PROT		GENMASK(12, 8)
#define MT_AGG_PCR0_VHT_PROT		BIT(13)
#define MT_AGG_PCR0_PTA_WIN_DIS		BIT(15)

#define MT_AGG_PCR1_RTS0_NUM_THRES	GENMASK(31, 23)
#define MT_AGG_PCR1_RTS0_LEN_THRES	GENMASK(19, 0)

#define MT_AGG_ACR0(_band)		MT_WF_AGG(_band, 0x084)
#define MT_AGG_ACR_CFEND_RATE		GENMASK(13, 0)
#define MT_AGG_ACR_BAR_RATE		GENMASK(29, 16)

#define MT_AGG_MRCR(_band)		MT_WF_AGG(_band, 0x098)
#define MT_AGG_MRCR_BAR_CNT_LIMIT	GENMASK(15, 12)
#define MT_AGG_MRCR_LAST_RTS_CTS_RN	BIT(6)
#define MT_AGG_MRCR_RTS_FAIL_LIMIT	GENMASK(11, 7)
#define MT_AGG_MRCR_TXCMD_RTS_FAIL_LIMIT	GENMASK(28, 24)

#define MT_AGG_ATCR1(_band)		MT_WF_AGG(_band, 0x0f0)
#define MT_AGG_ATCR3(_band)		MT_WF_AGG(_band, 0x0f4)

/* ARB: band 0(0x20c00), band 1(0xa0c00) */
#define MT_WF_ARB_BASE(_band)		((_band) ? 0xa0c00 : 0x20c00)
#define MT_WF_ARB(_band, ofs)		(MT_WF_ARB_BASE(_band) + (ofs))

#define MT_ARB_SCR(_band)		MT_WF_ARB(_band, 0x080)
#define MT_ARB_SCR_TX_DISABLE		BIT(8)
#define MT_ARB_SCR_RX_DISABLE		BIT(9)

#define MT_ARB_DRNGR0(_band, _n)	MT_WF_ARB(_band, 0x194 + (_n) * 4)

/* RMAC: band 0(0x21400), band 1(0xa1400) */
#define MT_WF_RMAC_BASE(_band)		((_band) ? 0xa1400 : 0x21400)
#define MT_WF_RMAC(_band, ofs)		(MT_WF_RMAC_BASE(_band) + (ofs))

#define MT_WF_RFCR(_band)		MT_WF_RMAC(_band, 0x000)
#define MT_WF_RFCR_DROP_STBC_MULTI	BIT(0)
#define MT_WF_RFCR_DROP_FCSFAIL		BIT(1)
#define MT_WF_RFCR_DROP_VERSION		BIT(3)
#define MT_WF_RFCR_DROP_PROBEREQ	BIT(4)
#define MT_WF_RFCR_DROP_MCAST		BIT(5)
#define MT_WF_RFCR_DROP_BCAST		BIT(6)
#define MT_WF_RFCR_DROP_MCAST_FILTERED	BIT(7)
#define MT_WF_RFCR_DROP_A3_MAC		BIT(8)
#define MT_WF_RFCR_DROP_A3_BSSID	BIT(9)
#define MT_WF_RFCR_DROP_A2_BSSID	BIT(10)
#define MT_WF_RFCR_DROP_OTHER_BEACON	BIT(11)
#define MT_WF_RFCR_DROP_FRAME_REPORT	BIT(12)
#define MT_WF_RFCR_DROP_CTL_RSV		BIT(13)
#define MT_WF_RFCR_DROP_CTS		BIT(14)
#define MT_WF_RFCR_DROP_RTS		BIT(15)
#define MT_WF_RFCR_DROP_DUPLICATE	BIT(16)
#define MT_WF_RFCR_DROP_OTHER_BSS	BIT(17)
#define MT_WF_RFCR_DROP_OTHER_UC	BIT(18)
#define MT_WF_RFCR_DROP_OTHER_TIM	BIT(19)
#define MT_WF_RFCR_DROP_NDPA		BIT(20)
#define MT_WF_RFCR_DROP_UNWANTED_CTL	BIT(21)

#define MT_WF_RFCR1(_band)		MT_WF_RMAC(_band, 0x004)
#define MT_WF_RFCR1_DROP_ACK		BIT(4)
#define MT_WF_RFCR1_DROP_BF_POLL	BIT(5)
#define MT_WF_RFCR1_DROP_BA		BIT(6)
#define MT_WF_RFCR1_DROP_CFEND		BIT(7)
#define MT_WF_RFCR1_DROP_CFACK		BIT(8)

#define MT_WF_RMAC_MIB_TIME0(_band)	MT_WF_RMAC(_band, 0x03c4)
#define MT_WF_RMAC_MIB_RXTIME_CLR	BIT(31)
#define MT_WF_RMAC_MIB_RXTIME_EN	BIT(30)

#define MT_WF_RMAC_MIB_AIRTIME14(_band)	MT_WF_RMAC(_band, 0x03b8)
#define MT_MIB_OBSSTIME_MASK		GENMASK(23, 0)
#define MT_WF_RMAC_MIB_AIRTIME0(_band)	MT_WF_RMAC(_band, 0x0380)

/* WFDMA0 */
#define MT_WFDMA0_BASE			0xd4000
#define MT_WFDMA0(ofs)			(MT_WFDMA0_BASE + (ofs))

#define MT_WFDMA0_RST			MT_WFDMA0(0x100)
#define MT_WFDMA0_RST_LOGIC_RST		BIT(4)
#define MT_WFDMA0_RST_DMASHDL_ALL_RST	BIT(5)

#define MT_WFDMA0_BUSY_ENA		MT_WFDMA0(0x13c)
#define MT_WFDMA0_BUSY_ENA_TX_FIFO0	BIT(0)
#define MT_WFDMA0_BUSY_ENA_TX_FIFO1	BIT(1)
#define MT_WFDMA0_BUSY_ENA_RX_FIFO	BIT(2)

#define MT_WFDMA0_GLO_CFG		MT_WFDMA0(0x208)
#define MT_WFDMA0_GLO_CFG_TX_DMA_EN	BIT(0)
#define MT_WFDMA0_GLO_CFG_RX_DMA_EN	BIT(2)

#define MT_WFDMA0_RST_DTX_PTR		MT_WFDMA0(0x20c)
#define MT_WFDMA0_PRI_DLY_INT_CFG0	MT_WFDMA0(0x2f0)

#define MT_RX_DATA_RING_BASE		MT_WFDMA0(0x500)

#define MT_WFDMA0_RX_RING0_EXT_CTRL	MT_WFDMA0(0x680)
#define MT_WFDMA0_RX_RING1_EXT_CTRL	MT_WFDMA0(0x684)
#define MT_WFDMA0_RX_RING2_EXT_CTRL	MT_WFDMA0(0x688)

/* WFDMA1 */
#define MT_WFDMA1_BASE			0xd5000
#define MT_WFDMA1(ofs)			(MT_WFDMA1_BASE + (ofs))

#define MT_WFDMA1_RST			MT_WFDMA1(0x100)
#define MT_WFDMA1_RST_LOGIC_RST		BIT(4)
#define MT_WFDMA1_RST_DMASHDL_ALL_RST	BIT(5)

#define MT_WFDMA1_BUSY_ENA		MT_WFDMA1(0x13c)
#define MT_WFDMA1_BUSY_ENA_TX_FIFO0	BIT(0)
#define MT_WFDMA1_BUSY_ENA_TX_FIFO1	BIT(1)
#define MT_WFDMA1_BUSY_ENA_RX_FIFO	BIT(2)

#define MT_MCU_CMD			MT_WFDMA1(0x1f0)
#define MT_MCU_CMD_STOP_DMA_FW_RELOAD	BIT(1)
#define MT_MCU_CMD_STOP_DMA		BIT(2)
#define MT_MCU_CMD_RESET_DONE		BIT(3)
#define MT_MCU_CMD_RECOVERY_DONE	BIT(4)
#define MT_MCU_CMD_NORMAL_STATE		BIT(5)
#define MT_MCU_CMD_ERROR_MASK		GENMASK(5, 1)

#define MT_WFDMA1_GLO_CFG		MT_WFDMA1(0x208)
#define MT_WFDMA1_GLO_CFG_TX_DMA_EN	BIT(0)
#define MT_WFDMA1_GLO_CFG_RX_DMA_EN	BIT(2)
#define MT_WFDMA1_GLO_CFG_OMIT_TX_INFO	BIT(28)
#define MT_WFDMA1_GLO_CFG_OMIT_RX_INFO	BIT(27)

#define MT_WFDMA1_RST_DTX_PTR		MT_WFDMA1(0x20c)
#define MT_WFDMA1_PRI_DLY_INT_CFG0	MT_WFDMA1(0x2f0)

#define MT_TX_RING_BASE			MT_WFDMA1(0x300)
#define MT_RX_EVENT_RING_BASE		MT_WFDMA1(0x500)

#define MT_WFDMA1_TX_RING0_EXT_CTRL	MT_WFDMA1(0x600)
#define MT_WFDMA1_TX_RING1_EXT_CTRL	MT_WFDMA1(0x604)
#define MT_WFDMA1_TX_RING2_EXT_CTRL	MT_WFDMA1(0x608)
#define MT_WFDMA1_TX_RING3_EXT_CTRL	MT_WFDMA1(0x60c)
#define MT_WFDMA1_TX_RING4_EXT_CTRL	MT_WFDMA1(0x610)
#define MT_WFDMA1_TX_RING5_EXT_CTRL	MT_WFDMA1(0x614)
#define MT_WFDMA1_TX_RING6_EXT_CTRL	MT_WFDMA1(0x618)
#define MT_WFDMA1_TX_RING7_EXT_CTRL	MT_WFDMA1(0x61c)

#define MT_WFDMA1_TX_RING16_EXT_CTRL	MT_WFDMA1(0x640)
#define MT_WFDMA1_TX_RING17_EXT_CTRL	MT_WFDMA1(0x644)
#define MT_WFDMA1_TX_RING18_EXT_CTRL	MT_WFDMA1(0x648)
#define MT_WFDMA1_TX_RING19_EXT_CTRL	MT_WFDMA1(0x64c)
#define MT_WFDMA1_TX_RING20_EXT_CTRL	MT_WFDMA1(0x650)
#define MT_WFDMA1_TX_RING21_EXT_CTRL	MT_WFDMA1(0x654)
#define MT_WFDMA1_TX_RING22_EXT_CTRL	MT_WFDMA1(0x658)
#define MT_WFDMA1_TX_RING23_EXT_CTRL	MT_WFDMA1(0x65c)

#define MT_WFDMA1_RX_RING0_EXT_CTRL	MT_WFDMA1(0x680)
#define MT_WFDMA1_RX_RING1_EXT_CTRL	MT_WFDMA1(0x684)
#define MT_WFDMA1_RX_RING2_EXT_CTRL	MT_WFDMA1(0x688)
#define MT_WFDMA1_RX_RING3_EXT_CTRL	MT_WFDMA1(0x68c)

/* WFDMA CSR */
#define MT_WFDMA_EXT_CSR_BASE		0xd7000
#define MT_WFDMA_EXT_CSR(ofs)		(MT_WFDMA_EXT_CSR_BASE + (ofs))

#define MT_INT_SOURCE_CSR		MT_WFDMA_EXT_CSR(0x10)
#define MT_INT_MASK_CSR			MT_WFDMA_EXT_CSR(0x14)
#define MT_INT_RX_DONE_DATA0		BIT(16)
#define MT_INT_RX_DONE_DATA1		BIT(17)
#define MT_INT_RX_DONE_WM		BIT(0)
#define MT_INT_RX_DONE_WA		BIT(1)
<<<<<<< HEAD
#define MT_INT_RX_DONE(_n)		((_n) ? BIT((_n) - 1) : BIT(16))
#define MT_INT_RX_DONE_ALL		(BIT(0) | BIT(1) | BIT(16))
=======
#define MT_INT_RX_DONE_ALL		(BIT(0) | BIT(1) | GENMASK(17, 16))
>>>>>>> 356006a6
#define MT_INT_TX_DONE_MCU_WA		BIT(15)
#define MT_INT_TX_DONE_FWDL		BIT(26)
#define MT_INT_TX_DONE_MCU_WM		BIT(27)
#define MT_INT_TX_DONE_BAND0		BIT(30)
#define MT_INT_TX_DONE_BAND1		BIT(31)
#define MT_INT_MCU_CMD			BIT(29)

#define MT_INT_TX_DONE_MCU		(MT_INT_TX_DONE_MCU_WA |	\
					 MT_INT_TX_DONE_MCU_WM |	\
					 MT_INT_TX_DONE_FWDL)

#define MT_WFDMA_EXT_CSR_HIF_MISC	MT_WFDMA_EXT_CSR(0x44)
#define MT_WFDMA_EXT_CSR_HIF_MISC_BUSY	BIT(0)

/* WFDMA0 PCIE1 */
#define MT_WFDMA0_PCIE1_BASE			0xd8000
#define MT_WFDMA0_PCIE1(ofs)			(MT_WFDMA0_PCIE1_BASE + (ofs))

#define MT_WFDMA0_PCIE1_BUSY_ENA		MT_WFDMA0_PCIE1(0x13c)
#define MT_WFDMA0_PCIE1_BUSY_ENA_TX_FIFO0	BIT(0)
#define MT_WFDMA0_PCIE1_BUSY_ENA_TX_FIFO1	BIT(1)
#define MT_WFDMA0_PCIE1_BUSY_ENA_RX_FIFO	BIT(2)

/* WFDMA1 PCIE1 */
#define MT_WFDMA1_PCIE1_BASE			0xd9000
#define MT_WFDMA1_PCIE1(ofs)			(MT_WFDMA0_PCIE1_BASE + (ofs))

#define MT_WFDMA1_PCIE1_BUSY_ENA		MT_WFDMA1_PCIE1(0x13c)
#define MT_WFDMA1_PCIE1_BUSY_ENA_TX_FIFO0	BIT(0)
#define MT_WFDMA1_PCIE1_BUSY_ENA_TX_FIFO1	BIT(1)
#define MT_WFDMA1_PCIE1_BUSY_ENA_RX_FIFO	BIT(2)

#define MT_INFRA_CFG_BASE		0xf1000
#define MT_INFRA(ofs)			(MT_INFRA_CFG_BASE + (ofs))

#define MT_HIF_REMAP_L1			MT_INFRA(0x1ac)
#define MT_HIF_REMAP_L1_MASK		GENMASK(15, 0)
#define MT_HIF_REMAP_L1_OFFSET		GENMASK(15, 0)
#define MT_HIF_REMAP_L1_BASE		GENMASK(31, 16)
#define MT_HIF_REMAP_BASE_L1		0xe0000

#define MT_HIF_REMAP_L2			MT_INFRA(0x1b0)
#define MT_HIF_REMAP_L2_MASK		GENMASK(19, 0)
#define MT_HIF_REMAP_L2_OFFSET		GENMASK(11, 0)
#define MT_HIF_REMAP_L2_BASE		GENMASK(31, 12)
#define MT_HIF_REMAP_BASE_L2		0x00000

#define MT_SWDEF_BASE			0x41f200
#define MT_SWDEF(ofs)			(MT_SWDEF_BASE + (ofs))
#define MT_SWDEF_MODE			MT_SWDEF(0x3c)
#define MT_SWDEF_NORMAL_MODE		0
#define MT_SWDEF_ICAP_MODE		1
#define MT_SWDEF_SPECTRUM_MODE		2

#define MT_TOP_BASE			0x18060000
#define MT_TOP(ofs)			(MT_TOP_BASE + (ofs))

#define MT_TOP_LPCR_HOST_BAND0		MT_TOP(0x10)
#define MT_TOP_LPCR_HOST_FW_OWN		BIT(0)
#define MT_TOP_LPCR_HOST_DRV_OWN	BIT(1)

#define MT_TOP_MISC			MT_TOP(0xf0)
#define MT_TOP_MISC_FW_STATE		GENMASK(2, 0)

#define MT_HW_BOUND			0x70010020
#define MT_HW_CHIPID			0x70010200
#define MT_HW_REV			0x70010204

#define MT_PCIE_MAC_BASE		0x74030000
#define MT_PCIE_MAC(ofs)		(MT_PCIE_MAC_BASE + (ofs))
#define MT_PCIE_MAC_INT_ENABLE		MT_PCIE_MAC(0x188)

#define MT_WF_IRPI_BASE			0x83006000
#define MT_WF_IRPI(ofs)			(MT_WF_IRPI_BASE + ((ofs) << 16))

/* PHY: band 0(0x83080000), band 1(0x83090000) */
#define MT_WF_PHY_BASE			0x83080000
#define MT_WF_PHY(ofs)			(MT_WF_PHY_BASE + (ofs))

#define MT_WF_PHY_RX_CTRL1(_phy)	MT_WF_PHY(0x2004 + ((_phy) << 16))
#define MT_WF_PHY_RX_CTRL1_IPI_EN	GENMASK(2, 0)
#define MT_WF_PHY_RX_CTRL1_STSCNT_EN	GENMASK(11, 9)

#define MT_WF_PHY_RXTD12(_phy)		MT_WF_PHY(0x8230 + ((_phy) << 16))
#define MT_WF_PHY_RXTD12_IRPI_SW_CLR_ONLY	BIT(18)
#define MT_WF_PHY_RXTD12_IRPI_SW_CLR	BIT(29)

#endif<|MERGE_RESOLUTION|>--- conflicted
+++ resolved
@@ -342,12 +342,7 @@
 #define MT_INT_RX_DONE_DATA1		BIT(17)
 #define MT_INT_RX_DONE_WM		BIT(0)
 #define MT_INT_RX_DONE_WA		BIT(1)
-<<<<<<< HEAD
-#define MT_INT_RX_DONE(_n)		((_n) ? BIT((_n) - 1) : BIT(16))
-#define MT_INT_RX_DONE_ALL		(BIT(0) | BIT(1) | BIT(16))
-=======
 #define MT_INT_RX_DONE_ALL		(BIT(0) | BIT(1) | GENMASK(17, 16))
->>>>>>> 356006a6
 #define MT_INT_TX_DONE_MCU_WA		BIT(15)
 #define MT_INT_TX_DONE_FWDL		BIT(26)
 #define MT_INT_TX_DONE_MCU_WM		BIT(27)
