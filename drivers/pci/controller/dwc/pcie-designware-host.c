// SPDX-License-Identifier: GPL-2.0
/*
 * Synopsys DesignWare PCIe host controller driver
 *
 * Copyright (C) 2013 Samsung Electronics Co., Ltd.
 *		https://www.samsung.com
 *
 * Author: Jingoo Han <jg1.han@samsung.com>
 */

#include <linux/irqchip/chained_irq.h>
#include <linux/irqdomain.h>
#include <linux/msi.h>
#include <linux/of_address.h>
#include <linux/of_pci.h>
#include <linux/pci_regs.h>
#include <linux/platform_device.h>

#include "../../pci.h"
#include "pcie-designware.h"

static struct pci_ops dw_pcie_ops;
static struct pci_ops dw_child_pcie_ops;

static void dw_msi_ack_irq(struct irq_data *d)
{
	irq_chip_ack_parent(d);
}

static void dw_msi_mask_irq(struct irq_data *d)
{
	pci_msi_mask_irq(d);
	irq_chip_mask_parent(d);
}

static void dw_msi_unmask_irq(struct irq_data *d)
{
	pci_msi_unmask_irq(d);
	irq_chip_unmask_parent(d);
}

static struct irq_chip dw_pcie_msi_irq_chip = {
	.name = "PCI-MSI",
	.irq_ack = dw_msi_ack_irq,
	.irq_mask = dw_msi_mask_irq,
	.irq_unmask = dw_msi_unmask_irq,
};

static struct msi_domain_info dw_pcie_msi_domain_info = {
	.flags	= (MSI_FLAG_USE_DEF_DOM_OPS | MSI_FLAG_USE_DEF_CHIP_OPS |
		   MSI_FLAG_PCI_MSIX | MSI_FLAG_MULTI_PCI_MSI),
	.chip	= &dw_pcie_msi_irq_chip,
};

/* MSI int handler */
irqreturn_t dw_handle_msi_irq(struct pcie_port *pp)
{
	int i, pos, irq;
	unsigned long val;
	u32 status, num_ctrls;
	irqreturn_t ret = IRQ_NONE;
	struct dw_pcie *pci = to_dw_pcie_from_pp(pp);

	num_ctrls = pp->num_vectors / MAX_MSI_IRQS_PER_CTRL;

	for (i = 0; i < num_ctrls; i++) {
		status = dw_pcie_readl_dbi(pci, PCIE_MSI_INTR0_STATUS +
					   (i * MSI_REG_CTRL_BLOCK_SIZE));
		if (!status)
			continue;

		ret = IRQ_HANDLED;
		val = status;
		pos = 0;
		while ((pos = find_next_bit(&val, MAX_MSI_IRQS_PER_CTRL,
					    pos)) != MAX_MSI_IRQS_PER_CTRL) {
			irq = irq_find_mapping(pp->irq_domain,
					       (i * MAX_MSI_IRQS_PER_CTRL) +
					       pos);
			generic_handle_irq(irq);
			pos++;
		}
	}

	return ret;
}

/* Chained MSI interrupt service routine */
static void dw_chained_msi_isr(struct irq_desc *desc)
{
	struct irq_chip *chip = irq_desc_get_chip(desc);
	struct pcie_port *pp;

	chained_irq_enter(chip, desc);

	pp = irq_desc_get_handler_data(desc);
	dw_handle_msi_irq(pp);

	chained_irq_exit(chip, desc);
}

static void dw_pci_setup_msi_msg(struct irq_data *d, struct msi_msg *msg)
{
	struct pcie_port *pp = irq_data_get_irq_chip_data(d);
	struct dw_pcie *pci = to_dw_pcie_from_pp(pp);
	u64 msi_target;

	msi_target = (u64)pp->msi_data;

	msg->address_lo = lower_32_bits(msi_target);
	msg->address_hi = upper_32_bits(msi_target);

	msg->data = d->hwirq;

	dev_dbg(pci->dev, "msi#%d address_hi %#x address_lo %#x\n",
		(int)d->hwirq, msg->address_hi, msg->address_lo);
}

static int dw_pci_msi_set_affinity(struct irq_data *d,
				   const struct cpumask *mask, bool force)
{
	return -EINVAL;
}

static void dw_pci_bottom_mask(struct irq_data *d)
{
	struct pcie_port *pp = irq_data_get_irq_chip_data(d);
	struct dw_pcie *pci = to_dw_pcie_from_pp(pp);
	unsigned int res, bit, ctrl;
	unsigned long flags;

	raw_spin_lock_irqsave(&pp->lock, flags);

	ctrl = d->hwirq / MAX_MSI_IRQS_PER_CTRL;
	res = ctrl * MSI_REG_CTRL_BLOCK_SIZE;
	bit = d->hwirq % MAX_MSI_IRQS_PER_CTRL;

	pp->irq_mask[ctrl] |= BIT(bit);
	dw_pcie_writel_dbi(pci, PCIE_MSI_INTR0_MASK + res, pp->irq_mask[ctrl]);

	raw_spin_unlock_irqrestore(&pp->lock, flags);
}

static void dw_pci_bottom_unmask(struct irq_data *d)
{
	struct pcie_port *pp = irq_data_get_irq_chip_data(d);
	struct dw_pcie *pci = to_dw_pcie_from_pp(pp);
	unsigned int res, bit, ctrl;
	unsigned long flags;

	raw_spin_lock_irqsave(&pp->lock, flags);

	ctrl = d->hwirq / MAX_MSI_IRQS_PER_CTRL;
	res = ctrl * MSI_REG_CTRL_BLOCK_SIZE;
	bit = d->hwirq % MAX_MSI_IRQS_PER_CTRL;

	pp->irq_mask[ctrl] &= ~BIT(bit);
	dw_pcie_writel_dbi(pci, PCIE_MSI_INTR0_MASK + res, pp->irq_mask[ctrl]);

	raw_spin_unlock_irqrestore(&pp->lock, flags);
}

static void dw_pci_bottom_ack(struct irq_data *d)
{
	struct pcie_port *pp  = irq_data_get_irq_chip_data(d);
	struct dw_pcie *pci = to_dw_pcie_from_pp(pp);
	unsigned int res, bit, ctrl;

	ctrl = d->hwirq / MAX_MSI_IRQS_PER_CTRL;
	res = ctrl * MSI_REG_CTRL_BLOCK_SIZE;
	bit = d->hwirq % MAX_MSI_IRQS_PER_CTRL;

	dw_pcie_writel_dbi(pci, PCIE_MSI_INTR0_STATUS + res, BIT(bit));
}

static struct irq_chip dw_pci_msi_bottom_irq_chip = {
	.name = "DWPCI-MSI",
	.irq_ack = dw_pci_bottom_ack,
	.irq_compose_msi_msg = dw_pci_setup_msi_msg,
	.irq_set_affinity = dw_pci_msi_set_affinity,
	.irq_mask = dw_pci_bottom_mask,
	.irq_unmask = dw_pci_bottom_unmask,
};

static int dw_pcie_irq_domain_alloc(struct irq_domain *domain,
				    unsigned int virq, unsigned int nr_irqs,
				    void *args)
{
	struct pcie_port *pp = domain->host_data;
	unsigned long flags;
	u32 i;
	int bit;

	raw_spin_lock_irqsave(&pp->lock, flags);

	bit = bitmap_find_free_region(pp->msi_irq_in_use, pp->num_vectors,
				      order_base_2(nr_irqs));

	raw_spin_unlock_irqrestore(&pp->lock, flags);

	if (bit < 0)
		return -ENOSPC;

	for (i = 0; i < nr_irqs; i++)
		irq_domain_set_info(domain, virq + i, bit + i,
				    pp->msi_irq_chip,
				    pp, handle_edge_irq,
				    NULL, NULL);

	return 0;
}

static void dw_pcie_irq_domain_free(struct irq_domain *domain,
				    unsigned int virq, unsigned int nr_irqs)
{
	struct irq_data *d = irq_domain_get_irq_data(domain, virq);
	struct pcie_port *pp = domain->host_data;
	unsigned long flags;

	raw_spin_lock_irqsave(&pp->lock, flags);

	bitmap_release_region(pp->msi_irq_in_use, d->hwirq,
			      order_base_2(nr_irqs));

	raw_spin_unlock_irqrestore(&pp->lock, flags);
}

static const struct irq_domain_ops dw_pcie_msi_domain_ops = {
	.alloc	= dw_pcie_irq_domain_alloc,
	.free	= dw_pcie_irq_domain_free,
};

int dw_pcie_allocate_domains(struct pcie_port *pp)
{
	struct dw_pcie *pci = to_dw_pcie_from_pp(pp);
	struct fwnode_handle *fwnode = of_node_to_fwnode(pci->dev->of_node);

	pp->irq_domain = irq_domain_create_linear(fwnode, pp->num_vectors,
					       &dw_pcie_msi_domain_ops, pp);
	if (!pp->irq_domain) {
		dev_err(pci->dev, "Failed to create IRQ domain\n");
		return -ENOMEM;
	}

	irq_domain_update_bus_token(pp->irq_domain, DOMAIN_BUS_NEXUS);

	pp->msi_domain = pci_msi_create_irq_domain(fwnode,
						   &dw_pcie_msi_domain_info,
						   pp->irq_domain);
	if (!pp->msi_domain) {
		dev_err(pci->dev, "Failed to create MSI domain\n");
		irq_domain_remove(pp->irq_domain);
		return -ENOMEM;
	}

	return 0;
}

static void dw_pcie_free_msi(struct pcie_port *pp)
{
	if (pp->msi_irq) {
		irq_set_chained_handler(pp->msi_irq, NULL);
		irq_set_handler_data(pp->msi_irq, NULL);
	}

	irq_domain_remove(pp->msi_domain);
	irq_domain_remove(pp->irq_domain);

	if (pp->msi_data) {
		struct dw_pcie *pci = to_dw_pcie_from_pp(pp);
		struct device *dev = pci->dev;

		dma_unmap_single_attrs(dev, pp->msi_data, sizeof(pp->msi_msg),
				       DMA_FROM_DEVICE, DMA_ATTR_SKIP_CPU_SYNC);
	}
}

static void dw_pcie_msi_init(struct pcie_port *pp)
{
	struct dw_pcie *pci = to_dw_pcie_from_pp(pp);
	u64 msi_target = (u64)pp->msi_data;

<<<<<<< HEAD
	if (!IS_ENABLED(CONFIG_PCI_MSI))
=======
	if (!pci_msi_enabled() || !pp->has_msi_ctrl)
>>>>>>> 356006a6
		return;

	/* Program the msi_data */
	dw_pcie_writel_dbi(pci, PCIE_MSI_ADDR_LO, lower_32_bits(msi_target));
	dw_pcie_writel_dbi(pci, PCIE_MSI_ADDR_HI, upper_32_bits(msi_target));
}

int dw_pcie_host_init(struct pcie_port *pp)
{
	struct dw_pcie *pci = to_dw_pcie_from_pp(pp);
	struct device *dev = pci->dev;
	struct device_node *np = dev->of_node;
	struct platform_device *pdev = to_platform_device(dev);
	struct resource_entry *win;
	struct pci_host_bridge *bridge;
	struct resource *cfg_res;
	int ret;

	raw_spin_lock_init(&pci->pp.lock);

	cfg_res = platform_get_resource_byname(pdev, IORESOURCE_MEM, "config");
	if (cfg_res) {
		pp->cfg0_size = resource_size(cfg_res);
		pp->cfg0_base = cfg_res->start;
	} else if (!pp->va_cfg0_base) {
		dev_err(dev, "Missing *config* reg space\n");
	}

	if (!pci->dbi_base) {
		struct resource *dbi_res = platform_get_resource_byname(pdev, IORESOURCE_MEM, "dbi");
		pci->dbi_base = devm_pci_remap_cfg_resource(dev, dbi_res);
		if (IS_ERR(pci->dbi_base))
			return PTR_ERR(pci->dbi_base);
	}

	bridge = devm_pci_alloc_host_bridge(dev, 0);
	if (!bridge)
		return -ENOMEM;

	pp->bridge = bridge;

	/* Get the I/O and memory ranges from DT */
	resource_list_for_each_entry(win, &bridge->windows) {
		switch (resource_type(win->res)) {
		case IORESOURCE_IO:
			pp->io_size = resource_size(win->res);
			pp->io_bus_addr = win->res->start - win->offset;
			pp->io_base = pci_pio_to_address(win->res->start);
			break;
		case 0:
			dev_err(dev, "Missing *config* reg space\n");
			pp->cfg0_size = resource_size(win->res);
			pp->cfg0_base = win->res->start;
			if (!pci->dbi_base) {
				pci->dbi_base = devm_pci_remap_cfgspace(dev,
								pp->cfg0_base,
								pp->cfg0_size);
				if (!pci->dbi_base) {
					dev_err(dev, "Error with ioremap\n");
					return -ENOMEM;
				}
			}
			break;
		}
	}

	if (!pp->va_cfg0_base) {
		pp->va_cfg0_base = devm_pci_remap_cfgspace(dev,
					pp->cfg0_base, pp->cfg0_size);
		if (!pp->va_cfg0_base) {
			dev_err(dev, "Error with ioremap in function\n");
			return -ENOMEM;
		}
	}

<<<<<<< HEAD
	ret = of_property_read_u32(np, "num-viewport", &pci->num_viewport);
	if (ret)
		pci->num_viewport = 2;
=======
	if (pci->link_gen < 1)
		pci->link_gen = of_pci_get_max_link_speed(np);
>>>>>>> 356006a6

	if (pci->link_gen < 1)
		pci->link_gen = of_pci_get_max_link_speed(np);

	if (pci_msi_enabled()) {
		pp->has_msi_ctrl = !(pp->ops->msi_host_init ||
				     of_property_read_bool(np, "msi-parent") ||
				     of_property_read_bool(np, "msi-map"));

		if (!pp->num_vectors) {
			pp->num_vectors = MSI_DEF_NUM_VECTORS;
		} else if (pp->num_vectors > MAX_MSI_IRQS) {
			dev_err(dev, "Invalid number of vectors\n");
			return -EINVAL;
		}

		if (pp->ops->msi_host_init) {
			ret = pp->ops->msi_host_init(pp);
			if (ret < 0)
				return ret;
		} else if (pp->has_msi_ctrl) {
			if (!pp->msi_irq) {
				pp->msi_irq = platform_get_irq_byname_optional(pdev, "msi");
				if (pp->msi_irq < 0) {
					pp->msi_irq = platform_get_irq(pdev, 0);
					if (pp->msi_irq < 0)
						return pp->msi_irq;
				}
			}

			pp->msi_irq_chip = &dw_pci_msi_bottom_irq_chip;

			ret = dw_pcie_allocate_domains(pp);
			if (ret)
				return ret;

			if (pp->msi_irq > 0)
				irq_set_chained_handler_and_data(pp->msi_irq,
							    dw_chained_msi_isr,
							    pp);

<<<<<<< HEAD
=======
			ret = dma_set_mask(pci->dev, DMA_BIT_MASK(32));
			if (!ret) {
				dev_warn(pci->dev,
					 "Failed to set DMA mask to 32-bit. "
					 "Devices with only 32-bit MSI support"
					 " may not work properly\n");
			}

>>>>>>> 356006a6
			pp->msi_data = dma_map_single_attrs(pci->dev, &pp->msi_msg,
						      sizeof(pp->msi_msg),
						      DMA_FROM_DEVICE,
						      DMA_ATTR_SKIP_CPU_SYNC);
			if (dma_mapping_error(pci->dev, pp->msi_data)) {
				dev_err(pci->dev, "Failed to map MSI data\n");
				pp->msi_data = 0;
				goto err_free_msi;
			}
<<<<<<< HEAD
		} else {
			ret = pp->ops->msi_host_init(pp);
			if (ret < 0)
				return ret;
=======
>>>>>>> 356006a6
		}
	}

	/* Set default bus ops */
	bridge->ops = &dw_pcie_ops;
	bridge->child_ops = &dw_child_pcie_ops;

	if (pp->ops->host_init) {
		ret = pp->ops->host_init(pp);
		if (ret)
			goto err_free_msi;
	}

<<<<<<< HEAD
	bridge->sysdata = pp;

=======
	dw_pcie_setup_rc(pp);
	dw_pcie_msi_init(pp);

	if (!dw_pcie_link_up(pci) && pci->ops->start_link) {
		ret = pci->ops->start_link(pci);
		if (ret)
			goto err_free_msi;
	}

	/* Ignore errors, the link may come up later */
	dw_pcie_wait_for_link(pci);

	bridge->sysdata = pp;

>>>>>>> 356006a6
	ret = pci_host_probe(bridge);
	if (!ret)
		return 0;

err_free_msi:
	if (pp->has_msi_ctrl)
		dw_pcie_free_msi(pp);
	return ret;
}
EXPORT_SYMBOL_GPL(dw_pcie_host_init);

void dw_pcie_host_deinit(struct pcie_port *pp)
{
	pci_stop_root_bus(pp->bridge->bus);
	pci_remove_root_bus(pp->bridge->bus);
<<<<<<< HEAD
	if (pci_msi_enabled() && !pp->ops->msi_host_init)
=======
	if (pp->has_msi_ctrl)
>>>>>>> 356006a6
		dw_pcie_free_msi(pp);
}
EXPORT_SYMBOL_GPL(dw_pcie_host_deinit);

static void __iomem *dw_pcie_other_conf_map_bus(struct pci_bus *bus,
						unsigned int devfn, int where)
{
	int type;
	u32 busdev;
	struct pcie_port *pp = bus->sysdata;
	struct dw_pcie *pci = to_dw_pcie_from_pp(pp);

	/*
	 * Checking whether the link is up here is a last line of defense
	 * against platforms that forward errors on the system bus as
	 * SError upon PCI configuration transactions issued when the link
	 * is down. This check is racy by definition and does not stop
	 * the system from triggering an SError if the link goes down
	 * after this check is performed.
	 */
	if (!dw_pcie_link_up(pci))
		return NULL;

	busdev = PCIE_ATU_BUS(bus->number) | PCIE_ATU_DEV(PCI_SLOT(devfn)) |
		 PCIE_ATU_FUNC(PCI_FUNC(devfn));

	if (pci_is_root_bus(bus->parent))
		type = PCIE_ATU_TYPE_CFG0;
	else
		type = PCIE_ATU_TYPE_CFG1;
<<<<<<< HEAD


	dw_pcie_prog_outbound_atu(pci, PCIE_ATU_REGION_INDEX1,
				  type, pp->cfg0_base,
				  busdev, pp->cfg0_size);

=======


	dw_pcie_prog_outbound_atu(pci, 0, type, pp->cfg0_base, busdev, pp->cfg0_size);

>>>>>>> 356006a6
	return pp->va_cfg0_base + where;
}

static int dw_pcie_rd_other_conf(struct pci_bus *bus, unsigned int devfn,
				 int where, int size, u32 *val)
{
	int ret;
	struct pcie_port *pp = bus->sysdata;
	struct dw_pcie *pci = to_dw_pcie_from_pp(pp);

	ret = pci_generic_config_read(bus, devfn, where, size, val);

<<<<<<< HEAD
	if (!ret && pci->num_viewport <= 2)
		dw_pcie_prog_outbound_atu(pci, PCIE_ATU_REGION_INDEX1,
					  PCIE_ATU_TYPE_IO, pp->io_base,
=======
	if (!ret && pci->io_cfg_atu_shared)
		dw_pcie_prog_outbound_atu(pci, 0, PCIE_ATU_TYPE_IO, pp->io_base,
>>>>>>> 356006a6
					  pp->io_bus_addr, pp->io_size);

	return ret;
}

static int dw_pcie_wr_other_conf(struct pci_bus *bus, unsigned int devfn,
				 int where, int size, u32 val)
{
	int ret;
	struct pcie_port *pp = bus->sysdata;
	struct dw_pcie *pci = to_dw_pcie_from_pp(pp);

	ret = pci_generic_config_write(bus, devfn, where, size, val);

<<<<<<< HEAD
	if (!ret && pci->num_viewport <= 2)
		dw_pcie_prog_outbound_atu(pci, PCIE_ATU_REGION_INDEX1,
					  PCIE_ATU_TYPE_IO, pp->io_base,
=======
	if (!ret && pci->io_cfg_atu_shared)
		dw_pcie_prog_outbound_atu(pci, 0, PCIE_ATU_TYPE_IO, pp->io_base,
>>>>>>> 356006a6
					  pp->io_bus_addr, pp->io_size);

	return ret;
}

static struct pci_ops dw_child_pcie_ops = {
	.map_bus = dw_pcie_other_conf_map_bus,
	.read = dw_pcie_rd_other_conf,
	.write = dw_pcie_wr_other_conf,
};

void __iomem *dw_pcie_own_conf_map_bus(struct pci_bus *bus, unsigned int devfn, int where)
{
	struct pcie_port *pp = bus->sysdata;
	struct dw_pcie *pci = to_dw_pcie_from_pp(pp);

	if (PCI_SLOT(devfn) > 0)
		return NULL;

	return pci->dbi_base + where;
}
EXPORT_SYMBOL_GPL(dw_pcie_own_conf_map_bus);

static struct pci_ops dw_pcie_ops = {
	.map_bus = dw_pcie_own_conf_map_bus,
	.read = pci_generic_config_read,
	.write = pci_generic_config_write,
};

void dw_pcie_setup_rc(struct pcie_port *pp)
{
	int i;
	u32 val, ctrl, num_ctrls;
	struct dw_pcie *pci = to_dw_pcie_from_pp(pp);

	/*
	 * Enable DBI read-only registers for writing/updating configuration.
	 * Write permission gets disabled towards the end of this function.
	 */
	dw_pcie_dbi_ro_wr_en(pci);

	dw_pcie_setup(pci);

<<<<<<< HEAD
	if (pci_msi_enabled() && !pp->ops->msi_host_init) {
=======
	if (pp->has_msi_ctrl) {
>>>>>>> 356006a6
		num_ctrls = pp->num_vectors / MAX_MSI_IRQS_PER_CTRL;

		/* Initialize IRQ Status array */
		for (ctrl = 0; ctrl < num_ctrls; ctrl++) {
			pp->irq_mask[ctrl] = ~0;
			dw_pcie_writel_dbi(pci, PCIE_MSI_INTR0_MASK +
					    (ctrl * MSI_REG_CTRL_BLOCK_SIZE),
					    pp->irq_mask[ctrl]);
			dw_pcie_writel_dbi(pci, PCIE_MSI_INTR0_ENABLE +
					    (ctrl * MSI_REG_CTRL_BLOCK_SIZE),
					    ~0);
		}
	}

	/* Setup RC BARs */
	dw_pcie_writel_dbi(pci, PCI_BASE_ADDRESS_0, 0x00000004);
	dw_pcie_writel_dbi(pci, PCI_BASE_ADDRESS_1, 0x00000000);

	/* Setup interrupt pins */
	val = dw_pcie_readl_dbi(pci, PCI_INTERRUPT_LINE);
	val &= 0xffff00ff;
	val |= 0x00000100;
	dw_pcie_writel_dbi(pci, PCI_INTERRUPT_LINE, val);

	/* Setup bus numbers */
	val = dw_pcie_readl_dbi(pci, PCI_PRIMARY_BUS);
	val &= 0xff000000;
	val |= 0x00ff0100;
	dw_pcie_writel_dbi(pci, PCI_PRIMARY_BUS, val);

	/* Setup command register */
	val = dw_pcie_readl_dbi(pci, PCI_COMMAND);
	val &= 0xffff0000;
	val |= PCI_COMMAND_IO | PCI_COMMAND_MEMORY |
		PCI_COMMAND_MASTER | PCI_COMMAND_SERR;
	dw_pcie_writel_dbi(pci, PCI_COMMAND, val);

	/* Ensure all outbound windows are disabled so there are multiple matches */
	for (i = 0; i < pci->num_ob_windows; i++)
		dw_pcie_disable_atu(pci, i, DW_PCIE_REGION_OUTBOUND);

	/*
	 * If the platform provides its own child bus config accesses, it means
	 * the platform uses its own address translation component rather than
	 * ATU, so we should not program the ATU here.
	 */
	if (pp->bridge->child_ops == &dw_child_pcie_ops) {
<<<<<<< HEAD
		struct resource_entry *tmp, *entry = NULL;

		/* Get last memory resource entry */
		resource_list_for_each_entry(tmp, &pp->bridge->windows)
			if (resource_type(tmp->res) == IORESOURCE_MEM)
				entry = tmp;

		dw_pcie_prog_outbound_atu(pci, PCIE_ATU_REGION_INDEX0,
					  PCIE_ATU_TYPE_MEM, entry->res->start,
					  entry->res->start - entry->offset,
					  resource_size(entry->res));
		if (pci->num_viewport > 2)
			dw_pcie_prog_outbound_atu(pci, PCIE_ATU_REGION_INDEX2,
						  PCIE_ATU_TYPE_IO, pp->io_base,
						  pp->io_bus_addr, pp->io_size);
=======
		int atu_idx = 0;
		struct resource_entry *entry;

		/* Get last memory resource entry */
		resource_list_for_each_entry(entry, &pp->bridge->windows) {
			if (resource_type(entry->res) != IORESOURCE_MEM)
				continue;

			if (pci->num_ob_windows <= ++atu_idx)
				break;

			dw_pcie_prog_outbound_atu(pci, atu_idx,
						  PCIE_ATU_TYPE_MEM, entry->res->start,
						  entry->res->start - entry->offset,
						  resource_size(entry->res));
		}

		if (pp->io_size) {
			if (pci->num_ob_windows > ++atu_idx)
				dw_pcie_prog_outbound_atu(pci, atu_idx,
							  PCIE_ATU_TYPE_IO, pp->io_base,
							  pp->io_bus_addr, pp->io_size);
			else
				pci->io_cfg_atu_shared = true;
		}

		if (pci->num_ob_windows <= atu_idx)
			dev_warn(pci->dev, "Resources exceed number of ATU entries (%d)",
				 pci->num_ob_windows);
>>>>>>> 356006a6
	}

	dw_pcie_writel_dbi(pci, PCI_BASE_ADDRESS_0, 0);

	/* Program correct class for RC */
	dw_pcie_writew_dbi(pci, PCI_CLASS_DEVICE, PCI_CLASS_BRIDGE_PCI);

	val = dw_pcie_readl_dbi(pci, PCIE_LINK_WIDTH_SPEED_CONTROL);
	val |= PORT_LOGIC_SPEED_CHANGE;
	dw_pcie_writel_dbi(pci, PCIE_LINK_WIDTH_SPEED_CONTROL, val);

	dw_pcie_dbi_ro_wr_dis(pci);
}
EXPORT_SYMBOL_GPL(dw_pcie_setup_rc);<|MERGE_RESOLUTION|>--- conflicted
+++ resolved
@@ -280,11 +280,7 @@
 	struct dw_pcie *pci = to_dw_pcie_from_pp(pp);
 	u64 msi_target = (u64)pp->msi_data;
 
-<<<<<<< HEAD
-	if (!IS_ENABLED(CONFIG_PCI_MSI))
-=======
 	if (!pci_msi_enabled() || !pp->has_msi_ctrl)
->>>>>>> 356006a6
 		return;
 
 	/* Program the msi_data */
@@ -360,15 +356,6 @@
 		}
 	}
 
-<<<<<<< HEAD
-	ret = of_property_read_u32(np, "num-viewport", &pci->num_viewport);
-	if (ret)
-		pci->num_viewport = 2;
-=======
-	if (pci->link_gen < 1)
-		pci->link_gen = of_pci_get_max_link_speed(np);
->>>>>>> 356006a6
-
 	if (pci->link_gen < 1)
 		pci->link_gen = of_pci_get_max_link_speed(np);
 
@@ -409,8 +396,6 @@
 							    dw_chained_msi_isr,
 							    pp);
 
-<<<<<<< HEAD
-=======
 			ret = dma_set_mask(pci->dev, DMA_BIT_MASK(32));
 			if (!ret) {
 				dev_warn(pci->dev,
@@ -419,7 +404,6 @@
 					 " may not work properly\n");
 			}
 
->>>>>>> 356006a6
 			pp->msi_data = dma_map_single_attrs(pci->dev, &pp->msi_msg,
 						      sizeof(pp->msi_msg),
 						      DMA_FROM_DEVICE,
@@ -429,13 +413,6 @@
 				pp->msi_data = 0;
 				goto err_free_msi;
 			}
-<<<<<<< HEAD
-		} else {
-			ret = pp->ops->msi_host_init(pp);
-			if (ret < 0)
-				return ret;
-=======
->>>>>>> 356006a6
 		}
 	}
 
@@ -449,10 +426,6 @@
 			goto err_free_msi;
 	}
 
-<<<<<<< HEAD
-	bridge->sysdata = pp;
-
-=======
 	dw_pcie_setup_rc(pp);
 	dw_pcie_msi_init(pp);
 
@@ -467,7 +440,6 @@
 
 	bridge->sysdata = pp;
 
->>>>>>> 356006a6
 	ret = pci_host_probe(bridge);
 	if (!ret)
 		return 0;
@@ -483,11 +455,7 @@
 {
 	pci_stop_root_bus(pp->bridge->bus);
 	pci_remove_root_bus(pp->bridge->bus);
-<<<<<<< HEAD
-	if (pci_msi_enabled() && !pp->ops->msi_host_init)
-=======
 	if (pp->has_msi_ctrl)
->>>>>>> 356006a6
 		dw_pcie_free_msi(pp);
 }
 EXPORT_SYMBOL_GPL(dw_pcie_host_deinit);
@@ -518,19 +486,10 @@
 		type = PCIE_ATU_TYPE_CFG0;
 	else
 		type = PCIE_ATU_TYPE_CFG1;
-<<<<<<< HEAD
-
-
-	dw_pcie_prog_outbound_atu(pci, PCIE_ATU_REGION_INDEX1,
-				  type, pp->cfg0_base,
-				  busdev, pp->cfg0_size);
-
-=======
 
 
 	dw_pcie_prog_outbound_atu(pci, 0, type, pp->cfg0_base, busdev, pp->cfg0_size);
 
->>>>>>> 356006a6
 	return pp->va_cfg0_base + where;
 }
 
@@ -543,14 +502,8 @@
 
 	ret = pci_generic_config_read(bus, devfn, where, size, val);
 
-<<<<<<< HEAD
-	if (!ret && pci->num_viewport <= 2)
-		dw_pcie_prog_outbound_atu(pci, PCIE_ATU_REGION_INDEX1,
-					  PCIE_ATU_TYPE_IO, pp->io_base,
-=======
 	if (!ret && pci->io_cfg_atu_shared)
 		dw_pcie_prog_outbound_atu(pci, 0, PCIE_ATU_TYPE_IO, pp->io_base,
->>>>>>> 356006a6
 					  pp->io_bus_addr, pp->io_size);
 
 	return ret;
@@ -565,14 +518,8 @@
 
 	ret = pci_generic_config_write(bus, devfn, where, size, val);
 
-<<<<<<< HEAD
-	if (!ret && pci->num_viewport <= 2)
-		dw_pcie_prog_outbound_atu(pci, PCIE_ATU_REGION_INDEX1,
-					  PCIE_ATU_TYPE_IO, pp->io_base,
-=======
 	if (!ret && pci->io_cfg_atu_shared)
 		dw_pcie_prog_outbound_atu(pci, 0, PCIE_ATU_TYPE_IO, pp->io_base,
->>>>>>> 356006a6
 					  pp->io_bus_addr, pp->io_size);
 
 	return ret;
@@ -616,11 +563,7 @@
 
 	dw_pcie_setup(pci);
 
-<<<<<<< HEAD
-	if (pci_msi_enabled() && !pp->ops->msi_host_init) {
-=======
 	if (pp->has_msi_ctrl) {
->>>>>>> 356006a6
 		num_ctrls = pp->num_vectors / MAX_MSI_IRQS_PER_CTRL;
 
 		/* Initialize IRQ Status array */
@@ -668,23 +611,6 @@
 	 * ATU, so we should not program the ATU here.
 	 */
 	if (pp->bridge->child_ops == &dw_child_pcie_ops) {
-<<<<<<< HEAD
-		struct resource_entry *tmp, *entry = NULL;
-
-		/* Get last memory resource entry */
-		resource_list_for_each_entry(tmp, &pp->bridge->windows)
-			if (resource_type(tmp->res) == IORESOURCE_MEM)
-				entry = tmp;
-
-		dw_pcie_prog_outbound_atu(pci, PCIE_ATU_REGION_INDEX0,
-					  PCIE_ATU_TYPE_MEM, entry->res->start,
-					  entry->res->start - entry->offset,
-					  resource_size(entry->res));
-		if (pci->num_viewport > 2)
-			dw_pcie_prog_outbound_atu(pci, PCIE_ATU_REGION_INDEX2,
-						  PCIE_ATU_TYPE_IO, pp->io_base,
-						  pp->io_bus_addr, pp->io_size);
-=======
 		int atu_idx = 0;
 		struct resource_entry *entry;
 
@@ -714,7 +640,6 @@
 		if (pci->num_ob_windows <= atu_idx)
 			dev_warn(pci->dev, "Resources exceed number of ATU entries (%d)",
 				 pci->num_ob_windows);
->>>>>>> 356006a6
 	}
 
 	dw_pcie_writel_dbi(pci, PCI_BASE_ADDRESS_0, 0);
