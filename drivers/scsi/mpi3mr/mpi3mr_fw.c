--- conflicted
+++ resolved
@@ -302,11 +302,8 @@
 	switch (host_tag) {
 	case MPI3MR_HOSTTAG_INITCMDS:
 		return &mrioc->init_cmds;
-<<<<<<< HEAD
-=======
 	case MPI3MR_HOSTTAG_CFG_CMDS:
 		return &mrioc->cfg_cmds;
->>>>>>> 7365df19
 	case MPI3MR_HOSTTAG_BSG_CMDS:
 		return &mrioc->bsg_cmds;
 	case MPI3MR_HOSTTAG_BLK_TMS:
@@ -315,11 +312,8 @@
 		return &mrioc->pel_abort_cmd;
 	case MPI3MR_HOSTTAG_PEL_WAIT:
 		return &mrioc->pel_cmds;
-<<<<<<< HEAD
-=======
 	case MPI3MR_HOSTTAG_TRANSPORT_CMDS:
 		return &mrioc->transport_cmds;
->>>>>>> 7365df19
 	case MPI3MR_HOSTTAG_INVALID:
 		if (def_reply && def_reply->function ==
 		    MPI3_FUNCTION_EVENT_NOTIFICATION)
@@ -2933,13 +2927,10 @@
 	if (!mrioc->bsg_cmds.reply)
 		goto out_failed;
 
-<<<<<<< HEAD
-=======
 	mrioc->transport_cmds.reply = kzalloc(mrioc->reply_sz, GFP_KERNEL);
 	if (!mrioc->transport_cmds.reply)
 		goto out_failed;
 
->>>>>>> 7365df19
 	for (i = 0; i < MPI3MR_NUM_DEVRMCMD; i++) {
 		mrioc->dev_rmhs_cmds[i].reply = kzalloc(mrioc->reply_sz,
 		    GFP_KERNEL);
@@ -3903,12 +3894,7 @@
 	if (!mrioc->throttle_groups && mrioc->num_io_throttle_group) {
 		dprint_init(mrioc, "allocating memory for throttle groups\n");
 		sz = sizeof(struct mpi3mr_throttle_group_info);
-<<<<<<< HEAD
-		mrioc->throttle_groups = (struct mpi3mr_throttle_group_info *)
-		    kcalloc(mrioc->num_io_throttle_group, sz, GFP_KERNEL);
-=======
 		mrioc->throttle_groups = kcalloc(mrioc->num_io_throttle_group, sz, GFP_KERNEL);
->>>>>>> 7365df19
 		if (!mrioc->throttle_groups)
 			goto out_failed_noretry;
 	}
@@ -4196,11 +4182,8 @@
 		    sizeof(*mrioc->pel_cmds.reply));
 		memset(mrioc->pel_abort_cmd.reply, 0,
 		    sizeof(*mrioc->pel_abort_cmd.reply));
-<<<<<<< HEAD
-=======
 		memset(mrioc->transport_cmds.reply, 0,
 		    sizeof(*mrioc->transport_cmds.reply));
->>>>>>> 7365df19
 		for (i = 0; i < MPI3MR_NUM_DEVRMCMD; i++)
 			memset(mrioc->dev_rmhs_cmds[i].reply, 0,
 			    sizeof(*mrioc->dev_rmhs_cmds[i].reply));
@@ -4526,13 +4509,10 @@
 
 	cmdptr = &mrioc->init_cmds;
 	mpi3mr_drv_cmd_comp_reset(mrioc, cmdptr);
-<<<<<<< HEAD
-=======
 
 	cmdptr = &mrioc->cfg_cmds;
 	mpi3mr_drv_cmd_comp_reset(mrioc, cmdptr);
 
->>>>>>> 7365df19
 	cmdptr = &mrioc->bsg_cmds;
 	mpi3mr_drv_cmd_comp_reset(mrioc, cmdptr);
 	cmdptr = &mrioc->host_tm_cmds;
@@ -4554,11 +4534,8 @@
 	cmdptr = &mrioc->pel_abort_cmd;
 	mpi3mr_drv_cmd_comp_reset(mrioc, cmdptr);
 
-<<<<<<< HEAD
-=======
 	cmdptr = &mrioc->transport_cmds;
 	mpi3mr_drv_cmd_comp_reset(mrioc, cmdptr);
->>>>>>> 7365df19
 }
 
 /**
@@ -4941,12 +4918,8 @@
 			mpi3mr_pel_wait_post(mrioc, &mrioc->pel_cmds);
 		}
 
-<<<<<<< HEAD
-		mpi3mr_rfresh_tgtdevs(mrioc);
-=======
 		mrioc->device_refresh_on = 0;
 
->>>>>>> 7365df19
 		mrioc->ts_update_counter = 0;
 		spin_lock_irqsave(&mrioc->watchdog_lock, flags);
 		if (mrioc->watchdog_work_q)
