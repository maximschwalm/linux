--- conflicted
+++ resolved
@@ -955,11 +955,7 @@
 	bio = rq->bio;
 
 	blk_execute_rq(rq, false);
-<<<<<<< HEAD
-	if (scsi_req(rq)->result) {
-=======
 	if (scmd->result) {
->>>>>>> 95cd2cdc
 		struct scsi_sense_hdr sshdr;
 
 		scsi_normalize_sense(scmd->sense_buffer, scmd->sense_len,
