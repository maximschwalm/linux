// SPDX-License-Identifier: GPL-2.0
/*
 * STMicroelectronics STM32 USB PHY Controller driver
 *
 * Copyright (C) 2018 STMicroelectronics
 * Author(s): Amelie Delaunay <amelie.delaunay@st.com>.
 */
#include <linux/bitfield.h>
#include <linux/clk.h>
#include <linux/clk-provider.h>
#include <linux/delay.h>
#include <linux/iopoll.h>
#include <linux/kernel.h>
#include <linux/module.h>
#include <linux/of_platform.h>
#include <linux/phy/phy.h>
#include <linux/reset.h>

#define STM32_USBPHYC_PLL	0x0
#define STM32_USBPHYC_MISC	0x8
#define STM32_USBPHYC_MONITOR(X) (0x108 + ((X) * 0x100))
#define STM32_USBPHYC_VERSION	0x3F4

/* STM32_USBPHYC_PLL bit fields */
#define PLLNDIV			GENMASK(6, 0)
#define PLLFRACIN		GENMASK(25, 10)
#define PLLEN			BIT(26)
#define PLLSTRB			BIT(27)
#define PLLSTRBYP		BIT(28)
#define PLLFRACCTL		BIT(29)
#define PLLDITHEN0		BIT(30)
#define PLLDITHEN1		BIT(31)

/* STM32_USBPHYC_MISC bit fields */
#define SWITHOST		BIT(0)

/* STM32_USBPHYC_MONITOR bit fields */
#define STM32_USBPHYC_MON_OUT	GENMASK(3, 0)
#define STM32_USBPHYC_MON_SEL	GENMASK(8, 4)
#define STM32_USBPHYC_MON_SEL_LOCKP 0x1F
#define STM32_USBPHYC_MON_OUT_LOCKP BIT(3)

/* STM32_USBPHYC_VERSION bit fields */
#define MINREV			GENMASK(3, 0)
#define MAJREV			GENMASK(7, 4)

#define PLL_FVCO_MHZ		2880
#define PLL_INFF_MIN_RATE_HZ	19200000
#define PLL_INFF_MAX_RATE_HZ	38400000
#define HZ_PER_MHZ		1000000L

struct pll_params {
	u8 ndiv;
	u16 frac;
};

struct stm32_usbphyc_phy {
	struct phy *phy;
	struct stm32_usbphyc *usbphyc;
	u32 index;
	bool active;
};

struct stm32_usbphyc {
	struct device *dev;
	void __iomem *base;
	struct clk *clk;
	struct reset_control *rst;
	struct stm32_usbphyc_phy **phys;
	int nphys;
	struct regulator *vdda1v1;
	struct regulator *vdda1v8;
	atomic_t n_pll_cons;
<<<<<<< HEAD
=======
	struct clk_hw clk48_hw;
>>>>>>> 6be388f4
	int switch_setup;
};

static inline void stm32_usbphyc_set_bits(void __iomem *reg, u32 bits)
{
	writel_relaxed(readl_relaxed(reg) | bits, reg);
}

static inline void stm32_usbphyc_clr_bits(void __iomem *reg, u32 bits)
{
	writel_relaxed(readl_relaxed(reg) & ~bits, reg);
}

static int stm32_usbphyc_regulators_enable(struct stm32_usbphyc *usbphyc)
{
	int ret;

	ret = regulator_enable(usbphyc->vdda1v1);
	if (ret)
		return ret;

	ret = regulator_enable(usbphyc->vdda1v8);
	if (ret)
		goto vdda1v1_disable;

	return 0;

vdda1v1_disable:
	regulator_disable(usbphyc->vdda1v1);

	return ret;
}

static int stm32_usbphyc_regulators_disable(struct stm32_usbphyc *usbphyc)
{
	int ret;

	ret = regulator_disable(usbphyc->vdda1v8);
	if (ret)
		return ret;

	ret = regulator_disable(usbphyc->vdda1v1);
	if (ret)
		return ret;

	return 0;
}

static void stm32_usbphyc_get_pll_params(u32 clk_rate,
					 struct pll_params *pll_params)
{
	unsigned long long fvco, ndiv, frac;

	/*    _
	 *   | FVCO = INFF*2*(NDIV + FRACT/2^16) when DITHER_DISABLE[1] = 1
	 *   | FVCO = 2880MHz
	 *  <
	 *   | NDIV = integer part of input bits to set the LDF
	 *   |_FRACT = fractional part of input bits to set the LDF
	 *  =>	PLLNDIV = integer part of (FVCO / (INFF*2))
	 *  =>	PLLFRACIN = fractional part of(FVCO / INFF*2) * 2^16
	 * <=>  PLLFRACIN = ((FVCO / (INFF*2)) - PLLNDIV) * 2^16
	 */
	fvco = (unsigned long long)PLL_FVCO_MHZ * HZ_PER_MHZ;

	ndiv = fvco;
	do_div(ndiv, (clk_rate * 2));
	pll_params->ndiv = (u8)ndiv;

	frac = fvco * (1 << 16);
	do_div(frac, (clk_rate * 2));
	frac = frac - (ndiv * (1 << 16));
	pll_params->frac = (u16)frac;
}

static int stm32_usbphyc_pll_init(struct stm32_usbphyc *usbphyc)
{
	struct pll_params pll_params;
	u32 clk_rate = clk_get_rate(usbphyc->clk);
	u32 ndiv, frac;
	u32 usbphyc_pll;

	if ((clk_rate < PLL_INFF_MIN_RATE_HZ) ||
	    (clk_rate > PLL_INFF_MAX_RATE_HZ)) {
		dev_err(usbphyc->dev, "input clk freq (%dHz) out of range\n",
			clk_rate);
		return -EINVAL;
	}

	stm32_usbphyc_get_pll_params(clk_rate, &pll_params);
	ndiv = FIELD_PREP(PLLNDIV, pll_params.ndiv);
	frac = FIELD_PREP(PLLFRACIN, pll_params.frac);

	usbphyc_pll = PLLDITHEN1 | PLLDITHEN0 | PLLSTRBYP | ndiv;

	if (pll_params.frac)
		usbphyc_pll |= PLLFRACCTL | frac;

	writel_relaxed(usbphyc_pll, usbphyc->base + STM32_USBPHYC_PLL);

	dev_dbg(usbphyc->dev, "input clk freq=%dHz, ndiv=%lu, frac=%lu\n",
		clk_rate, FIELD_GET(PLLNDIV, usbphyc_pll),
		FIELD_GET(PLLFRACIN, usbphyc_pll));

	return 0;
}

static int __stm32_usbphyc_pll_disable(struct stm32_usbphyc *usbphyc)
{
	void __iomem *pll_reg = usbphyc->base + STM32_USBPHYC_PLL;
	u32 pllen;

	stm32_usbphyc_clr_bits(pll_reg, PLLEN);

	/* Wait for minimum width of powerdown pulse (ENABLE = Low) */
	if (readl_relaxed_poll_timeout(pll_reg, pllen, !(pllen & PLLEN), 5, 50))
		dev_err(usbphyc->dev, "PLL not reset\n");

	return stm32_usbphyc_regulators_disable(usbphyc);
}

static int stm32_usbphyc_pll_disable(struct stm32_usbphyc *usbphyc)
{
	/* Check if a phy port is still active or clk48 in use */
	if (atomic_dec_return(&usbphyc->n_pll_cons) > 0)
		return 0;

	return __stm32_usbphyc_pll_disable(usbphyc);
}

static int stm32_usbphyc_pll_enable(struct stm32_usbphyc *usbphyc)
{
	void __iomem *pll_reg = usbphyc->base + STM32_USBPHYC_PLL;
	bool pllen = readl_relaxed(pll_reg) & PLLEN;
	int ret;

	/*
	 * Check if a phy port or clk48 prepare has configured the pll
	 * and ensure the PLL is enabled
	 */
	if (atomic_inc_return(&usbphyc->n_pll_cons) > 1 && pllen)
		return 0;

	if (pllen) {
		/*
		 * PLL shouldn't be enabled without known consumer,
		 * disable it and reinit n_pll_cons
		 */
		dev_warn(usbphyc->dev, "PLL enabled without known consumers\n");

		ret = __stm32_usbphyc_pll_disable(usbphyc);
		if (ret)
			return ret;
	}

	ret = stm32_usbphyc_regulators_enable(usbphyc);
	if (ret)
		goto dec_n_pll_cons;

	ret = stm32_usbphyc_pll_init(usbphyc);
	if (ret)
		goto reg_disable;

	stm32_usbphyc_set_bits(pll_reg, PLLEN);

	return 0;
<<<<<<< HEAD

reg_disable:
	stm32_usbphyc_regulators_disable(usbphyc);

=======

reg_disable:
	stm32_usbphyc_regulators_disable(usbphyc);

>>>>>>> 6be388f4
dec_n_pll_cons:
	atomic_dec(&usbphyc->n_pll_cons);

	return ret;
}

static int stm32_usbphyc_phy_init(struct phy *phy)
{
	struct stm32_usbphyc_phy *usbphyc_phy = phy_get_drvdata(phy);
	struct stm32_usbphyc *usbphyc = usbphyc_phy->usbphyc;
	u32 reg_mon = STM32_USBPHYC_MONITOR(usbphyc_phy->index);
	u32 monsel = FIELD_PREP(STM32_USBPHYC_MON_SEL,
				STM32_USBPHYC_MON_SEL_LOCKP);
	u32 monout;
	int ret;

	ret = stm32_usbphyc_pll_enable(usbphyc);
	if (ret)
		return ret;

	/* Check that PLL Lock input to PHY is High */
	writel_relaxed(monsel, usbphyc->base + reg_mon);
	ret = readl_relaxed_poll_timeout(usbphyc->base + reg_mon, monout,
					 (monout & STM32_USBPHYC_MON_OUT_LOCKP),
					 100, 1000);
	if (ret) {
		dev_err(usbphyc->dev, "PLL Lock input to PHY is Low (val=%x)\n",
			(u32)(monout & STM32_USBPHYC_MON_OUT));
		goto pll_disable;
	}

	usbphyc_phy->active = true;

	return 0;

pll_disable:
	return stm32_usbphyc_pll_disable(usbphyc);
}

static int stm32_usbphyc_phy_exit(struct phy *phy)
{
	struct stm32_usbphyc_phy *usbphyc_phy = phy_get_drvdata(phy);
	struct stm32_usbphyc *usbphyc = usbphyc_phy->usbphyc;

	usbphyc_phy->active = false;

	return stm32_usbphyc_pll_disable(usbphyc);
}

static const struct phy_ops stm32_usbphyc_phy_ops = {
	.init = stm32_usbphyc_phy_init,
	.exit = stm32_usbphyc_phy_exit,
	.owner = THIS_MODULE,
<<<<<<< HEAD
=======
};

static int stm32_usbphyc_clk48_prepare(struct clk_hw *hw)
{
	struct stm32_usbphyc *usbphyc = container_of(hw, struct stm32_usbphyc, clk48_hw);

	return stm32_usbphyc_pll_enable(usbphyc);
}

static void stm32_usbphyc_clk48_unprepare(struct clk_hw *hw)
{
	struct stm32_usbphyc *usbphyc = container_of(hw, struct stm32_usbphyc, clk48_hw);

	stm32_usbphyc_pll_disable(usbphyc);
}

static unsigned long stm32_usbphyc_clk48_recalc_rate(struct clk_hw *hw, unsigned long parent_rate)
{
	return 48000000;
}

static const struct clk_ops usbphyc_clk48_ops = {
	.prepare = stm32_usbphyc_clk48_prepare,
	.unprepare = stm32_usbphyc_clk48_unprepare,
	.recalc_rate = stm32_usbphyc_clk48_recalc_rate,
>>>>>>> 6be388f4
};

static void stm32_usbphyc_clk48_unregister(void *data)
{
	struct stm32_usbphyc *usbphyc = data;

	of_clk_del_provider(usbphyc->dev->of_node);
	clk_hw_unregister(&usbphyc->clk48_hw);
}

static int stm32_usbphyc_clk48_register(struct stm32_usbphyc *usbphyc)
{
	struct device_node *node = usbphyc->dev->of_node;
	struct clk_init_data init = { };
	int ret = 0;

	init.name = "ck_usbo_48m";
	init.ops = &usbphyc_clk48_ops;

	usbphyc->clk48_hw.init = &init;

	ret = clk_hw_register(usbphyc->dev, &usbphyc->clk48_hw);
	if (ret)
		return ret;

	ret = of_clk_add_hw_provider(node, of_clk_hw_simple_get, &usbphyc->clk48_hw);
	if (ret)
		clk_hw_unregister(&usbphyc->clk48_hw);

	return ret;
}

static void stm32_usbphyc_switch_setup(struct stm32_usbphyc *usbphyc,
				       u32 utmi_switch)
{
	if (!utmi_switch)
		stm32_usbphyc_clr_bits(usbphyc->base + STM32_USBPHYC_MISC,
				       SWITHOST);
	else
		stm32_usbphyc_set_bits(usbphyc->base + STM32_USBPHYC_MISC,
				       SWITHOST);
	usbphyc->switch_setup = utmi_switch;
}

static struct phy *stm32_usbphyc_of_xlate(struct device *dev,
					  struct of_phandle_args *args)
{
	struct stm32_usbphyc *usbphyc = dev_get_drvdata(dev);
	struct stm32_usbphyc_phy *usbphyc_phy = NULL;
	struct device_node *phynode = args->np;
	int port = 0;

	for (port = 0; port < usbphyc->nphys; port++) {
		if (phynode == usbphyc->phys[port]->phy->dev.of_node) {
			usbphyc_phy = usbphyc->phys[port];
			break;
		}
	}
	if (!usbphyc_phy) {
		dev_err(dev, "failed to find phy\n");
		return ERR_PTR(-EINVAL);
	}

	if (((usbphyc_phy->index == 0) && (args->args_count != 0)) ||
	    ((usbphyc_phy->index == 1) && (args->args_count != 1))) {
		dev_err(dev, "invalid number of cells for phy port%d\n",
			usbphyc_phy->index);
		return ERR_PTR(-EINVAL);
	}

	/* Configure the UTMI switch for PHY port#2 */
	if (usbphyc_phy->index == 1) {
		if (usbphyc->switch_setup < 0) {
			stm32_usbphyc_switch_setup(usbphyc, args->args[0]);
		} else {
			if (args->args[0] != usbphyc->switch_setup) {
				dev_err(dev, "phy port1 already used\n");
				return ERR_PTR(-EBUSY);
			}
		}
	}

	return usbphyc_phy->phy;
}

static int stm32_usbphyc_probe(struct platform_device *pdev)
{
	struct stm32_usbphyc *usbphyc;
	struct device *dev = &pdev->dev;
	struct device_node *child, *np = dev->of_node;
	struct phy_provider *phy_provider;
	u32 pllen, version;
	int ret, port = 0;

	usbphyc = devm_kzalloc(dev, sizeof(*usbphyc), GFP_KERNEL);
	if (!usbphyc)
		return -ENOMEM;
	usbphyc->dev = dev;
	dev_set_drvdata(dev, usbphyc);

	usbphyc->base = devm_platform_ioremap_resource(pdev, 0);
	if (IS_ERR(usbphyc->base))
		return PTR_ERR(usbphyc->base);

	usbphyc->clk = devm_clk_get(dev, NULL);
	if (IS_ERR(usbphyc->clk))
		return dev_err_probe(dev, PTR_ERR(usbphyc->clk), "clk get_failed\n");

	ret = clk_prepare_enable(usbphyc->clk);
	if (ret) {
		dev_err(dev, "clk enable failed: %d\n", ret);
		return ret;
	}

	usbphyc->rst = devm_reset_control_get(dev, NULL);
	if (!IS_ERR(usbphyc->rst)) {
		reset_control_assert(usbphyc->rst);
		udelay(2);
		reset_control_deassert(usbphyc->rst);
	} else {
		ret = PTR_ERR(usbphyc->rst);
		if (ret == -EPROBE_DEFER)
			goto clk_disable;

		stm32_usbphyc_clr_bits(usbphyc->base + STM32_USBPHYC_PLL, PLLEN);
	}

	/*
	 * Wait for minimum width of powerdown pulse (ENABLE = Low):
	 * we have to ensure the PLL is disabled before phys initialization.
	 */
	if (readl_relaxed_poll_timeout(usbphyc->base + STM32_USBPHYC_PLL,
				       pllen, !(pllen & PLLEN), 5, 50)) {
		dev_warn(usbphyc->dev, "PLL not reset\n");
		ret = -EPROBE_DEFER;
		goto clk_disable;
	}

	usbphyc->switch_setup = -EINVAL;
	usbphyc->nphys = of_get_child_count(np);
	usbphyc->phys = devm_kcalloc(dev, usbphyc->nphys,
				     sizeof(*usbphyc->phys), GFP_KERNEL);
	if (!usbphyc->phys) {
		ret = -ENOMEM;
		goto clk_disable;
	}

	usbphyc->vdda1v1 = devm_regulator_get(dev, "vdda1v1");
	if (IS_ERR(usbphyc->vdda1v1)) {
		ret = PTR_ERR(usbphyc->vdda1v1);
		if (ret != -EPROBE_DEFER)
			dev_err(dev, "failed to get vdda1v1 supply: %d\n", ret);
		goto clk_disable;
	}

	usbphyc->vdda1v8 = devm_regulator_get(dev, "vdda1v8");
	if (IS_ERR(usbphyc->vdda1v8)) {
		ret = PTR_ERR(usbphyc->vdda1v8);
		if (ret != -EPROBE_DEFER)
			dev_err(dev, "failed to get vdda1v8 supply: %d\n", ret);
		goto clk_disable;
	}

	for_each_child_of_node(np, child) {
		struct stm32_usbphyc_phy *usbphyc_phy;
		struct phy *phy;
		u32 index;

		phy = devm_phy_create(dev, child, &stm32_usbphyc_phy_ops);
		if (IS_ERR(phy)) {
			ret = PTR_ERR(phy);
			if (ret != -EPROBE_DEFER)
				dev_err(dev, "failed to create phy%d: %d\n",
					port, ret);
			goto put_child;
		}

		usbphyc_phy = devm_kzalloc(dev, sizeof(*usbphyc_phy),
					   GFP_KERNEL);
		if (!usbphyc_phy) {
			ret = -ENOMEM;
			goto put_child;
		}

		ret = of_property_read_u32(child, "reg", &index);
		if (ret || index > usbphyc->nphys) {
			dev_err(&phy->dev, "invalid reg property: %d\n", ret);
			goto put_child;
		}

		usbphyc->phys[port] = usbphyc_phy;
		phy_set_bus_width(phy, 8);
		phy_set_drvdata(phy, usbphyc_phy);

		usbphyc->phys[port]->phy = phy;
		usbphyc->phys[port]->usbphyc = usbphyc;
		usbphyc->phys[port]->index = index;
		usbphyc->phys[port]->active = false;

		port++;
	}

	phy_provider = devm_of_phy_provider_register(dev,
						     stm32_usbphyc_of_xlate);
	if (IS_ERR(phy_provider)) {
		ret = PTR_ERR(phy_provider);
		dev_err(dev, "failed to register phy provider: %d\n", ret);
		goto clk_disable;
	}

	ret = stm32_usbphyc_clk48_register(usbphyc);
	if (ret) {
		dev_err(dev, "failed to register ck_usbo_48m clock: %d\n", ret);
		goto clk_disable;
	}

	version = readl_relaxed(usbphyc->base + STM32_USBPHYC_VERSION);
	dev_info(dev, "registered rev:%lu.%lu\n",
		 FIELD_GET(MAJREV, version), FIELD_GET(MINREV, version));

	return 0;

put_child:
	of_node_put(child);
clk_disable:
	clk_disable_unprepare(usbphyc->clk);

	return ret;
}

static int stm32_usbphyc_remove(struct platform_device *pdev)
{
	struct stm32_usbphyc *usbphyc = dev_get_drvdata(&pdev->dev);
	int port;

	/* Ensure PHYs are not active, to allow PLL disabling */
	for (port = 0; port < usbphyc->nphys; port++)
		if (usbphyc->phys[port]->active)
			stm32_usbphyc_phy_exit(usbphyc->phys[port]->phy);
<<<<<<< HEAD
=======

	stm32_usbphyc_clk48_unregister(usbphyc);
>>>>>>> 6be388f4

	clk_disable_unprepare(usbphyc->clk);

	return 0;
}

static const struct of_device_id stm32_usbphyc_of_match[] = {
	{ .compatible = "st,stm32mp1-usbphyc", },
	{ },
};
MODULE_DEVICE_TABLE(of, stm32_usbphyc_of_match);

static struct platform_driver stm32_usbphyc_driver = {
	.probe = stm32_usbphyc_probe,
	.remove = stm32_usbphyc_remove,
	.driver = {
		.of_match_table = stm32_usbphyc_of_match,
		.name = "stm32-usbphyc",
	}
};
module_platform_driver(stm32_usbphyc_driver);

MODULE_DESCRIPTION("STMicroelectronics STM32 USBPHYC driver");
MODULE_AUTHOR("Amelie Delaunay <amelie.delaunay@st.com>");
MODULE_LICENSE("GPL v2");<|MERGE_RESOLUTION|>--- conflicted
+++ resolved
@@ -71,10 +71,7 @@
 	struct regulator *vdda1v1;
 	struct regulator *vdda1v8;
 	atomic_t n_pll_cons;
-<<<<<<< HEAD
-=======
 	struct clk_hw clk48_hw;
->>>>>>> 6be388f4
 	int switch_setup;
 };
 
@@ -241,17 +238,10 @@
 	stm32_usbphyc_set_bits(pll_reg, PLLEN);
 
 	return 0;
-<<<<<<< HEAD
 
 reg_disable:
 	stm32_usbphyc_regulators_disable(usbphyc);
 
-=======
-
-reg_disable:
-	stm32_usbphyc_regulators_disable(usbphyc);
-
->>>>>>> 6be388f4
 dec_n_pll_cons:
 	atomic_dec(&usbphyc->n_pll_cons);
 
@@ -305,8 +295,6 @@
 	.init = stm32_usbphyc_phy_init,
 	.exit = stm32_usbphyc_phy_exit,
 	.owner = THIS_MODULE,
-<<<<<<< HEAD
-=======
 };
 
 static int stm32_usbphyc_clk48_prepare(struct clk_hw *hw)
@@ -332,7 +320,6 @@
 	.prepare = stm32_usbphyc_clk48_prepare,
 	.unprepare = stm32_usbphyc_clk48_unprepare,
 	.recalc_rate = stm32_usbphyc_clk48_recalc_rate,
->>>>>>> 6be388f4
 };
 
 static void stm32_usbphyc_clk48_unregister(void *data)
@@ -572,11 +559,8 @@
 	for (port = 0; port < usbphyc->nphys; port++)
 		if (usbphyc->phys[port]->active)
 			stm32_usbphyc_phy_exit(usbphyc->phys[port]->phy);
-<<<<<<< HEAD
-=======
 
 	stm32_usbphyc_clk48_unregister(usbphyc);
->>>>>>> 6be388f4
 
 	clk_disable_unprepare(usbphyc->clk);
 
