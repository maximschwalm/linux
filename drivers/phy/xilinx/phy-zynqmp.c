// SPDX-License-Identifier: GPL-2.0
/*
 * phy-zynqmp.c - PHY driver for Xilinx ZynqMP GT.
 *
 * Copyright (C) 2018-2020 Xilinx Inc.
 *
 * Author: Anurag Kumar Vulisha <anuragku@xilinx.com>
 * Author: Subbaraya Sundeep <sundeep.lkml@gmail.com>
 * Author: Laurent Pinchart <laurent.pinchart@ideasonboard.com>
 *
 * This driver is tested for USB, SATA and Display Port currently.
 * Other controllers PCIe and SGMII should also work but that is
 * experimental as of now.
 */

#include <linux/clk.h>
#include <linux/delay.h>
#include <linux/io.h>
#include <linux/kernel.h>
#include <linux/module.h>
#include <linux/of.h>
#include <linux/phy/phy.h>
#include <linux/platform_device.h>
#include <linux/slab.h>

#include <dt-bindings/phy/phy.h>

/*
 * Lane Registers
 */

/* TX De-emphasis parameters */
#define L0_TX_ANA_TM_18			0x0048
#define L0_TX_ANA_TM_118		0x01d8
#define L0_TX_ANA_TM_118_FORCE_17_0	BIT(0)

/* DN Resistor calibration code parameters */
#define L0_TXPMA_ST_3			0x0b0c
#define L0_DN_CALIB_CODE		0x3f

/* PMA control parameters */
#define L0_TXPMD_TM_45			0x0cb4
#define L0_TXPMD_TM_48			0x0cc0
#define L0_TXPMD_TM_45_OVER_DP_MAIN	BIT(0)
#define L0_TXPMD_TM_45_ENABLE_DP_MAIN	BIT(1)
#define L0_TXPMD_TM_45_OVER_DP_POST1	BIT(2)
#define L0_TXPMD_TM_45_ENABLE_DP_POST1	BIT(3)
#define L0_TXPMD_TM_45_OVER_DP_POST2	BIT(4)
#define L0_TXPMD_TM_45_ENABLE_DP_POST2	BIT(5)

/* PCS control parameters */
#define L0_TM_DIG_6			0x106c
#define L0_TM_DIS_DESCRAMBLE_DECODER	0x0f
#define L0_TX_DIG_61			0x00f4
#define L0_TM_DISABLE_SCRAMBLE_ENCODER	0x0f

/* PLL Test Mode register parameters */
#define L0_TM_PLL_DIG_37		0x2094
#define L0_TM_COARSE_CODE_LIMIT		0x10

/* PLL SSC step size offsets */
#define L0_PLL_SS_STEPS_0_LSB		0x2368
#define L0_PLL_SS_STEPS_1_MSB		0x236c
#define L0_PLL_SS_STEP_SIZE_0_LSB	0x2370
#define L0_PLL_SS_STEP_SIZE_1		0x2374
#define L0_PLL_SS_STEP_SIZE_2		0x2378
#define L0_PLL_SS_STEP_SIZE_3_MSB	0x237c
#define L0_PLL_STATUS_READ_1		0x23e4

/* SSC step size parameters */
#define STEP_SIZE_0_MASK		0xff
#define STEP_SIZE_1_MASK		0xff
#define STEP_SIZE_2_MASK		0xff
#define STEP_SIZE_3_MASK		0x3
#define STEP_SIZE_SHIFT			8
#define FORCE_STEP_SIZE			0x10
#define FORCE_STEPS			0x20
#define STEPS_0_MASK			0xff
#define STEPS_1_MASK			0x07

/* Reference clock selection parameters */
#define L0_Ln_REF_CLK_SEL(n)		(0x2860 + (n) * 4)
#define L0_REF_CLK_SEL_MASK		0x8f

/* Calibration digital logic parameters */
#define L3_TM_CALIB_DIG19		0xec4c
#define L3_CALIB_DONE_STATUS		0xef14
#define L3_TM_CALIB_DIG18		0xec48
#define L3_TM_CALIB_DIG19_NSW		0x07
#define L3_TM_CALIB_DIG18_NSW		0xe0
#define L3_TM_OVERRIDE_NSW_CODE         0x20
#define L3_CALIB_DONE			0x02
#define L3_NSW_SHIFT			5
#define L3_NSW_PIPE_SHIFT		4
#define L3_NSW_CALIB_SHIFT		3

#define PHY_REG_OFFSET			0x4000

/*
 * Global Registers
 */

/* Refclk selection parameters */
#define PLL_REF_SEL(n)			(0x10000 + (n) * 4)
#define PLL_FREQ_MASK			0x1f
#define PLL_STATUS_LOCKED		0x10

/* Inter Connect Matrix parameters */
#define ICM_CFG0			0x10010
#define ICM_CFG1			0x10014
#define ICM_CFG0_L0_MASK		0x07
#define ICM_CFG0_L1_MASK		0x70
#define ICM_CFG1_L2_MASK		0x07
#define ICM_CFG2_L3_MASK		0x70
#define ICM_CFG_SHIFT			4

/* Inter Connect Matrix allowed protocols */
#define ICM_PROTOCOL_PD			0x0
#define ICM_PROTOCOL_PCIE		0x1
#define ICM_PROTOCOL_SATA		0x2
#define ICM_PROTOCOL_USB		0x3
#define ICM_PROTOCOL_DP			0x4
#define ICM_PROTOCOL_SGMII		0x5

/* Test Mode common reset control  parameters */
#define TM_CMN_RST			0x10018
#define TM_CMN_RST_EN			0x1
#define TM_CMN_RST_SET			0x2
#define TM_CMN_RST_MASK			0x3

/* Bus width parameters */
#define TX_PROT_BUS_WIDTH		0x10040
#define RX_PROT_BUS_WIDTH		0x10044
#define PROT_BUS_WIDTH_10		0x0
#define PROT_BUS_WIDTH_20		0x1
#define PROT_BUS_WIDTH_40		0x2
#define PROT_BUS_WIDTH_SHIFT		2

/* Number of GT lanes */
#define NUM_LANES			4

/* SIOU SATA control register */
#define SATA_CONTROL_OFFSET		0x0100

/* Total number of controllers */
#define CONTROLLERS_PER_LANE		5

/* Protocol Type parameters */
#define XPSGTR_TYPE_USB0		0  /* USB controller 0 */
#define XPSGTR_TYPE_USB1		1  /* USB controller 1 */
#define XPSGTR_TYPE_SATA_0		2  /* SATA controller lane 0 */
#define XPSGTR_TYPE_SATA_1		3  /* SATA controller lane 1 */
#define XPSGTR_TYPE_PCIE_0		4  /* PCIe controller lane 0 */
#define XPSGTR_TYPE_PCIE_1		5  /* PCIe controller lane 1 */
#define XPSGTR_TYPE_PCIE_2		6  /* PCIe controller lane 2 */
#define XPSGTR_TYPE_PCIE_3		7  /* PCIe controller lane 3 */
#define XPSGTR_TYPE_DP_0		8  /* Display Port controller lane 0 */
#define XPSGTR_TYPE_DP_1		9  /* Display Port controller lane 1 */
#define XPSGTR_TYPE_SGMII0		10 /* Ethernet SGMII controller 0 */
#define XPSGTR_TYPE_SGMII1		11 /* Ethernet SGMII controller 1 */
#define XPSGTR_TYPE_SGMII2		12 /* Ethernet SGMII controller 2 */
#define XPSGTR_TYPE_SGMII3		13 /* Ethernet SGMII controller 3 */

/* Timeout values */
#define TIMEOUT_US			1000

struct xpsgtr_dev;

/**
 * struct xpsgtr_ssc - structure to hold SSC settings for a lane
 * @refclk_rate: PLL reference clock frequency
 * @pll_ref_clk: value to be written to register for corresponding ref clk rate
 * @steps: number of steps of SSC (Spread Spectrum Clock)
 * @step_size: step size of each step
 */
struct xpsgtr_ssc {
	u32 refclk_rate;
	u8  pll_ref_clk;
	u32 steps;
	u32 step_size;
};

/**
 * struct xpsgtr_phy - representation of a lane
 * @phy: pointer to the kernel PHY device
 * @type: controller which uses this lane
 * @lane: lane number
 * @protocol: protocol in which the lane operates
 * @skip_phy_init: skip phy_init() if true
 * @dev: pointer to the xpsgtr_dev instance
 * @refclk: reference clock index
 */
struct xpsgtr_phy {
	struct phy *phy;
	u8 type;
	u8 lane;
	u8 protocol;
	bool skip_phy_init;
	struct xpsgtr_dev *dev;
	unsigned int refclk;
};

/**
 * struct xpsgtr_dev - representation of a ZynMP GT device
 * @dev: pointer to device
 * @serdes: serdes base address
 * @siou: siou base address
 * @gtr_mutex: mutex for locking
 * @phys: PHY lanes
 * @refclk_sscs: spread spectrum settings for the reference clocks
 * @clk: reference clocks
 * @tx_term_fix: fix for GT issue
 * @saved_icm_cfg0: stored value of ICM CFG0 register
 * @saved_icm_cfg1: stored value of ICM CFG1 register
 */
struct xpsgtr_dev {
	struct device *dev;
	void __iomem *serdes;
	void __iomem *siou;
	struct mutex gtr_mutex; /* mutex for locking */
	struct xpsgtr_phy phys[NUM_LANES];
	const struct xpsgtr_ssc *refclk_sscs[NUM_LANES];
	struct clk *clk[NUM_LANES];
	bool tx_term_fix;
	unsigned int saved_icm_cfg0;
	unsigned int saved_icm_cfg1;
};

/*
 * Configuration Data
 */

/* lookup table to hold all settings needed for a ref clock frequency */
static const struct xpsgtr_ssc ssc_lookup[] = {
	{  19200000, 0x05,  608, 264020 },
	{  20000000, 0x06,  634, 243454 },
	{  24000000, 0x07,  760, 168973 },
	{  26000000, 0x08,  824, 143860 },
	{  27000000, 0x09,  856,  86551 },
	{  38400000, 0x0a, 1218,  65896 },
	{  40000000, 0x0b,  634, 243454 },
	{  52000000, 0x0c,  824, 143860 },
	{ 100000000, 0x0d, 1058,  87533 },
	{ 108000000, 0x0e,  856,  86551 },
	{ 125000000, 0x0f,  992, 119497 },
	{ 135000000, 0x10, 1070,  55393 },
	{ 150000000, 0x11,  792, 187091 }
};

/*
 * I/O Accessors
 */

static inline u32 xpsgtr_read(struct xpsgtr_dev *gtr_dev, u32 reg)
{
	return readl(gtr_dev->serdes + reg);
}

static inline void xpsgtr_write(struct xpsgtr_dev *gtr_dev, u32 reg, u32 value)
{
	writel(value, gtr_dev->serdes + reg);
}

static inline void xpsgtr_clr_set(struct xpsgtr_dev *gtr_dev, u32 reg,
				  u32 clr, u32 set)
{
	u32 value = xpsgtr_read(gtr_dev, reg);

	value &= ~clr;
	value |= set;
	xpsgtr_write(gtr_dev, reg, value);
}

static inline u32 xpsgtr_read_phy(struct xpsgtr_phy *gtr_phy, u32 reg)
{
	void __iomem *addr = gtr_phy->dev->serdes
			   + gtr_phy->lane * PHY_REG_OFFSET + reg;

	return readl(addr);
}

static inline void xpsgtr_write_phy(struct xpsgtr_phy *gtr_phy,
				    u32 reg, u32 value)
{
	void __iomem *addr = gtr_phy->dev->serdes
			   + gtr_phy->lane * PHY_REG_OFFSET + reg;

	writel(value, addr);
}

static inline void xpsgtr_clr_set_phy(struct xpsgtr_phy *gtr_phy,
				      u32 reg, u32 clr, u32 set)
{
	void __iomem *addr = gtr_phy->dev->serdes
			   + gtr_phy->lane * PHY_REG_OFFSET + reg;

	writel((readl(addr) & ~clr) | set, addr);
}

/*
 * Hardware Configuration
 */

/* Wait for the PLL to lock (with a timeout). */
static int xpsgtr_wait_pll_lock(struct phy *phy)
{
	struct xpsgtr_phy *gtr_phy = phy_get_drvdata(phy);
	struct xpsgtr_dev *gtr_dev = gtr_phy->dev;
	unsigned int timeout = TIMEOUT_US;
	int ret;

	dev_dbg(gtr_dev->dev, "Waiting for PLL lock\n");

	while (1) {
		u32 reg = xpsgtr_read_phy(gtr_phy, L0_PLL_STATUS_READ_1);

		if ((reg & PLL_STATUS_LOCKED) == PLL_STATUS_LOCKED) {
			ret = 0;
			break;
		}

		if (--timeout == 0) {
			ret = -ETIMEDOUT;
			break;
		}

		udelay(1);
	}

	if (ret == -ETIMEDOUT)
		dev_err(gtr_dev->dev,
			"lane %u (type %u, protocol %u): PLL lock timeout\n",
			gtr_phy->lane, gtr_phy->type, gtr_phy->protocol);

	return ret;
}

/* Configure PLL and spread-sprectrum clock. */
static void xpsgtr_configure_pll(struct xpsgtr_phy *gtr_phy)
{
	const struct xpsgtr_ssc *ssc;
	u32 step_size;

	ssc = gtr_phy->dev->refclk_sscs[gtr_phy->refclk];
	step_size = ssc->step_size;

	xpsgtr_clr_set(gtr_phy->dev, PLL_REF_SEL(gtr_phy->lane),
		       PLL_FREQ_MASK, ssc->pll_ref_clk);

	/* Enable lane clock sharing, if required */
	if (gtr_phy->refclk != gtr_phy->lane) {
		/* Lane3 Ref Clock Selection Register */
		xpsgtr_clr_set(gtr_phy->dev, L0_Ln_REF_CLK_SEL(gtr_phy->lane),
			       L0_REF_CLK_SEL_MASK, 1 << gtr_phy->refclk);
	}

	/* SSC step size [7:0] */
	xpsgtr_clr_set_phy(gtr_phy, L0_PLL_SS_STEP_SIZE_0_LSB,
			   STEP_SIZE_0_MASK, step_size & STEP_SIZE_0_MASK);

	/* SSC step size [15:8] */
	step_size >>= STEP_SIZE_SHIFT;
	xpsgtr_clr_set_phy(gtr_phy, L0_PLL_SS_STEP_SIZE_1,
			   STEP_SIZE_1_MASK, step_size & STEP_SIZE_1_MASK);

	/* SSC step size [23:16] */
	step_size >>= STEP_SIZE_SHIFT;
	xpsgtr_clr_set_phy(gtr_phy, L0_PLL_SS_STEP_SIZE_2,
			   STEP_SIZE_2_MASK, step_size & STEP_SIZE_2_MASK);

	/* SSC steps [7:0] */
	xpsgtr_clr_set_phy(gtr_phy, L0_PLL_SS_STEPS_0_LSB,
			   STEPS_0_MASK, ssc->steps & STEPS_0_MASK);

	/* SSC steps [10:8] */
	xpsgtr_clr_set_phy(gtr_phy, L0_PLL_SS_STEPS_1_MSB,
			   STEPS_1_MASK,
			   (ssc->steps >> STEP_SIZE_SHIFT) & STEPS_1_MASK);

	/* SSC step size [24:25] */
	step_size >>= STEP_SIZE_SHIFT;
	xpsgtr_clr_set_phy(gtr_phy, L0_PLL_SS_STEP_SIZE_3_MSB,
			   STEP_SIZE_3_MASK, (step_size & STEP_SIZE_3_MASK) |
			   FORCE_STEP_SIZE | FORCE_STEPS);
}

/* Configure the lane protocol. */
static void xpsgtr_lane_set_protocol(struct xpsgtr_phy *gtr_phy)
{
	struct xpsgtr_dev *gtr_dev = gtr_phy->dev;
	u8 protocol = gtr_phy->protocol;

	switch (gtr_phy->lane) {
	case 0:
		xpsgtr_clr_set(gtr_dev, ICM_CFG0, ICM_CFG0_L0_MASK, protocol);
		break;
	case 1:
		xpsgtr_clr_set(gtr_dev, ICM_CFG0, ICM_CFG0_L1_MASK,
			       protocol << ICM_CFG_SHIFT);
		break;
	case 2:
		xpsgtr_clr_set(gtr_dev, ICM_CFG1, ICM_CFG0_L0_MASK, protocol);
		break;
	case 3:
		xpsgtr_clr_set(gtr_dev, ICM_CFG1, ICM_CFG0_L1_MASK,
			       protocol << ICM_CFG_SHIFT);
		break;
	default:
		/* We already checked 0 <= lane <= 3 */
		break;
	}
}

/* Bypass (de)scrambler and 8b/10b decoder and encoder. */
static void xpsgtr_bypass_scrambler_8b10b(struct xpsgtr_phy *gtr_phy)
{
	xpsgtr_write_phy(gtr_phy, L0_TM_DIG_6, L0_TM_DIS_DESCRAMBLE_DECODER);
	xpsgtr_write_phy(gtr_phy, L0_TX_DIG_61, L0_TM_DISABLE_SCRAMBLE_ENCODER);
}

/* DP-specific initialization. */
static void xpsgtr_phy_init_dp(struct xpsgtr_phy *gtr_phy)
{
	xpsgtr_write_phy(gtr_phy, L0_TXPMD_TM_45,
			 L0_TXPMD_TM_45_OVER_DP_MAIN |
			 L0_TXPMD_TM_45_ENABLE_DP_MAIN |
			 L0_TXPMD_TM_45_OVER_DP_POST1 |
			 L0_TXPMD_TM_45_OVER_DP_POST2 |
			 L0_TXPMD_TM_45_ENABLE_DP_POST2);
	xpsgtr_write_phy(gtr_phy, L0_TX_ANA_TM_118,
			 L0_TX_ANA_TM_118_FORCE_17_0);
}

/* SATA-specific initialization. */
static void xpsgtr_phy_init_sata(struct xpsgtr_phy *gtr_phy)
{
	struct xpsgtr_dev *gtr_dev = gtr_phy->dev;

	xpsgtr_bypass_scrambler_8b10b(gtr_phy);

	writel(gtr_phy->lane, gtr_dev->siou + SATA_CONTROL_OFFSET);
}

/* SGMII-specific initialization. */
static void xpsgtr_phy_init_sgmii(struct xpsgtr_phy *gtr_phy)
{
	struct xpsgtr_dev *gtr_dev = gtr_phy->dev;

	/* Set SGMII protocol TX and RX bus width to 10 bits. */
	xpsgtr_write(gtr_dev, TX_PROT_BUS_WIDTH,
		     PROT_BUS_WIDTH_10 << (gtr_phy->lane * PROT_BUS_WIDTH_SHIFT));
	xpsgtr_write(gtr_dev, RX_PROT_BUS_WIDTH,
		     PROT_BUS_WIDTH_10 << (gtr_phy->lane * PROT_BUS_WIDTH_SHIFT));

	xpsgtr_bypass_scrambler_8b10b(gtr_phy);
}

/* Configure TX de-emphasis and margining for DP. */
static void xpsgtr_phy_configure_dp(struct xpsgtr_phy *gtr_phy, unsigned int pre,
				    unsigned int voltage)
{
	static const u8 voltage_swing[4][4] = {
		{ 0x2a, 0x27, 0x24, 0x20 },
		{ 0x27, 0x23, 0x20, 0xff },
		{ 0x24, 0x20, 0xff, 0xff },
		{ 0xff, 0xff, 0xff, 0xff }
	};
	static const u8 pre_emphasis[4][4] = {
		{ 0x02, 0x02, 0x02, 0x02 },
		{ 0x01, 0x01, 0x01, 0xff },
		{ 0x00, 0x00, 0xff, 0xff },
		{ 0xff, 0xff, 0xff, 0xff }
	};

	xpsgtr_write_phy(gtr_phy, L0_TXPMD_TM_48, voltage_swing[pre][voltage]);
	xpsgtr_write_phy(gtr_phy, L0_TX_ANA_TM_18, pre_emphasis[pre][voltage]);
}

/*
 * PHY Operations
 */

static bool xpsgtr_phy_init_required(struct xpsgtr_phy *gtr_phy)
{
	/*
	 * As USB may save the snapshot of the states during hibernation, doing
	 * phy_init() will put the USB controller into reset, resulting in the
	 * losing of the saved snapshot. So try to avoid phy_init() for USB
	 * except when gtr_phy->skip_phy_init is false (this happens when FPD is
	 * shutdown during suspend or when gt lane is changed from current one)
	 */
	if (gtr_phy->protocol == ICM_PROTOCOL_USB && gtr_phy->skip_phy_init)
		return false;
	else
		return true;
}

/*
 * There is a functional issue in the GT. The TX termination resistance can be
 * out of spec due to a issue in the calibration logic. This is the workaround
 * to fix it, required for XCZU9EG silicon.
 */
static int xpsgtr_phy_tx_term_fix(struct xpsgtr_phy *gtr_phy)
{
	struct xpsgtr_dev *gtr_dev = gtr_phy->dev;
	u32 timeout = TIMEOUT_US;
	u32 nsw;

	/* Enabling Test Mode control for CMN Rest */
	xpsgtr_clr_set(gtr_dev, TM_CMN_RST, TM_CMN_RST_MASK, TM_CMN_RST_SET);

	/* Set Test Mode reset */
	xpsgtr_clr_set(gtr_dev, TM_CMN_RST, TM_CMN_RST_MASK, TM_CMN_RST_EN);

	xpsgtr_write(gtr_dev, L3_TM_CALIB_DIG18, 0x00);
	xpsgtr_write(gtr_dev, L3_TM_CALIB_DIG19, L3_TM_OVERRIDE_NSW_CODE);

	/*
	 * As a part of work around sequence for PMOS calibration fix,
	 * we need to configure any lane ICM_CFG to valid protocol. This
	 * will deassert the CMN_Resetn signal.
	 */
	xpsgtr_lane_set_protocol(gtr_phy);

	/* Clear Test Mode reset */
	xpsgtr_clr_set(gtr_dev, TM_CMN_RST, TM_CMN_RST_MASK, TM_CMN_RST_SET);

	dev_dbg(gtr_dev->dev, "calibrating...\n");

	do {
		u32 reg = xpsgtr_read(gtr_dev, L3_CALIB_DONE_STATUS);

		if ((reg & L3_CALIB_DONE) == L3_CALIB_DONE)
			break;

		if (!--timeout) {
			dev_err(gtr_dev->dev, "calibration time out\n");
			return -ETIMEDOUT;
		}

		udelay(1);
	} while (timeout > 0);

	dev_dbg(gtr_dev->dev, "calibration done\n");

	/* Reading NMOS Register Code */
	nsw = xpsgtr_read(gtr_dev, L0_TXPMA_ST_3) & L0_DN_CALIB_CODE;

	/* Set Test Mode reset */
	xpsgtr_clr_set(gtr_dev, TM_CMN_RST, TM_CMN_RST_MASK, TM_CMN_RST_EN);

	/* Writing NMOS register values back [5:3] */
	xpsgtr_write(gtr_dev, L3_TM_CALIB_DIG19, nsw >> L3_NSW_CALIB_SHIFT);

	/* Writing NMOS register value [2:0] */
	xpsgtr_write(gtr_dev, L3_TM_CALIB_DIG18,
		     ((nsw & L3_TM_CALIB_DIG19_NSW) << L3_NSW_SHIFT) |
		     (1 << L3_NSW_PIPE_SHIFT));

	/* Clear Test Mode reset */
	xpsgtr_clr_set(gtr_dev, TM_CMN_RST, TM_CMN_RST_MASK, TM_CMN_RST_SET);

	return 0;
}

static int xpsgtr_phy_init(struct phy *phy)
{
	struct xpsgtr_phy *gtr_phy = phy_get_drvdata(phy);
	struct xpsgtr_dev *gtr_dev = gtr_phy->dev;
	int ret = 0;

	mutex_lock(&gtr_dev->gtr_mutex);

	/* Skip initialization if not required. */
	if (!xpsgtr_phy_init_required(gtr_phy))
		goto out;

	if (gtr_dev->tx_term_fix) {
		ret = xpsgtr_phy_tx_term_fix(gtr_phy);
		if (ret < 0)
			goto out;

		gtr_dev->tx_term_fix = false;
	}

	/* Enable coarse code saturation limiting logic. */
	xpsgtr_write_phy(gtr_phy, L0_TM_PLL_DIG_37, L0_TM_COARSE_CODE_LIMIT);

	/*
	 * Configure the PLL, the lane protocol, and perform protocol-specific
	 * initialization.
	 */
	xpsgtr_configure_pll(gtr_phy);
	xpsgtr_lane_set_protocol(gtr_phy);

	switch (gtr_phy->protocol) {
	case ICM_PROTOCOL_DP:
		xpsgtr_phy_init_dp(gtr_phy);
		break;

	case ICM_PROTOCOL_SATA:
		xpsgtr_phy_init_sata(gtr_phy);
		break;

	case ICM_PROTOCOL_SGMII:
		xpsgtr_phy_init_sgmii(gtr_phy);
		break;
	}

out:
	mutex_unlock(&gtr_dev->gtr_mutex);
	return ret;
}

static int xpsgtr_phy_exit(struct phy *phy)
{
	struct xpsgtr_phy *gtr_phy = phy_get_drvdata(phy);

	gtr_phy->skip_phy_init = false;

	return 0;
}

static int xpsgtr_phy_power_on(struct phy *phy)
{
	struct xpsgtr_phy *gtr_phy = phy_get_drvdata(phy);
	int ret = 0;

	/*
	 * Wait for the PLL to lock. For DP, only wait on DP0 to avoid
	 * cumulating waits for both lanes. The user is expected to initialize
	 * lane 0 last.
	 */
	if (gtr_phy->protocol != ICM_PROTOCOL_DP ||
	    gtr_phy->type == XPSGTR_TYPE_DP_0)
		ret = xpsgtr_wait_pll_lock(phy);

	return ret;
}

static int xpsgtr_phy_configure(struct phy *phy, union phy_configure_opts *opts)
{
	struct xpsgtr_phy *gtr_phy = phy_get_drvdata(phy);

	if (gtr_phy->protocol != ICM_PROTOCOL_DP)
		return 0;

	xpsgtr_phy_configure_dp(gtr_phy, opts->dp.pre[0], opts->dp.voltage[0]);

	return 0;
}

static const struct phy_ops xpsgtr_phyops = {
	.init		= xpsgtr_phy_init,
	.exit		= xpsgtr_phy_exit,
	.power_on	= xpsgtr_phy_power_on,
	.configure	= xpsgtr_phy_configure,
	.owner		= THIS_MODULE,
};

/*
 * OF Xlate Support
 */

/* Set the lane type and protocol based on the PHY type and instance number. */
static int xpsgtr_set_lane_type(struct xpsgtr_phy *gtr_phy, u8 phy_type,
				unsigned int phy_instance)
{
	unsigned int num_phy_types;
	const int *phy_types;

	switch (phy_type) {
	case PHY_TYPE_SATA: {
		static const int types[] = {
			XPSGTR_TYPE_SATA_0,
			XPSGTR_TYPE_SATA_1,
		};

		phy_types = types;
		num_phy_types = ARRAY_SIZE(types);
		gtr_phy->protocol = ICM_PROTOCOL_SATA;
		break;
	}
	case PHY_TYPE_USB3: {
		static const int types[] = {
			XPSGTR_TYPE_USB0,
			XPSGTR_TYPE_USB1,
		};

		phy_types = types;
		num_phy_types = ARRAY_SIZE(types);
		gtr_phy->protocol = ICM_PROTOCOL_USB;
		break;
	}
	case PHY_TYPE_DP: {
		static const int types[] = {
			XPSGTR_TYPE_DP_0,
			XPSGTR_TYPE_DP_1,
		};

		phy_types = types;
		num_phy_types = ARRAY_SIZE(types);
		gtr_phy->protocol = ICM_PROTOCOL_DP;
		break;
	}
	case PHY_TYPE_PCIE: {
		static const int types[] = {
			XPSGTR_TYPE_PCIE_0,
			XPSGTR_TYPE_PCIE_1,
			XPSGTR_TYPE_PCIE_2,
			XPSGTR_TYPE_PCIE_3,
		};

		phy_types = types;
		num_phy_types = ARRAY_SIZE(types);
		gtr_phy->protocol = ICM_PROTOCOL_PCIE;
		break;
	}
	case PHY_TYPE_SGMII: {
		static const int types[] = {
			XPSGTR_TYPE_SGMII0,
			XPSGTR_TYPE_SGMII1,
			XPSGTR_TYPE_SGMII2,
			XPSGTR_TYPE_SGMII3,
		};

		phy_types = types;
		num_phy_types = ARRAY_SIZE(types);
		gtr_phy->protocol = ICM_PROTOCOL_SGMII;
		break;
	}
	default:
		return -EINVAL;
	}

	if (phy_instance >= num_phy_types)
		return -EINVAL;

	gtr_phy->type = phy_types[phy_instance];
	return 0;
}

/*
 * Valid combinations of controllers and lanes (Interconnect Matrix).
 */
static const unsigned int icm_matrix[NUM_LANES][CONTROLLERS_PER_LANE] = {
	{ XPSGTR_TYPE_PCIE_0, XPSGTR_TYPE_SATA_0, XPSGTR_TYPE_USB0,
		XPSGTR_TYPE_DP_1, XPSGTR_TYPE_SGMII0 },
	{ XPSGTR_TYPE_PCIE_1, XPSGTR_TYPE_SATA_1, XPSGTR_TYPE_USB0,
		XPSGTR_TYPE_DP_0, XPSGTR_TYPE_SGMII1 },
	{ XPSGTR_TYPE_PCIE_2, XPSGTR_TYPE_SATA_0, XPSGTR_TYPE_USB0,
		XPSGTR_TYPE_DP_1, XPSGTR_TYPE_SGMII2 },
	{ XPSGTR_TYPE_PCIE_3, XPSGTR_TYPE_SATA_1, XPSGTR_TYPE_USB1,
		XPSGTR_TYPE_DP_0, XPSGTR_TYPE_SGMII3 }
};

/* Translate OF phandle and args to PHY instance. */
static struct phy *xpsgtr_xlate(struct device *dev,
				struct of_phandle_args *args)
{
	struct xpsgtr_dev *gtr_dev = dev_get_drvdata(dev);
	struct xpsgtr_phy *gtr_phy;
	unsigned int phy_instance;
	unsigned int phy_lane;
	unsigned int phy_type;
	unsigned int refclk;
	unsigned int i;
	int ret;

	if (args->args_count != 4) {
		dev_err(dev, "Invalid number of cells in 'phy' property\n");
		return ERR_PTR(-EINVAL);
	}

	/*
	 * Get the PHY parameters from the OF arguments and derive the lane
	 * type.
	 */
	phy_lane = args->args[0];
	if (phy_lane >= ARRAY_SIZE(gtr_dev->phys)) {
		dev_err(dev, "Invalid lane number %u\n", phy_lane);
		return ERR_PTR(-ENODEV);
	}

	gtr_phy = &gtr_dev->phys[phy_lane];
	phy_type = args->args[1];
	phy_instance = args->args[2];

	ret = xpsgtr_set_lane_type(gtr_phy, phy_type, phy_instance);
	if (ret < 0) {
		dev_err(gtr_dev->dev, "Invalid PHY type and/or instance\n");
		return ERR_PTR(ret);
	}

	refclk = args->args[3];
	if (refclk >= ARRAY_SIZE(gtr_dev->refclk_sscs) ||
	    !gtr_dev->refclk_sscs[refclk]) {
		dev_err(dev, "Invalid reference clock number %u\n", refclk);
		return ERR_PTR(-EINVAL);
	}

	gtr_phy->refclk = refclk;

	/*
	 * Ensure that the Interconnect Matrix is obeyed, i.e a given lane type
	 * is allowed to operate on the lane.
	 */
	for (i = 0; i < CONTROLLERS_PER_LANE; i++) {
		if (icm_matrix[phy_lane][i] == gtr_phy->type)
			return gtr_phy->phy;
	}

	return ERR_PTR(-EINVAL);
}

/*
 * Power Management
 */

static int __maybe_unused xpsgtr_suspend(struct device *dev)
{
	struct xpsgtr_dev *gtr_dev = dev_get_drvdata(dev);
	unsigned int i;

	/* Save the snapshot ICM_CFG registers. */
	gtr_dev->saved_icm_cfg0 = xpsgtr_read(gtr_dev, ICM_CFG0);
	gtr_dev->saved_icm_cfg1 = xpsgtr_read(gtr_dev, ICM_CFG1);

	for (i = 0; i < ARRAY_SIZE(gtr_dev->clk); i++)
		clk_disable_unprepare(gtr_dev->clk[i]);

	return 0;
}

static int __maybe_unused xpsgtr_resume(struct device *dev)
{
	struct xpsgtr_dev *gtr_dev = dev_get_drvdata(dev);
	unsigned int icm_cfg0, icm_cfg1;
	unsigned int i;
	bool skip_phy_init;
	int err;

	for (i = 0; i < ARRAY_SIZE(gtr_dev->clk); i++) {
		err = clk_prepare_enable(gtr_dev->clk[i]);
		if (err)
			goto err_clk_put;
	}

	icm_cfg0 = xpsgtr_read(gtr_dev, ICM_CFG0);
	icm_cfg1 = xpsgtr_read(gtr_dev, ICM_CFG1);

	/* Return if no GT lanes got configured before suspend. */
	if (!gtr_dev->saved_icm_cfg0 && !gtr_dev->saved_icm_cfg1)
		return 0;

	/* Check if the ICM configurations changed after suspend. */
	if (icm_cfg0 == gtr_dev->saved_icm_cfg0 &&
	    icm_cfg1 == gtr_dev->saved_icm_cfg1)
		skip_phy_init = true;
	else
		skip_phy_init = false;

	/* Update the skip_phy_init for all gtr_phy instances. */
	for (i = 0; i < ARRAY_SIZE(gtr_dev->phys); i++)
		gtr_dev->phys[i].skip_phy_init = skip_phy_init;

	return 0;

err_clk_put:
	while (i--)
		clk_disable_unprepare(gtr_dev->clk[i]);

	return err;
}

static const struct dev_pm_ops xpsgtr_pm_ops = {
	SET_SYSTEM_SLEEP_PM_OPS(xpsgtr_suspend, xpsgtr_resume)
};

/*
 * Probe & Platform Driver
 */

static int xpsgtr_get_ref_clocks(struct xpsgtr_dev *gtr_dev)
{
	unsigned int refclk;
	int ret;

	for (refclk = 0; refclk < ARRAY_SIZE(gtr_dev->refclk_sscs); ++refclk) {
		unsigned long rate;
		unsigned int i;
		struct clk *clk;
		char name[8];

		snprintf(name, sizeof(name), "ref%u", refclk);
		clk = devm_clk_get_optional(gtr_dev->dev, name);
<<<<<<< HEAD
		if (IS_ERR(clk))
			return dev_err_probe(gtr_dev->dev, PTR_ERR(clk),
					     "Failed to get reference clock %u\n",
					     refclk);
=======
		if (IS_ERR(clk)) {
			ret = dev_err_probe(gtr_dev->dev, PTR_ERR(clk),
					    "Failed to get reference clock %u\n",
					    refclk);
			goto err_clk_put;
		}
>>>>>>> 6be388f4

		if (!clk)
			continue;

		ret = clk_prepare_enable(clk);
		if (ret)
			goto err_clk_put;

		gtr_dev->clk[refclk] = clk;

		/*
		 * Get the spread spectrum (SSC) settings for the reference
		 * clock rate.
		 */
		rate = clk_get_rate(clk);

		for (i = 0 ; i < ARRAY_SIZE(ssc_lookup); i++) {
			if (rate == ssc_lookup[i].refclk_rate) {
				gtr_dev->refclk_sscs[refclk] = &ssc_lookup[i];
				break;
			}
		}

		if (i == ARRAY_SIZE(ssc_lookup)) {
			dev_err(gtr_dev->dev,
				"Invalid rate %lu for reference clock %u\n",
				rate, refclk);
			ret = -EINVAL;
			goto err_clk_put;
		}
	}

	return 0;

err_clk_put:
	while (refclk--)
		clk_disable_unprepare(gtr_dev->clk[refclk]);

	return ret;
}

static int xpsgtr_probe(struct platform_device *pdev)
{
	struct device_node *np = pdev->dev.of_node;
	struct xpsgtr_dev *gtr_dev;
	struct phy_provider *provider;
	unsigned int port;
	unsigned int i;
	int ret;

	gtr_dev = devm_kzalloc(&pdev->dev, sizeof(*gtr_dev), GFP_KERNEL);
	if (!gtr_dev)
		return -ENOMEM;

	gtr_dev->dev = &pdev->dev;
	platform_set_drvdata(pdev, gtr_dev);

	mutex_init(&gtr_dev->gtr_mutex);

	if (of_device_is_compatible(np, "xlnx,zynqmp-psgtr"))
		gtr_dev->tx_term_fix =
			of_property_read_bool(np, "xlnx,tx-termination-fix");

	/* Acquire resources. */
	gtr_dev->serdes = devm_platform_ioremap_resource_byname(pdev, "serdes");
	if (IS_ERR(gtr_dev->serdes))
		return PTR_ERR(gtr_dev->serdes);

	gtr_dev->siou = devm_platform_ioremap_resource_byname(pdev, "siou");
	if (IS_ERR(gtr_dev->siou))
		return PTR_ERR(gtr_dev->siou);

	ret = xpsgtr_get_ref_clocks(gtr_dev);
	if (ret)
		return ret;

	/* Create PHYs. */
	for (port = 0; port < ARRAY_SIZE(gtr_dev->phys); ++port) {
		struct xpsgtr_phy *gtr_phy = &gtr_dev->phys[port];
		struct phy *phy;

		gtr_phy->lane = port;
		gtr_phy->dev = gtr_dev;

		phy = devm_phy_create(&pdev->dev, np, &xpsgtr_phyops);
		if (IS_ERR(phy)) {
			dev_err(&pdev->dev, "failed to create PHY\n");
			ret = PTR_ERR(phy);
			goto err_clk_put;
		}

		gtr_phy->phy = phy;
		phy_set_drvdata(phy, gtr_phy);
	}

	/* Register the PHY provider. */
	provider = devm_of_phy_provider_register(&pdev->dev, xpsgtr_xlate);
	if (IS_ERR(provider)) {
		dev_err(&pdev->dev, "registering provider failed\n");
		ret = PTR_ERR(provider);
		goto err_clk_put;
	}
	return 0;

err_clk_put:
	for (i = 0; i < ARRAY_SIZE(gtr_dev->clk); i++)
		clk_disable_unprepare(gtr_dev->clk[i]);

	return ret;
}

static const struct of_device_id xpsgtr_of_match[] = {
	{ .compatible = "xlnx,zynqmp-psgtr", },
	{ .compatible = "xlnx,zynqmp-psgtr-v1.1", },
	{},
};
MODULE_DEVICE_TABLE(of, xpsgtr_of_match);

static struct platform_driver xpsgtr_driver = {
	.probe = xpsgtr_probe,
	.driver = {
		.name = "xilinx-psgtr",
		.of_match_table	= xpsgtr_of_match,
		.pm =  &xpsgtr_pm_ops,
	},
};

module_platform_driver(xpsgtr_driver);

MODULE_AUTHOR("Xilinx Inc.");
MODULE_LICENSE("GPL v2");
MODULE_DESCRIPTION("Xilinx ZynqMP High speed Gigabit Transceiver");<|MERGE_RESOLUTION|>--- conflicted
+++ resolved
@@ -894,19 +894,12 @@
 
 		snprintf(name, sizeof(name), "ref%u", refclk);
 		clk = devm_clk_get_optional(gtr_dev->dev, name);
-<<<<<<< HEAD
-		if (IS_ERR(clk))
-			return dev_err_probe(gtr_dev->dev, PTR_ERR(clk),
-					     "Failed to get reference clock %u\n",
-					     refclk);
-=======
 		if (IS_ERR(clk)) {
 			ret = dev_err_probe(gtr_dev->dev, PTR_ERR(clk),
 					    "Failed to get reference clock %u\n",
 					    refclk);
 			goto err_clk_put;
 		}
->>>>>>> 6be388f4
 
 		if (!clk)
 			continue;
