--- conflicted
+++ resolved
@@ -551,11 +551,6 @@
 	struct pca9532_data *data = i2c_get_clientdata(client);
 
 	pca9532_destroy_devices(data, data->chip_info->num_leds);
-<<<<<<< HEAD
-
-	return 0;
-=======
->>>>>>> 7365df19
 }
 
 module_i2c_driver(pca9532_driver);
