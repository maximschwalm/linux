// SPDX-License-Identifier: GPL-2.0-only
/*
 * Intel IFC VF NIC driver for virtio dataplane offloading
 *
 * Copyright (C) 2020 Intel Corporation.
 *
 * Author: Zhu Lingshan <lingshan.zhu@intel.com>
 *
 */

#include <linux/interrupt.h>
#include <linux/module.h>
#include <linux/pci.h>
#include <linux/sysfs.h>
#include "ifcvf_base.h"

#define DRIVER_AUTHOR   "Intel Corporation"
#define IFCVF_DRIVER_NAME       "ifcvf"

static irqreturn_t ifcvf_config_changed(int irq, void *arg)
{
	struct ifcvf_hw *vf = arg;

	if (vf->config_cb.callback)
		return vf->config_cb.callback(vf->config_cb.private);

	return IRQ_HANDLED;
}

static irqreturn_t ifcvf_vq_intr_handler(int irq, void *arg)
{
	struct vring_info *vring = arg;

	if (vring->cb.callback)
		return vring->cb.callback(vring->cb.private);

	return IRQ_HANDLED;
}

static irqreturn_t ifcvf_vqs_reused_intr_handler(int irq, void *arg)
{
	struct ifcvf_hw *vf = arg;
	struct vring_info *vring;
	int i;

	for (i = 0; i < vf->nr_vring; i++) {
		vring = &vf->vring[i];
		if (vring->cb.callback)
			vring->cb.callback(vring->cb.private);
	}

	return IRQ_HANDLED;
}

static irqreturn_t ifcvf_dev_intr_handler(int irq, void *arg)
{
	struct ifcvf_hw *vf = arg;
	u8 isr;

	isr = vp_ioread8(vf->isr);
	if (isr & VIRTIO_PCI_ISR_CONFIG)
		ifcvf_config_changed(irq, arg);

	return ifcvf_vqs_reused_intr_handler(irq, arg);
}

static void ifcvf_free_irq_vectors(void *data)
{
	pci_free_irq_vectors(data);
}

static void ifcvf_free_per_vq_irq(struct ifcvf_adapter *adapter)
{
	struct pci_dev *pdev = adapter->pdev;
	struct ifcvf_hw *vf = &adapter->vf;
	int i;

	for (i = 0; i < vf->nr_vring; i++) {
		if (vf->vring[i].irq != -EINVAL) {
			devm_free_irq(&pdev->dev, vf->vring[i].irq, &vf->vring[i]);
			vf->vring[i].irq = -EINVAL;
		}
	}
}

static void ifcvf_free_vqs_reused_irq(struct ifcvf_adapter *adapter)
{
	struct pci_dev *pdev = adapter->pdev;
	struct ifcvf_hw *vf = &adapter->vf;

	if (vf->vqs_reused_irq != -EINVAL) {
		devm_free_irq(&pdev->dev, vf->vqs_reused_irq, vf);
		vf->vqs_reused_irq = -EINVAL;
	}

}

static void ifcvf_free_vq_irq(struct ifcvf_adapter *adapter)
{
	struct ifcvf_hw *vf = &adapter->vf;

	if (vf->msix_vector_status == MSIX_VECTOR_PER_VQ_AND_CONFIG)
		ifcvf_free_per_vq_irq(adapter);
	else
		ifcvf_free_vqs_reused_irq(adapter);
}

static void ifcvf_free_config_irq(struct ifcvf_adapter *adapter)
{
	struct pci_dev *pdev = adapter->pdev;
	struct ifcvf_hw *vf = &adapter->vf;

	if (vf->config_irq == -EINVAL)
		return;

	/* If the irq is shared by all vqs and the config interrupt,
	 * it is already freed in ifcvf_free_vq_irq, so here only
	 * need to free config irq when msix_vector_status != MSIX_VECTOR_DEV_SHARED
	 */
	if (vf->msix_vector_status != MSIX_VECTOR_DEV_SHARED) {
		devm_free_irq(&pdev->dev, vf->config_irq, vf);
		vf->config_irq = -EINVAL;
	}
}

static void ifcvf_free_irq(struct ifcvf_adapter *adapter)
{
	struct pci_dev *pdev = adapter->pdev;

	ifcvf_free_vq_irq(adapter);
	ifcvf_free_config_irq(adapter);
	ifcvf_free_irq_vectors(pdev);
}

/* ifcvf MSIX vectors allocator, this helper tries to allocate
 * vectors for all virtqueues and the config interrupt.
 * It returns the number of allocated vectors, negative
 * return value when fails.
 */
static int ifcvf_alloc_vectors(struct ifcvf_adapter *adapter)
{
	struct pci_dev *pdev = adapter->pdev;
	struct ifcvf_hw *vf = &adapter->vf;
	int max_intr, ret;

	/* all queues and config interrupt  */
	max_intr = vf->nr_vring + 1;
	ret = pci_alloc_irq_vectors(pdev, 1, max_intr, PCI_IRQ_MSIX | PCI_IRQ_AFFINITY);

	if (ret < 0) {
		IFCVF_ERR(pdev, "Failed to alloc IRQ vectors\n");
		return ret;
	}

	if (ret < max_intr)
		IFCVF_INFO(pdev,
			   "Requested %u vectors, however only %u allocated, lower performance\n",
			   max_intr, ret);

	return ret;
}

static int ifcvf_request_per_vq_irq(struct ifcvf_adapter *adapter)
{
	struct pci_dev *pdev = adapter->pdev;
	struct ifcvf_hw *vf = &adapter->vf;
	int i, vector, ret, irq;

	vf->vqs_reused_irq = -EINVAL;
	for (i = 0; i < vf->nr_vring; i++) {
		snprintf(vf->vring[i].msix_name, 256, "ifcvf[%s]-%d\n", pci_name(pdev), i);
		vector = i;
		irq = pci_irq_vector(pdev, vector);
		ret = devm_request_irq(&pdev->dev, irq,
				       ifcvf_vq_intr_handler, 0,
				       vf->vring[i].msix_name,
				       &vf->vring[i]);
		if (ret) {
			IFCVF_ERR(pdev, "Failed to request irq for vq %d\n", i);
			goto err;
		}

		vf->vring[i].irq = irq;
		ret = ifcvf_set_vq_vector(vf, i, vector);
		if (ret == VIRTIO_MSI_NO_VECTOR) {
			IFCVF_ERR(pdev, "No msix vector for vq %u\n", i);
			goto err;
		}
	}

	return 0;
err:
	ifcvf_free_irq(adapter);

	return -EFAULT;
}

static int ifcvf_request_vqs_reused_irq(struct ifcvf_adapter *adapter)
{
	struct pci_dev *pdev = adapter->pdev;
	struct ifcvf_hw *vf = &adapter->vf;
	int i, vector, ret, irq;

	vector = 0;
	snprintf(vf->vring[0].msix_name, 256, "ifcvf[%s]-vqs-reused-irq\n", pci_name(pdev));
	irq = pci_irq_vector(pdev, vector);
	ret = devm_request_irq(&pdev->dev, irq,
			       ifcvf_vqs_reused_intr_handler, 0,
			       vf->vring[0].msix_name, vf);
	if (ret) {
		IFCVF_ERR(pdev, "Failed to request reused irq for the device\n");
		goto err;
	}

	vf->vqs_reused_irq = irq;
	for (i = 0; i < vf->nr_vring; i++) {
		vf->vring[i].irq = -EINVAL;
		ret = ifcvf_set_vq_vector(vf, i, vector);
		if (ret == VIRTIO_MSI_NO_VECTOR) {
			IFCVF_ERR(pdev, "No msix vector for vq %u\n", i);
			goto err;
		}
	}

	return 0;
err:
	ifcvf_free_irq(adapter);

	return -EFAULT;
}

static int ifcvf_request_dev_irq(struct ifcvf_adapter *adapter)
{
	struct pci_dev *pdev = adapter->pdev;
	struct ifcvf_hw *vf = &adapter->vf;
	int i, vector, ret, irq;

	vector = 0;
	snprintf(vf->vring[0].msix_name, 256, "ifcvf[%s]-dev-irq\n", pci_name(pdev));
	irq = pci_irq_vector(pdev, vector);
	ret = devm_request_irq(&pdev->dev, irq,
			       ifcvf_dev_intr_handler, 0,
			       vf->vring[0].msix_name, vf);
	if (ret) {
		IFCVF_ERR(pdev, "Failed to request irq for the device\n");
		goto err;
	}

	vf->vqs_reused_irq = irq;
	for (i = 0; i < vf->nr_vring; i++) {
		vf->vring[i].irq = -EINVAL;
		ret = ifcvf_set_vq_vector(vf, i, vector);
		if (ret == VIRTIO_MSI_NO_VECTOR) {
			IFCVF_ERR(pdev, "No msix vector for vq %u\n", i);
			goto err;
		}
	}

	vf->config_irq = irq;
	ret = ifcvf_set_config_vector(vf, vector);
	if (ret == VIRTIO_MSI_NO_VECTOR) {
		IFCVF_ERR(pdev, "No msix vector for device config\n");
		goto err;
	}

	return 0;
err:
	ifcvf_free_irq(adapter);

	return -EFAULT;

}

static int ifcvf_request_vq_irq(struct ifcvf_adapter *adapter)
{
	struct ifcvf_hw *vf = &adapter->vf;
	int ret;

	if (vf->msix_vector_status == MSIX_VECTOR_PER_VQ_AND_CONFIG)
		ret = ifcvf_request_per_vq_irq(adapter);
	else
		ret = ifcvf_request_vqs_reused_irq(adapter);

	return ret;
}

static int ifcvf_request_config_irq(struct ifcvf_adapter *adapter)
{
	struct pci_dev *pdev = adapter->pdev;
	struct ifcvf_hw *vf = &adapter->vf;
	int config_vector, ret;

	if (vf->msix_vector_status == MSIX_VECTOR_PER_VQ_AND_CONFIG)
		config_vector = vf->nr_vring;
	else if (vf->msix_vector_status ==  MSIX_VECTOR_SHARED_VQ_AND_CONFIG)
		/* vector 0 for vqs and 1 for config interrupt */
		config_vector = 1;
	else if (vf->msix_vector_status == MSIX_VECTOR_DEV_SHARED)
		/* re-use the vqs vector */
		return 0;
	else
		return -EINVAL;

	snprintf(vf->config_msix_name, 256, "ifcvf[%s]-config\n",
		 pci_name(pdev));
	vf->config_irq = pci_irq_vector(pdev, config_vector);
	ret = devm_request_irq(&pdev->dev, vf->config_irq,
			       ifcvf_config_changed, 0,
			       vf->config_msix_name, vf);
	if (ret) {
		IFCVF_ERR(pdev, "Failed to request config irq\n");
		goto err;
	}

	ret = ifcvf_set_config_vector(vf, config_vector);
	if (ret == VIRTIO_MSI_NO_VECTOR) {
		IFCVF_ERR(pdev, "No msix vector for device config\n");
		goto err;
	}

	return 0;
err:
	ifcvf_free_irq(adapter);

	return -EFAULT;
}

static int ifcvf_request_irq(struct ifcvf_adapter *adapter)
{
	struct ifcvf_hw *vf = &adapter->vf;
	int nvectors, ret, max_intr;

	nvectors = ifcvf_alloc_vectors(adapter);
	if (nvectors <= 0)
		return -EFAULT;

	vf->msix_vector_status = MSIX_VECTOR_PER_VQ_AND_CONFIG;
	max_intr = vf->nr_vring + 1;
	if (nvectors < max_intr)
		vf->msix_vector_status = MSIX_VECTOR_SHARED_VQ_AND_CONFIG;

	if (nvectors == 1) {
		vf->msix_vector_status = MSIX_VECTOR_DEV_SHARED;
		ret = ifcvf_request_dev_irq(adapter);

		return ret;
	}

	ret = ifcvf_request_vq_irq(adapter);
	if (ret)
		return ret;

	ret = ifcvf_request_config_irq(adapter);

	if (ret)
		return ret;

	return 0;
}

static int ifcvf_start_datapath(void *private)
{
	struct ifcvf_hw *vf = ifcvf_private_to_vf(private);
	u8 status;
	int ret;

	ret = ifcvf_start_hw(vf);
	if (ret < 0) {
		status = ifcvf_get_status(vf);
		status |= VIRTIO_CONFIG_S_FAILED;
		ifcvf_set_status(vf, status);
	}

	return ret;
}

static int ifcvf_stop_datapath(void *private)
{
	struct ifcvf_hw *vf = ifcvf_private_to_vf(private);
	int i;

	for (i = 0; i < vf->nr_vring; i++)
		vf->vring[i].cb.callback = NULL;

	ifcvf_stop_hw(vf);

	return 0;
}

static void ifcvf_reset_vring(struct ifcvf_adapter *adapter)
{
	struct ifcvf_hw *vf = ifcvf_private_to_vf(adapter);
	int i;

	for (i = 0; i < vf->nr_vring; i++) {
		vf->vring[i].last_avail_idx = 0;
		vf->vring[i].desc = 0;
		vf->vring[i].avail = 0;
		vf->vring[i].used = 0;
		vf->vring[i].ready = 0;
		vf->vring[i].cb.callback = NULL;
		vf->vring[i].cb.private = NULL;
	}

	ifcvf_reset(vf);
}

static struct ifcvf_adapter *vdpa_to_adapter(struct vdpa_device *vdpa_dev)
{
	return container_of(vdpa_dev, struct ifcvf_adapter, vdpa);
}

static struct ifcvf_hw *vdpa_to_vf(struct vdpa_device *vdpa_dev)
{
	struct ifcvf_adapter *adapter = vdpa_to_adapter(vdpa_dev);

	return &adapter->vf;
}

static u64 ifcvf_vdpa_get_device_features(struct vdpa_device *vdpa_dev)
{
	struct ifcvf_adapter *adapter = vdpa_to_adapter(vdpa_dev);
	struct ifcvf_hw *vf = vdpa_to_vf(vdpa_dev);
	struct pci_dev *pdev = adapter->pdev;
	u32 type = vf->dev_type;
	u64 features;

	if (type == VIRTIO_ID_NET || type == VIRTIO_ID_BLOCK)
		features = ifcvf_get_features(vf);
	else {
		features = 0;
		IFCVF_ERR(pdev, "VIRTIO ID %u not supported\n", vf->dev_type);
	}

	return features;
}

static int ifcvf_vdpa_set_driver_features(struct vdpa_device *vdpa_dev, u64 features)
{
	struct ifcvf_hw *vf = vdpa_to_vf(vdpa_dev);
	int ret;

	ret = ifcvf_verify_min_features(vf, features);
	if (ret)
		return ret;

	vf->req_features = features;

	return 0;
}

static u64 ifcvf_vdpa_get_driver_features(struct vdpa_device *vdpa_dev)
{
	struct ifcvf_hw *vf = vdpa_to_vf(vdpa_dev);

	return vf->req_features;
}

static u8 ifcvf_vdpa_get_status(struct vdpa_device *vdpa_dev)
{
	struct ifcvf_hw *vf = vdpa_to_vf(vdpa_dev);

	return ifcvf_get_status(vf);
}

static void ifcvf_vdpa_set_status(struct vdpa_device *vdpa_dev, u8 status)
{
	struct ifcvf_adapter *adapter;
	struct ifcvf_hw *vf;
	u8 status_old;
	int ret;

	vf  = vdpa_to_vf(vdpa_dev);
	adapter = vdpa_to_adapter(vdpa_dev);
	status_old = ifcvf_get_status(vf);

	if (status_old == status)
		return;

	if ((status & VIRTIO_CONFIG_S_DRIVER_OK) &&
	    !(status_old & VIRTIO_CONFIG_S_DRIVER_OK)) {
		ret = ifcvf_request_irq(adapter);
		if (ret) {
			status = ifcvf_get_status(vf);
			status |= VIRTIO_CONFIG_S_FAILED;
			ifcvf_set_status(vf, status);
			return;
		}

		if (ifcvf_start_datapath(adapter) < 0)
			IFCVF_ERR(adapter->pdev,
				  "Failed to set ifcvf vdpa  status %u\n",
				  status);
	}

	ifcvf_set_status(vf, status);
}

static int ifcvf_vdpa_reset(struct vdpa_device *vdpa_dev)
{
	struct ifcvf_adapter *adapter;
	struct ifcvf_hw *vf;
	u8 status_old;

	vf  = vdpa_to_vf(vdpa_dev);
	adapter = vdpa_to_adapter(vdpa_dev);
	status_old = ifcvf_get_status(vf);

	if (status_old == 0)
		return 0;

	if (status_old & VIRTIO_CONFIG_S_DRIVER_OK) {
		ifcvf_stop_datapath(adapter);
		ifcvf_free_irq(adapter);
	}

	ifcvf_reset_vring(adapter);

	return 0;
}

static u16 ifcvf_vdpa_get_vq_num_max(struct vdpa_device *vdpa_dev)
{
	return IFCVF_QUEUE_MAX;
}

static int ifcvf_vdpa_get_vq_state(struct vdpa_device *vdpa_dev, u16 qid,
				   struct vdpa_vq_state *state)
{
	struct ifcvf_hw *vf = vdpa_to_vf(vdpa_dev);

	state->split.avail_index = ifcvf_get_vq_state(vf, qid);
	return 0;
}

static int ifcvf_vdpa_set_vq_state(struct vdpa_device *vdpa_dev, u16 qid,
				   const struct vdpa_vq_state *state)
{
	struct ifcvf_hw *vf = vdpa_to_vf(vdpa_dev);

	return ifcvf_set_vq_state(vf, qid, state->split.avail_index);
}

static void ifcvf_vdpa_set_vq_cb(struct vdpa_device *vdpa_dev, u16 qid,
				 struct vdpa_callback *cb)
{
	struct ifcvf_hw *vf = vdpa_to_vf(vdpa_dev);

	vf->vring[qid].cb = *cb;
}

static void ifcvf_vdpa_set_vq_ready(struct vdpa_device *vdpa_dev,
				    u16 qid, bool ready)
{
	struct ifcvf_hw *vf = vdpa_to_vf(vdpa_dev);

	vf->vring[qid].ready = ready;
}

static bool ifcvf_vdpa_get_vq_ready(struct vdpa_device *vdpa_dev, u16 qid)
{
	struct ifcvf_hw *vf = vdpa_to_vf(vdpa_dev);

	return vf->vring[qid].ready;
}

static void ifcvf_vdpa_set_vq_num(struct vdpa_device *vdpa_dev, u16 qid,
				  u32 num)
{
	struct ifcvf_hw *vf = vdpa_to_vf(vdpa_dev);

	vf->vring[qid].size = num;
}

static int ifcvf_vdpa_set_vq_address(struct vdpa_device *vdpa_dev, u16 qid,
				     u64 desc_area, u64 driver_area,
				     u64 device_area)
{
	struct ifcvf_hw *vf = vdpa_to_vf(vdpa_dev);

	vf->vring[qid].desc = desc_area;
	vf->vring[qid].avail = driver_area;
	vf->vring[qid].used = device_area;

	return 0;
}

static void ifcvf_vdpa_kick_vq(struct vdpa_device *vdpa_dev, u16 qid)
{
	struct ifcvf_hw *vf = vdpa_to_vf(vdpa_dev);

	ifcvf_notify_queue(vf, qid);
}

static u32 ifcvf_vdpa_get_generation(struct vdpa_device *vdpa_dev)
{
	struct ifcvf_hw *vf = vdpa_to_vf(vdpa_dev);

	return vp_ioread8(&vf->common_cfg->config_generation);
}

static u32 ifcvf_vdpa_get_device_id(struct vdpa_device *vdpa_dev)
{
	struct ifcvf_hw *vf = vdpa_to_vf(vdpa_dev);

	return vf->dev_type;
}

static u32 ifcvf_vdpa_get_vendor_id(struct vdpa_device *vdpa_dev)
{
	struct ifcvf_adapter *adapter = vdpa_to_adapter(vdpa_dev);
	struct pci_dev *pdev = adapter->pdev;

	return pdev->subsystem_vendor;
}

static u32 ifcvf_vdpa_get_vq_align(struct vdpa_device *vdpa_dev)
{
	return IFCVF_QUEUE_ALIGNMENT;
}

static size_t ifcvf_vdpa_get_config_size(struct vdpa_device *vdpa_dev)
{
	struct ifcvf_hw *vf = vdpa_to_vf(vdpa_dev);

	return  vf->config_size;
}

static u32 ifcvf_vdpa_get_vq_group(struct vdpa_device *vdpa, u16 idx)
{
	return 0;
}

static void ifcvf_vdpa_get_config(struct vdpa_device *vdpa_dev,
				  unsigned int offset,
				  void *buf, unsigned int len)
{
	struct ifcvf_hw *vf = vdpa_to_vf(vdpa_dev);

	ifcvf_read_dev_config(vf, offset, buf, len);
}

static void ifcvf_vdpa_set_config(struct vdpa_device *vdpa_dev,
				  unsigned int offset, const void *buf,
				  unsigned int len)
{
	struct ifcvf_hw *vf = vdpa_to_vf(vdpa_dev);

	ifcvf_write_dev_config(vf, offset, buf, len);
}

static void ifcvf_vdpa_set_config_cb(struct vdpa_device *vdpa_dev,
				     struct vdpa_callback *cb)
{
	struct ifcvf_hw *vf = vdpa_to_vf(vdpa_dev);

	vf->config_cb.callback = cb->callback;
	vf->config_cb.private = cb->private;
}

static int ifcvf_vdpa_get_vq_irq(struct vdpa_device *vdpa_dev,
				 u16 qid)
{
	struct ifcvf_hw *vf = vdpa_to_vf(vdpa_dev);

	if (vf->vqs_reused_irq < 0)
		return vf->vring[qid].irq;
	else
		return -EINVAL;
}

static struct vdpa_notification_area ifcvf_get_vq_notification(struct vdpa_device *vdpa_dev,
							       u16 idx)
{
	struct ifcvf_hw *vf = vdpa_to_vf(vdpa_dev);
	struct vdpa_notification_area area;

	area.addr = vf->vring[idx].notify_pa;
	if (!vf->notify_off_multiplier)
		area.size = PAGE_SIZE;
	else
		area.size = vf->notify_off_multiplier;

	return area;
}

/*
 * IFCVF currently doesn't have on-chip IOMMU, so not
 * implemented set_map()/dma_map()/dma_unmap()
 */
static const struct vdpa_config_ops ifc_vdpa_ops = {
	.get_device_features = ifcvf_vdpa_get_device_features,
	.set_driver_features = ifcvf_vdpa_set_driver_features,
	.get_driver_features = ifcvf_vdpa_get_driver_features,
	.get_status	= ifcvf_vdpa_get_status,
	.set_status	= ifcvf_vdpa_set_status,
	.reset		= ifcvf_vdpa_reset,
	.get_vq_num_max	= ifcvf_vdpa_get_vq_num_max,
	.get_vq_state	= ifcvf_vdpa_get_vq_state,
	.set_vq_state	= ifcvf_vdpa_set_vq_state,
	.set_vq_cb	= ifcvf_vdpa_set_vq_cb,
	.set_vq_ready	= ifcvf_vdpa_set_vq_ready,
	.get_vq_ready	= ifcvf_vdpa_get_vq_ready,
	.set_vq_num	= ifcvf_vdpa_set_vq_num,
	.set_vq_address	= ifcvf_vdpa_set_vq_address,
	.get_vq_irq	= ifcvf_vdpa_get_vq_irq,
	.kick_vq	= ifcvf_vdpa_kick_vq,
	.get_generation	= ifcvf_vdpa_get_generation,
	.get_device_id	= ifcvf_vdpa_get_device_id,
	.get_vendor_id	= ifcvf_vdpa_get_vendor_id,
	.get_vq_align	= ifcvf_vdpa_get_vq_align,
	.get_vq_group	= ifcvf_vdpa_get_vq_group,
	.get_config_size	= ifcvf_vdpa_get_config_size,
	.get_config	= ifcvf_vdpa_get_config,
	.set_config	= ifcvf_vdpa_set_config,
	.set_config_cb  = ifcvf_vdpa_set_config_cb,
	.get_vq_notification = ifcvf_get_vq_notification,
};

static struct virtio_device_id id_table_net[] = {
	{VIRTIO_ID_NET, VIRTIO_DEV_ANY_ID},
	{0},
};

static struct virtio_device_id id_table_blk[] = {
	{VIRTIO_ID_BLOCK, VIRTIO_DEV_ANY_ID},
	{0},
};

static u32 get_dev_type(struct pci_dev *pdev)
{
	u32 dev_type;

	/* This drirver drives both modern virtio devices and transitional
	 * devices in modern mode.
	 * vDPA requires feature bit VIRTIO_F_ACCESS_PLATFORM,
	 * so legacy devices and transitional devices in legacy
	 * mode will not work for vDPA, this driver will not
	 * drive devices with legacy interface.
	 */

	if (pdev->device < 0x1040)
		dev_type =  pdev->subsystem_device;
	else
		dev_type =  pdev->device - 0x1040;

	return dev_type;
}

static int ifcvf_vdpa_dev_add(struct vdpa_mgmt_dev *mdev, const char *name,
			      const struct vdpa_dev_set_config *config)
{
	struct ifcvf_vdpa_mgmt_dev *ifcvf_mgmt_dev;
	struct ifcvf_adapter *adapter;
	struct vdpa_device *vdpa_dev;
	struct pci_dev *pdev;
	struct ifcvf_hw *vf;
	int ret;

	ifcvf_mgmt_dev = container_of(mdev, struct ifcvf_vdpa_mgmt_dev, mdev);
	if (!ifcvf_mgmt_dev->adapter)
		return -EOPNOTSUPP;

<<<<<<< HEAD
	pdev = ifcvf_mgmt_dev->pdev;
	dev = &pdev->dev;
	adapter = vdpa_alloc_device(struct ifcvf_adapter, vdpa,
				    dev, &ifc_vdpa_ops, 1, 1, name, false);
	if (IS_ERR(adapter)) {
		IFCVF_ERR(pdev, "Failed to allocate vDPA structure");
		return PTR_ERR(adapter);
	}

	ifcvf_mgmt_dev->adapter = adapter;

=======
	adapter = ifcvf_mgmt_dev->adapter;
>>>>>>> 7365df19
	vf = &adapter->vf;
	pdev = adapter->pdev;
	vdpa_dev = &adapter->vdpa;

	if (name)
		ret = dev_set_name(&vdpa_dev->dev, "%s", name);
	else
		ret = dev_set_name(&vdpa_dev->dev, "vdpa%u", vdpa_dev->index);

	ret = _vdpa_register_device(&adapter->vdpa, vf->nr_vring);
	if (ret) {
		put_device(&adapter->vdpa.dev);
		IFCVF_ERR(pdev, "Failed to register to vDPA bus");
		return ret;
	}

	return 0;
}


static void ifcvf_vdpa_dev_del(struct vdpa_mgmt_dev *mdev, struct vdpa_device *dev)
{
	struct ifcvf_vdpa_mgmt_dev *ifcvf_mgmt_dev;

	ifcvf_mgmt_dev = container_of(mdev, struct ifcvf_vdpa_mgmt_dev, mdev);
	_vdpa_unregister_device(dev);
	ifcvf_mgmt_dev->adapter = NULL;
}

static const struct vdpa_mgmtdev_ops ifcvf_vdpa_mgmt_dev_ops = {
	.dev_add = ifcvf_vdpa_dev_add,
	.dev_del = ifcvf_vdpa_dev_del
};

static int ifcvf_probe(struct pci_dev *pdev, const struct pci_device_id *id)
{
	struct ifcvf_vdpa_mgmt_dev *ifcvf_mgmt_dev;
	struct device *dev = &pdev->dev;
	struct ifcvf_adapter *adapter;
	struct ifcvf_hw *vf;
	u32 dev_type;
	int ret, i;

	ret = pcim_enable_device(pdev);
	if (ret) {
		IFCVF_ERR(pdev, "Failed to enable device\n");
		return ret;
	}
	ret = pcim_iomap_regions(pdev, BIT(0) | BIT(2) | BIT(4),
				 IFCVF_DRIVER_NAME);
	if (ret) {
		IFCVF_ERR(pdev, "Failed to request MMIO region\n");
		return ret;
	}

	ret = dma_set_mask_and_coherent(dev, DMA_BIT_MASK(64));
	if (ret) {
		IFCVF_ERR(pdev, "No usable DMA configuration\n");
		return ret;
	}

	ret = devm_add_action_or_reset(dev, ifcvf_free_irq_vectors, pdev);
	if (ret) {
		IFCVF_ERR(pdev,
			  "Failed for adding devres for freeing irq vectors\n");
		return ret;
	}

	pci_set_master(pdev);

	adapter = vdpa_alloc_device(struct ifcvf_adapter, vdpa,
				    dev, &ifc_vdpa_ops, 1, 1, NULL, false);
	if (IS_ERR(adapter)) {
		IFCVF_ERR(pdev, "Failed to allocate vDPA structure");
		return PTR_ERR(adapter);
	}

	vf = &adapter->vf;
	vf->dev_type = get_dev_type(pdev);
	vf->base = pcim_iomap_table(pdev);

	adapter->pdev = pdev;
	adapter->vdpa.dma_dev = &pdev->dev;

	ret = ifcvf_init_hw(vf, pdev);
	if (ret) {
		IFCVF_ERR(pdev, "Failed to init IFCVF hw\n");
		return ret;
	}

	for (i = 0; i < vf->nr_vring; i++)
		vf->vring[i].irq = -EINVAL;

	vf->hw_features = ifcvf_get_hw_features(vf);
	vf->config_size = ifcvf_get_config_size(vf);

	ifcvf_mgmt_dev = kzalloc(sizeof(struct ifcvf_vdpa_mgmt_dev), GFP_KERNEL);
	if (!ifcvf_mgmt_dev) {
		IFCVF_ERR(pdev, "Failed to alloc memory for the vDPA management device\n");
		return -ENOMEM;
	}

	ifcvf_mgmt_dev->mdev.ops = &ifcvf_vdpa_mgmt_dev_ops;
	ifcvf_mgmt_dev->mdev.device = dev;
	ifcvf_mgmt_dev->adapter = adapter;

	dev_type = get_dev_type(pdev);
	switch (dev_type) {
	case VIRTIO_ID_NET:
		ifcvf_mgmt_dev->mdev.id_table = id_table_net;
		break;
	case VIRTIO_ID_BLOCK:
		ifcvf_mgmt_dev->mdev.id_table = id_table_blk;
		break;
	default:
		IFCVF_ERR(pdev, "VIRTIO ID %u not supported\n", dev_type);
		ret = -EOPNOTSUPP;
		goto err;
	}

	ifcvf_mgmt_dev->mdev.max_supported_vqs = vf->nr_vring;
	ifcvf_mgmt_dev->mdev.supported_features = vf->hw_features;

	adapter->vdpa.mdev = &ifcvf_mgmt_dev->mdev;


	ret = vdpa_mgmtdev_register(&ifcvf_mgmt_dev->mdev);
	if (ret) {
		IFCVF_ERR(pdev,
			  "Failed to initialize the management interfaces\n");
		goto err;
	}

	pci_set_drvdata(pdev, ifcvf_mgmt_dev);

	return 0;

err:
	kfree(ifcvf_mgmt_dev);
	return ret;
}

static void ifcvf_remove(struct pci_dev *pdev)
{
	struct ifcvf_vdpa_mgmt_dev *ifcvf_mgmt_dev;

	ifcvf_mgmt_dev = pci_get_drvdata(pdev);
	vdpa_mgmtdev_unregister(&ifcvf_mgmt_dev->mdev);
	kfree(ifcvf_mgmt_dev);
}

static struct pci_device_id ifcvf_pci_ids[] = {
	/* N3000 network device */
	{ PCI_DEVICE_SUB(PCI_VENDOR_ID_REDHAT_QUMRANET,
			 N3000_DEVICE_ID,
			 PCI_VENDOR_ID_INTEL,
			 N3000_SUBSYS_DEVICE_ID) },
	/* C5000X-PL network device */
	{ PCI_DEVICE_SUB(PCI_VENDOR_ID_REDHAT_QUMRANET,
			 VIRTIO_TRANS_ID_NET,
			 PCI_VENDOR_ID_INTEL,
			 VIRTIO_ID_NET) },
	/* C5000X-PL block device */
	{ PCI_DEVICE_SUB(PCI_VENDOR_ID_REDHAT_QUMRANET,
			 VIRTIO_TRANS_ID_BLOCK,
			 PCI_VENDOR_ID_INTEL,
			 VIRTIO_ID_BLOCK) },

	{ 0 },
};
MODULE_DEVICE_TABLE(pci, ifcvf_pci_ids);

static struct pci_driver ifcvf_driver = {
	.name     = IFCVF_DRIVER_NAME,
	.id_table = ifcvf_pci_ids,
	.probe    = ifcvf_probe,
	.remove   = ifcvf_remove,
};

module_pci_driver(ifcvf_driver);

MODULE_LICENSE("GPL v2");<|MERGE_RESOLUTION|>--- conflicted
+++ resolved
@@ -761,21 +761,7 @@
 	if (!ifcvf_mgmt_dev->adapter)
 		return -EOPNOTSUPP;
 
-<<<<<<< HEAD
-	pdev = ifcvf_mgmt_dev->pdev;
-	dev = &pdev->dev;
-	adapter = vdpa_alloc_device(struct ifcvf_adapter, vdpa,
-				    dev, &ifc_vdpa_ops, 1, 1, name, false);
-	if (IS_ERR(adapter)) {
-		IFCVF_ERR(pdev, "Failed to allocate vDPA structure");
-		return PTR_ERR(adapter);
-	}
-
-	ifcvf_mgmt_dev->adapter = adapter;
-
-=======
 	adapter = ifcvf_mgmt_dev->adapter;
->>>>>>> 7365df19
 	vf = &adapter->vf;
 	pdev = adapter->pdev;
 	vdpa_dev = &adapter->vdpa;
