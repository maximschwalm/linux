// SPDX-License-Identifier: GPL-2.0
/* Copyright (c) 2019 HiSilicon Limited. */
#include <asm/page.h>
#include <linux/acpi.h>
#include <linux/aer.h>
#include <linux/bitmap.h>
#include <linux/debugfs.h>
#include <linux/dma-mapping.h>
#include <linux/idr.h>
#include <linux/io.h>
#include <linux/irqreturn.h>
#include <linux/log2.h>
#include <linux/seq_file.h>
#include <linux/slab.h>
#include <linux/uacce.h>
#include <linux/uaccess.h>
#include <uapi/misc/uacce/hisi_qm.h>
#include "qm.h"

/* eq/aeq irq enable */
#define QM_VF_AEQ_INT_SOURCE		0x0
#define QM_VF_AEQ_INT_MASK		0x4
#define QM_VF_EQ_INT_SOURCE		0x8
#define QM_VF_EQ_INT_MASK		0xc
#define QM_IRQ_NUM_V1			1
#define QM_IRQ_NUM_PF_V2		4
#define QM_IRQ_NUM_VF_V2		2
#define QM_IRQ_NUM_VF_V3		3

#define QM_EQ_EVENT_IRQ_VECTOR		0
#define QM_AEQ_EVENT_IRQ_VECTOR		1
#define QM_CMD_EVENT_IRQ_VECTOR		2
#define QM_ABNORMAL_EVENT_IRQ_VECTOR	3

/* mailbox */
#define QM_MB_CMD_SQC			0x0
#define QM_MB_CMD_CQC			0x1
#define QM_MB_CMD_EQC			0x2
#define QM_MB_CMD_AEQC			0x3
#define QM_MB_CMD_SQC_BT		0x4
#define QM_MB_CMD_CQC_BT		0x5
#define QM_MB_CMD_SQC_VFT_V2		0x6
#define QM_MB_CMD_STOP_QP		0x8
<<<<<<< HEAD
=======
#define QM_MB_CMD_SRC			0xc
#define QM_MB_CMD_DST			0xd
>>>>>>> 11e4b63a

#define QM_MB_CMD_SEND_BASE		0x300
#define QM_MB_EVENT_SHIFT		8
#define QM_MB_BUSY_SHIFT		13
#define QM_MB_OP_SHIFT			14
#define QM_MB_CMD_DATA_ADDR_L		0x304
#define QM_MB_CMD_DATA_ADDR_H		0x308
#define QM_MB_PING_ALL_VFS		0xffff
#define QM_MB_CMD_DATA_SHIFT		32
#define QM_MB_CMD_DATA_MASK		GENMASK(31, 0)

/* sqc shift */
#define QM_SQ_HOP_NUM_SHIFT		0
#define QM_SQ_PAGE_SIZE_SHIFT		4
#define QM_SQ_BUF_SIZE_SHIFT		8
#define QM_SQ_SQE_SIZE_SHIFT		12
#define QM_SQ_PRIORITY_SHIFT		0
#define QM_SQ_ORDERS_SHIFT		4
#define QM_SQ_TYPE_SHIFT		8
#define QM_QC_PASID_ENABLE		0x1
#define QM_QC_PASID_ENABLE_SHIFT	7

#define QM_SQ_TYPE_MASK			GENMASK(3, 0)
#define QM_SQ_TAIL_IDX(sqc)		((le16_to_cpu((sqc)->w11) >> 6) & 0x1)

/* cqc shift */
#define QM_CQ_HOP_NUM_SHIFT		0
#define QM_CQ_PAGE_SIZE_SHIFT		4
#define QM_CQ_BUF_SIZE_SHIFT		8
#define QM_CQ_CQE_SIZE_SHIFT		12
#define QM_CQ_PHASE_SHIFT		0
#define QM_CQ_FLAG_SHIFT		1

#define QM_CQE_PHASE(cqe)		(le16_to_cpu((cqe)->w7) & 0x1)
#define QM_QC_CQE_SIZE			4
#define QM_CQ_TAIL_IDX(cqc)		((le16_to_cpu((cqc)->w11) >> 6) & 0x1)

/* eqc shift */
#define QM_EQE_AEQE_SIZE		(2UL << 12)
#define QM_EQC_PHASE_SHIFT		16

#define QM_EQE_PHASE(eqe)		((le32_to_cpu((eqe)->dw0) >> 16) & 0x1)
#define QM_EQE_CQN_MASK			GENMASK(15, 0)

#define QM_AEQE_PHASE(aeqe)		((le32_to_cpu((aeqe)->dw0) >> 16) & 0x1)
#define QM_AEQE_TYPE_SHIFT		17

#define QM_DOORBELL_CMD_SQ		0
#define QM_DOORBELL_CMD_CQ		1
#define QM_DOORBELL_CMD_EQ		2
#define QM_DOORBELL_CMD_AEQ		3

#define QM_DOORBELL_BASE_V1		0x340
#define QM_DB_CMD_SHIFT_V1		16
#define QM_DB_INDEX_SHIFT_V1		32
#define QM_DB_PRIORITY_SHIFT_V1		48
#define QM_DOORBELL_SQ_CQ_BASE_V2	0x1000
#define QM_DOORBELL_EQ_AEQ_BASE_V2	0x2000
#define QM_QUE_ISO_CFG_V		0x0030
<<<<<<< HEAD
=======
#define QM_PAGE_SIZE			0x0034
>>>>>>> 11e4b63a
#define QM_QUE_ISO_EN			0x100154
#define QM_CAPBILITY			0x100158
#define QM_QP_NUN_MASK			GENMASK(10, 0)
#define QM_QP_DB_INTERVAL		0x10000
#define QM_QP_MAX_NUM_SHIFT		11
#define QM_DB_CMD_SHIFT_V2		12
#define QM_DB_RAND_SHIFT_V2		16
#define QM_DB_INDEX_SHIFT_V2		32
#define QM_DB_PRIORITY_SHIFT_V2		48

#define QM_MEM_START_INIT		0x100040
#define QM_MEM_INIT_DONE		0x100044
#define QM_VFT_CFG_RDY			0x10006c
#define QM_VFT_CFG_OP_WR		0x100058
#define QM_VFT_CFG_TYPE			0x10005c
#define QM_SQC_VFT			0x0
#define QM_CQC_VFT			0x1
#define QM_VFT_CFG			0x100060
#define QM_VFT_CFG_OP_ENABLE		0x100054

#define QM_VFT_CFG_DATA_L		0x100064
#define QM_VFT_CFG_DATA_H		0x100068
#define QM_SQC_VFT_BUF_SIZE		(7ULL << 8)
#define QM_SQC_VFT_SQC_SIZE		(5ULL << 12)
#define QM_SQC_VFT_INDEX_NUMBER		(1ULL << 16)
#define QM_SQC_VFT_START_SQN_SHIFT	28
#define QM_SQC_VFT_VALID		(1ULL << 44)
#define QM_SQC_VFT_SQN_SHIFT		45
#define QM_CQC_VFT_BUF_SIZE		(7ULL << 8)
#define QM_CQC_VFT_SQC_SIZE		(5ULL << 12)
#define QM_CQC_VFT_INDEX_NUMBER		(1ULL << 16)
#define QM_CQC_VFT_VALID		(1ULL << 28)

#define QM_SQC_VFT_BASE_SHIFT_V2	28
#define QM_SQC_VFT_BASE_MASK_V2		GENMASK(15, 0)
#define QM_SQC_VFT_NUM_SHIFT_V2		45
#define QM_SQC_VFT_NUM_MASK_v2		GENMASK(9, 0)

#define QM_DFX_CNT_CLR_CE		0x100118

#define QM_ABNORMAL_INT_SOURCE		0x100000
#define QM_ABNORMAL_INT_SOURCE_CLR	GENMASK(14, 0)
#define QM_ABNORMAL_INT_MASK		0x100004
#define QM_ABNORMAL_INT_MASK_VALUE	0x7fff
#define QM_ABNORMAL_INT_STATUS		0x100008
#define QM_ABNORMAL_INT_SET		0x10000c
#define QM_ABNORMAL_INF00		0x100010
#define QM_FIFO_OVERFLOW_TYPE		0xc0
#define QM_FIFO_OVERFLOW_TYPE_SHIFT	6
#define QM_FIFO_OVERFLOW_VF		0x3f
#define QM_ABNORMAL_INF01		0x100014
#define QM_DB_TIMEOUT_TYPE		0xc0
#define QM_DB_TIMEOUT_TYPE_SHIFT	6
#define QM_DB_TIMEOUT_VF		0x3f
#define QM_RAS_CE_ENABLE		0x1000ec
#define QM_RAS_FE_ENABLE		0x1000f0
#define QM_RAS_NFE_ENABLE		0x1000f4
#define QM_RAS_CE_THRESHOLD		0x1000f8
#define QM_RAS_CE_TIMES_PER_IRQ		1
#define QM_RAS_MSI_INT_SEL		0x1040f4
#define QM_OOO_SHUTDOWN_SEL		0x1040f8

#define QM_RESET_WAIT_TIMEOUT		400
#define QM_PEH_VENDOR_ID		0x1000d8
#define ACC_VENDOR_ID_VALUE		0x5a5a
#define QM_PEH_DFX_INFO0		0x1000fc
#define QM_PEH_DFX_INFO1		0x100100
#define QM_PEH_DFX_MASK			(BIT(0) | BIT(2))
#define QM_PEH_MSI_FINISH_MASK		GENMASK(19, 16)
#define ACC_PEH_SRIOV_CTRL_VF_MSE_SHIFT	3
#define ACC_PEH_MSI_DISABLE		GENMASK(31, 0)
#define ACC_MASTER_GLOBAL_CTRL_SHUTDOWN	0x1
#define ACC_MASTER_TRANS_RETURN_RW	3
#define ACC_MASTER_TRANS_RETURN		0x300150
#define ACC_MASTER_GLOBAL_CTRL		0x300000
#define ACC_AM_CFG_PORT_WR_EN		0x30001c
#define QM_RAS_NFE_MBIT_DISABLE		~QM_ECC_MBIT
#define ACC_AM_ROB_ECC_INT_STS		0x300104
#define ACC_ROB_ECC_ERR_MULTPL		BIT(1)
#define QM_MSI_CAP_ENABLE		BIT(16)

/* interfunction communication */
#define QM_IFC_READY_STATUS		0x100128
#define QM_IFC_C_STS_M			0x10012C
#define QM_IFC_INT_SET_P		0x100130
#define QM_IFC_INT_CFG			0x100134
#define QM_IFC_INT_SOURCE_P		0x100138
#define QM_IFC_INT_SOURCE_V		0x0020
#define QM_IFC_INT_MASK			0x0024
#define QM_IFC_INT_STATUS		0x0028
#define QM_IFC_INT_SET_V		0x002C
#define QM_IFC_SEND_ALL_VFS		GENMASK(6, 0)
#define QM_IFC_INT_SOURCE_CLR		GENMASK(63, 0)
#define QM_IFC_INT_SOURCE_MASK		BIT(0)
#define QM_IFC_INT_DISABLE		BIT(0)
#define QM_IFC_INT_STATUS_MASK		BIT(0)
#define QM_IFC_INT_SET_MASK		BIT(0)
#define QM_WAIT_DST_ACK			10
#define QM_MAX_PF_WAIT_COUNT		10
#define QM_MAX_VF_WAIT_COUNT		40
#define QM_VF_RESET_WAIT_US            20000
#define QM_VF_RESET_WAIT_CNT           3000
#define QM_VF_RESET_WAIT_TIMEOUT_US    \
	(QM_VF_RESET_WAIT_US * QM_VF_RESET_WAIT_CNT)

#define QM_DFX_MB_CNT_VF		0x104010
#define QM_DFX_DB_CNT_VF		0x104020
#define QM_DFX_SQE_CNT_VF_SQN		0x104030
#define QM_DFX_CQE_CNT_VF_CQN		0x104040
#define QM_DFX_QN_SHIFT			16
#define CURRENT_FUN_MASK		GENMASK(5, 0)
#define CURRENT_Q_MASK			GENMASK(31, 16)

#define QM_DFX_MB_CNT_VF		0x104010
#define QM_DFX_DB_CNT_VF		0x104020
#define QM_DFX_SQE_CNT_VF_SQN		0x104030
#define QM_DFX_CQE_CNT_VF_CQN		0x104040
#define QM_DFX_QN_SHIFT			16
#define CURRENT_FUN_MASK		GENMASK(5, 0)
#define CURRENT_Q_MASK			GENMASK(31, 16)

#define POLL_PERIOD			10
#define POLL_TIMEOUT			1000
#define WAIT_PERIOD_US_MAX		200
#define WAIT_PERIOD_US_MIN		100
#define MAX_WAIT_COUNTS			1000
#define QM_CACHE_WB_START		0x204
#define QM_CACHE_WB_DONE		0x208

#define PCI_BAR_2			2
#define PCI_BAR_4			4
#define QM_SQE_DATA_ALIGN_MASK		GENMASK(6, 0)
#define QMC_ALIGN(sz)			ALIGN(sz, 32)

#define QM_DBG_READ_LEN		256
#define QM_DBG_WRITE_LEN		1024
#define QM_DBG_TMP_BUF_LEN		22
#define QM_PCI_COMMAND_INVALID		~0

#define WAIT_PERIOD			20
#define REMOVE_WAIT_DELAY		10
#define QM_SQE_ADDR_MASK		GENMASK(7, 0)
#define QM_EQ_DEPTH			(1024 * 2)

#define QM_DRIVER_REMOVING		0
#define QM_RST_SCHED			1
#define QM_RESETTING			2
#define QM_QOS_PARAM_NUM		2
#define QM_QOS_VAL_NUM			1
#define QM_QOS_BDF_PARAM_NUM		4
#define QM_QOS_MAX_VAL			1000
#define QM_QOS_RATE			100
#define QM_QOS_EXPAND_RATE		1000
#define QM_SHAPER_CIR_B_MASK		GENMASK(7, 0)
#define QM_SHAPER_CIR_U_MASK		GENMASK(10, 8)
#define QM_SHAPER_CIR_S_MASK		GENMASK(14, 11)
#define QM_SHAPER_FACTOR_CIR_U_SHIFT	8
#define QM_SHAPER_FACTOR_CIR_S_SHIFT	11
#define QM_SHAPER_FACTOR_CBS_B_SHIFT	15
#define QM_SHAPER_FACTOR_CBS_S_SHIFT	19
#define QM_SHAPER_CBS_B			1
#define QM_SHAPER_CBS_S			16
#define QM_SHAPER_VFT_OFFSET		6
#define WAIT_FOR_QOS_VF			100
#define QM_QOS_MIN_ERROR_RATE		5
#define QM_QOS_TYPICAL_NUM		8
#define QM_SHAPER_MIN_CBS_S		8
#define QM_QOS_TICK			0x300U
#define QM_QOS_DIVISOR_CLK		0x1f40U
#define QM_QOS_MAX_CIR_B		200
#define QM_QOS_MIN_CIR_B		100
#define QM_QOS_MAX_CIR_U		6
#define QM_QOS_MAX_CIR_S		11
#define QM_QOS_VAL_MAX_LEN		32

#define QM_MK_CQC_DW3_V1(hop_num, pg_sz, buf_sz, cqe_sz) \
	(((hop_num) << QM_CQ_HOP_NUM_SHIFT)	| \
	((pg_sz) << QM_CQ_PAGE_SIZE_SHIFT)	| \
	((buf_sz) << QM_CQ_BUF_SIZE_SHIFT)	| \
	((cqe_sz) << QM_CQ_CQE_SIZE_SHIFT))

#define QM_MK_CQC_DW3_V2(cqe_sz) \
	((QM_Q_DEPTH - 1) | ((cqe_sz) << QM_CQ_CQE_SIZE_SHIFT))

#define QM_MK_SQC_W13(priority, orders, alg_type) \
	(((priority) << QM_SQ_PRIORITY_SHIFT)	| \
	((orders) << QM_SQ_ORDERS_SHIFT)	| \
	(((alg_type) & QM_SQ_TYPE_MASK) << QM_SQ_TYPE_SHIFT))

#define QM_MK_SQC_DW3_V1(hop_num, pg_sz, buf_sz, sqe_sz) \
	(((hop_num) << QM_SQ_HOP_NUM_SHIFT)	| \
	((pg_sz) << QM_SQ_PAGE_SIZE_SHIFT)	| \
	((buf_sz) << QM_SQ_BUF_SIZE_SHIFT)	| \
	((u32)ilog2(sqe_sz) << QM_SQ_SQE_SIZE_SHIFT))

#define QM_MK_SQC_DW3_V2(sqe_sz) \
	((QM_Q_DEPTH - 1) | ((u32)ilog2(sqe_sz) << QM_SQ_SQE_SIZE_SHIFT))

#define INIT_QC_COMMON(qc, base, pasid) do {			\
	(qc)->head = 0;						\
	(qc)->tail = 0;						\
	(qc)->base_l = cpu_to_le32(lower_32_bits(base));	\
	(qc)->base_h = cpu_to_le32(upper_32_bits(base));	\
	(qc)->dw3 = 0;						\
	(qc)->w8 = 0;						\
	(qc)->rsvd0 = 0;					\
	(qc)->pasid = cpu_to_le16(pasid);			\
	(qc)->w11 = 0;						\
	(qc)->rsvd1 = 0;					\
} while (0)

enum vft_type {
	SQC_VFT = 0,
	CQC_VFT,
	SHAPER_VFT,
};

enum acc_err_result {
	ACC_ERR_NONE,
	ACC_ERR_NEED_RESET,
	ACC_ERR_RECOVERED,
};

enum qm_alg_type {
	ALG_TYPE_0,
	ALG_TYPE_1,
};

enum qm_mb_cmd {
	QM_PF_FLR_PREPARE = 0x01,
	QM_PF_SRST_PREPARE,
	QM_PF_RESET_DONE,
	QM_VF_PREPARE_DONE,
	QM_VF_PREPARE_FAIL,
	QM_VF_START_DONE,
	QM_VF_START_FAIL,
	QM_PF_SET_QOS,
	QM_VF_GET_QOS,
};

struct qm_cqe {
	__le32 rsvd0;
	__le16 cmd_id;
	__le16 rsvd1;
	__le16 sq_head;
	__le16 sq_num;
	__le16 rsvd2;
	__le16 w7;
};

struct qm_eqe {
	__le32 dw0;
};

struct qm_aeqe {
	__le32 dw0;
};

struct qm_sqc {
	__le16 head;
	__le16 tail;
	__le32 base_l;
	__le32 base_h;
	__le32 dw3;
	__le16 w8;
	__le16 rsvd0;
	__le16 pasid;
	__le16 w11;
	__le16 cq_num;
	__le16 w13;
	__le32 rsvd1;
};

struct qm_cqc {
	__le16 head;
	__le16 tail;
	__le32 base_l;
	__le32 base_h;
	__le32 dw3;
	__le16 w8;
	__le16 rsvd0;
	__le16 pasid;
	__le16 w11;
	__le32 dw6;
	__le32 rsvd1;
};

struct qm_eqc {
	__le16 head;
	__le16 tail;
	__le32 base_l;
	__le32 base_h;
	__le32 dw3;
	__le32 rsvd[2];
	__le32 dw6;
};

struct qm_aeqc {
	__le16 head;
	__le16 tail;
	__le32 base_l;
	__le32 base_h;
	__le32 dw3;
	__le32 rsvd[2];
	__le32 dw6;
};

struct qm_mailbox {
	__le16 w0;
	__le16 queue_num;
	__le32 base_l;
	__le32 base_h;
	__le32 rsvd;
};

struct qm_doorbell {
	__le16 queue_num;
	__le16 cmd;
	__le16 index;
	__le16 priority;
};

struct hisi_qm_resource {
	struct hisi_qm *qm;
	int distance;
	struct list_head list;
};

struct hisi_qm_hw_ops {
	int (*get_vft)(struct hisi_qm *qm, u32 *base, u32 *number);
	void (*qm_db)(struct hisi_qm *qm, u16 qn,
		      u8 cmd, u16 index, u8 priority);
	u32 (*get_irq_num)(struct hisi_qm *qm);
	int (*debug_init)(struct hisi_qm *qm);
	void (*hw_error_init)(struct hisi_qm *qm, u32 ce, u32 nfe, u32 fe);
	void (*hw_error_uninit)(struct hisi_qm *qm);
	enum acc_err_result (*hw_error_handle)(struct hisi_qm *qm);
	int (*stop_qp)(struct hisi_qp *qp);
<<<<<<< HEAD
=======
	int (*set_msi)(struct hisi_qm *qm, bool set);
	int (*ping_all_vfs)(struct hisi_qm *qm, u64 cmd);
	int (*ping_pf)(struct hisi_qm *qm, u64 cmd);
>>>>>>> 11e4b63a
};

struct qm_dfx_item {
	const char *name;
	u32 offset;
};

static struct qm_dfx_item qm_dfx_files[] = {
	{"err_irq", offsetof(struct qm_dfx, err_irq_cnt)},
	{"aeq_irq", offsetof(struct qm_dfx, aeq_irq_cnt)},
	{"abnormal_irq", offsetof(struct qm_dfx, abnormal_irq_cnt)},
	{"create_qp_err", offsetof(struct qm_dfx, create_qp_err_cnt)},
	{"mb_err", offsetof(struct qm_dfx, mb_err_cnt)},
};

static const char * const qm_debug_file_name[] = {
	[CURRENT_QM]   = "current_qm",
	[CURRENT_Q]    = "current_q",
	[CLEAR_ENABLE] = "clear_enable",
};

struct hisi_qm_hw_error {
	u32 int_msk;
	const char *msg;
};

static const struct hisi_qm_hw_error qm_hw_error[] = {
	{ .int_msk = BIT(0), .msg = "qm_axi_rresp" },
	{ .int_msk = BIT(1), .msg = "qm_axi_bresp" },
	{ .int_msk = BIT(2), .msg = "qm_ecc_mbit" },
	{ .int_msk = BIT(3), .msg = "qm_ecc_1bit" },
	{ .int_msk = BIT(4), .msg = "qm_acc_get_task_timeout" },
	{ .int_msk = BIT(5), .msg = "qm_acc_do_task_timeout" },
	{ .int_msk = BIT(6), .msg = "qm_acc_wb_not_ready_timeout" },
	{ .int_msk = BIT(7), .msg = "qm_sq_cq_vf_invalid" },
	{ .int_msk = BIT(8), .msg = "qm_cq_vf_invalid" },
	{ .int_msk = BIT(9), .msg = "qm_sq_vf_invalid" },
	{ .int_msk = BIT(10), .msg = "qm_db_timeout" },
	{ .int_msk = BIT(11), .msg = "qm_of_fifo_of" },
	{ .int_msk = BIT(12), .msg = "qm_db_random_invalid" },
	{ .int_msk = BIT(13), .msg = "qm_mailbox_timeout" },
	{ .int_msk = BIT(14), .msg = "qm_flr_timeout" },
	{ /* sentinel */ }
};

static const char * const qm_db_timeout[] = {
	"sq", "cq", "eq", "aeq",
};

static const char * const qm_fifo_overflow[] = {
	"cq", "eq", "aeq",
};

static const char * const qm_s[] = {
	"init", "start", "close", "stop",
};

static const char * const qp_s[] = {
	"none", "init", "start", "stop", "close",
};

static const u32 typical_qos_val[QM_QOS_TYPICAL_NUM] = {100, 250, 500, 1000,
						10000, 25000, 50000, 100000};
static const u32 typical_qos_cbs_s[QM_QOS_TYPICAL_NUM] = {9, 10, 11, 12, 16,
							 17, 18, 19};

static bool qm_avail_state(struct hisi_qm *qm, enum qm_state new)
{
	enum qm_state curr = atomic_read(&qm->status.flags);
	bool avail = false;

	switch (curr) {
	case QM_INIT:
		if (new == QM_START || new == QM_CLOSE)
			avail = true;
		break;
	case QM_START:
		if (new == QM_STOP)
			avail = true;
		break;
	case QM_STOP:
		if (new == QM_CLOSE || new == QM_START)
			avail = true;
		break;
	default:
		break;
	}

	dev_dbg(&qm->pdev->dev, "change qm state from %s to %s\n",
		qm_s[curr], qm_s[new]);

	if (!avail)
		dev_warn(&qm->pdev->dev, "Can not change qm state from %s to %s\n",
			 qm_s[curr], qm_s[new]);

	return avail;
}

static bool qm_qp_avail_state(struct hisi_qm *qm, struct hisi_qp *qp,
			      enum qp_state new)
{
	enum qm_state qm_curr = atomic_read(&qm->status.flags);
	enum qp_state qp_curr = 0;
	bool avail = false;

	if (qp)
		qp_curr = atomic_read(&qp->qp_status.flags);

	switch (new) {
	case QP_INIT:
		if (qm_curr == QM_START || qm_curr == QM_INIT)
			avail = true;
		break;
	case QP_START:
		if ((qm_curr == QM_START && qp_curr == QP_INIT) ||
		    (qm_curr == QM_START && qp_curr == QP_STOP))
			avail = true;
		break;
	case QP_STOP:
		if ((qm_curr == QM_START && qp_curr == QP_START) ||
		    (qp_curr == QP_INIT))
			avail = true;
		break;
	case QP_CLOSE:
		if ((qm_curr == QM_START && qp_curr == QP_INIT) ||
		    (qm_curr == QM_START && qp_curr == QP_STOP) ||
		    (qm_curr == QM_STOP && qp_curr == QP_STOP)  ||
		    (qm_curr == QM_STOP && qp_curr == QP_INIT))
			avail = true;
		break;
	default:
		break;
	}

	dev_dbg(&qm->pdev->dev, "change qp state from %s to %s in QM %s\n",
		qp_s[qp_curr], qp_s[new], qm_s[qm_curr]);

	if (!avail)
		dev_warn(&qm->pdev->dev,
			 "Can not change qp state from %s to %s in QM %s\n",
			 qp_s[qp_curr], qp_s[new], qm_s[qm_curr]);

	return avail;
}

static void qm_mb_pre_init(struct qm_mailbox *mailbox, u8 cmd,
			   u64 base, u16 queue, bool op)
{
	mailbox->w0 = cpu_to_le16((cmd) |
		((op) ? 0x1 << QM_MB_OP_SHIFT : 0) |
		(0x1 << QM_MB_BUSY_SHIFT));
	mailbox->queue_num = cpu_to_le16(queue);
	mailbox->base_l = cpu_to_le32(lower_32_bits(base));
	mailbox->base_h = cpu_to_le32(upper_32_bits(base));
	mailbox->rsvd = 0;
}

/* return 0 mailbox ready, -ETIMEDOUT hardware timeout */
static int qm_wait_mb_ready(struct hisi_qm *qm)
{
	u32 val;

	return readl_relaxed_poll_timeout(qm->io_base + QM_MB_CMD_SEND_BASE,
					  val, !((val >> QM_MB_BUSY_SHIFT) &
					  0x1), POLL_PERIOD, POLL_TIMEOUT);
}

/* 128 bit should be written to hardware at one time to trigger a mailbox */
static void qm_mb_write(struct hisi_qm *qm, const void *src)
{
	void __iomem *fun_base = qm->io_base + QM_MB_CMD_SEND_BASE;
	unsigned long tmp0 = 0, tmp1 = 0;

	if (!IS_ENABLED(CONFIG_ARM64)) {
		memcpy_toio(fun_base, src, 16);
		wmb();
		return;
	}

	asm volatile("ldp %0, %1, %3\n"
		     "stp %0, %1, %2\n"
		     "dsb sy\n"
		     : "=&r" (tmp0),
		       "=&r" (tmp1),
		       "+Q" (*((char __iomem *)fun_base))
		     : "Q" (*((char *)src))
		     : "memory");
}

static int qm_mb_nolock(struct hisi_qm *qm, struct qm_mailbox *mailbox)
{
	if (unlikely(qm_wait_mb_ready(qm))) {
		dev_err(&qm->pdev->dev, "QM mailbox is busy to start!\n");
		goto mb_busy;
	}

	qm_mb_write(qm, mailbox);

	if (unlikely(qm_wait_mb_ready(qm))) {
		dev_err(&qm->pdev->dev, "QM mailbox operation timeout!\n");
		goto mb_busy;
	}

	return 0;

mb_busy:
	atomic64_inc(&qm->debug.dfx.mb_err_cnt);
	return -EBUSY;
}

static int qm_mb(struct hisi_qm *qm, u8 cmd, dma_addr_t dma_addr, u16 queue,
		 bool op)
{
	struct qm_mailbox mailbox;
	int ret;

	dev_dbg(&qm->pdev->dev, "QM mailbox request to q%u: %u-%llx\n",
		queue, cmd, (unsigned long long)dma_addr);

	qm_mb_pre_init(&mailbox, cmd, dma_addr, queue, op);

	mutex_lock(&qm->mailbox_lock);
	ret = qm_mb_nolock(qm, &mailbox);
	mutex_unlock(&qm->mailbox_lock);

	return ret;
}

static void qm_db_v1(struct hisi_qm *qm, u16 qn, u8 cmd, u16 index, u8 priority)
{
	u64 doorbell;

	doorbell = qn | ((u64)cmd << QM_DB_CMD_SHIFT_V1) |
		   ((u64)index << QM_DB_INDEX_SHIFT_V1)  |
		   ((u64)priority << QM_DB_PRIORITY_SHIFT_V1);

	writeq(doorbell, qm->io_base + QM_DOORBELL_BASE_V1);
}

static void qm_db_v2(struct hisi_qm *qm, u16 qn, u8 cmd, u16 index, u8 priority)
{
	void __iomem *io_base = qm->io_base;
	u16 randata = 0;
	u64 doorbell;

	if (cmd == QM_DOORBELL_CMD_SQ || cmd == QM_DOORBELL_CMD_CQ)
		io_base = qm->db_io_base + (u64)qn * qm->db_interval +
			  QM_DOORBELL_SQ_CQ_BASE_V2;
	else
		io_base += QM_DOORBELL_EQ_AEQ_BASE_V2;

	doorbell = qn | ((u64)cmd << QM_DB_CMD_SHIFT_V2) |
		   ((u64)randata << QM_DB_RAND_SHIFT_V2) |
		   ((u64)index << QM_DB_INDEX_SHIFT_V2)	 |
		   ((u64)priority << QM_DB_PRIORITY_SHIFT_V2);

	writeq(doorbell, io_base);
}

static void qm_db(struct hisi_qm *qm, u16 qn, u8 cmd, u16 index, u8 priority)
{
	dev_dbg(&qm->pdev->dev, "QM doorbell request: qn=%u, cmd=%u, index=%u\n",
		qn, cmd, index);

	qm->ops->qm_db(qm, qn, cmd, index, priority);
}

static int qm_dev_mem_reset(struct hisi_qm *qm)
{
	u32 val;

	writel(0x1, qm->io_base + QM_MEM_START_INIT);
	return readl_relaxed_poll_timeout(qm->io_base + QM_MEM_INIT_DONE, val,
					  val & BIT(0), POLL_PERIOD,
					  POLL_TIMEOUT);
}

static u32 qm_get_irq_num_v1(struct hisi_qm *qm)
{
	return QM_IRQ_NUM_V1;
}

static u32 qm_get_irq_num_v2(struct hisi_qm *qm)
{
	if (qm->fun_type == QM_HW_PF)
		return QM_IRQ_NUM_PF_V2;
	else
		return QM_IRQ_NUM_VF_V2;
}

static u32 qm_get_irq_num_v3(struct hisi_qm *qm)
{
	if (qm->fun_type == QM_HW_PF)
		return QM_IRQ_NUM_PF_V2;

	return QM_IRQ_NUM_VF_V3;
}

static struct hisi_qp *qm_to_hisi_qp(struct hisi_qm *qm, struct qm_eqe *eqe)
{
	u16 cqn = le32_to_cpu(eqe->dw0) & QM_EQE_CQN_MASK;

	return &qm->qp_array[cqn];
}

static void qm_cq_head_update(struct hisi_qp *qp)
{
	if (qp->qp_status.cq_head == QM_Q_DEPTH - 1) {
		qp->qp_status.cqc_phase = !qp->qp_status.cqc_phase;
		qp->qp_status.cq_head = 0;
	} else {
		qp->qp_status.cq_head++;
	}
}

static void qm_poll_qp(struct hisi_qp *qp, struct hisi_qm *qm)
{
	if (unlikely(atomic_read(&qp->qp_status.flags) == QP_STOP))
		return;

	if (qp->event_cb) {
		qp->event_cb(qp);
		return;
	}

	if (qp->req_cb) {
		struct qm_cqe *cqe = qp->cqe + qp->qp_status.cq_head;

		while (QM_CQE_PHASE(cqe) == qp->qp_status.cqc_phase) {
			dma_rmb();
			qp->req_cb(qp, qp->sqe + qm->sqe_size *
				   le16_to_cpu(cqe->sq_head));
			qm_cq_head_update(qp);
			cqe = qp->cqe + qp->qp_status.cq_head;
			qm_db(qm, qp->qp_id, QM_DOORBELL_CMD_CQ,
			      qp->qp_status.cq_head, 0);
			atomic_dec(&qp->qp_status.used);
		}

		/* set c_flag */
		qm_db(qm, qp->qp_id, QM_DOORBELL_CMD_CQ,
		      qp->qp_status.cq_head, 1);
	}
}

static void qm_work_process(struct work_struct *work)
{
	struct hisi_qm *qm = container_of(work, struct hisi_qm, work);
	struct qm_eqe *eqe = qm->eqe + qm->status.eq_head;
	struct hisi_qp *qp;
	int eqe_num = 0;

	while (QM_EQE_PHASE(eqe) == qm->status.eqc_phase) {
		eqe_num++;
		qp = qm_to_hisi_qp(qm, eqe);
		qm_poll_qp(qp, qm);

		if (qm->status.eq_head == QM_EQ_DEPTH - 1) {
			qm->status.eqc_phase = !qm->status.eqc_phase;
			eqe = qm->eqe;
			qm->status.eq_head = 0;
		} else {
			eqe++;
			qm->status.eq_head++;
		}

		if (eqe_num == QM_EQ_DEPTH / 2 - 1) {
			eqe_num = 0;
			qm_db(qm, 0, QM_DOORBELL_CMD_EQ, qm->status.eq_head, 0);
		}
	}

	qm_db(qm, 0, QM_DOORBELL_CMD_EQ, qm->status.eq_head, 0);
}

static irqreturn_t do_qm_irq(int irq, void *data)
{
	struct hisi_qm *qm = (struct hisi_qm *)data;

	/* the workqueue created by device driver of QM */
	if (qm->wq)
		queue_work(qm->wq, &qm->work);
	else
		schedule_work(&qm->work);

	return IRQ_HANDLED;
}

static irqreturn_t qm_irq(int irq, void *data)
{
	struct hisi_qm *qm = data;

	if (readl(qm->io_base + QM_VF_EQ_INT_SOURCE))
		return do_qm_irq(irq, data);

	atomic64_inc(&qm->debug.dfx.err_irq_cnt);
	dev_err(&qm->pdev->dev, "invalid int source\n");
	qm_db(qm, 0, QM_DOORBELL_CMD_EQ, qm->status.eq_head, 0);

	return IRQ_NONE;
}

static irqreturn_t qm_mb_cmd_irq(int irq, void *data)
{
	struct hisi_qm *qm = data;
	u32 val;

	val = readl(qm->io_base + QM_IFC_INT_STATUS);
	val &= QM_IFC_INT_STATUS_MASK;
	if (!val)
		return IRQ_NONE;

	schedule_work(&qm->cmd_process);

	return IRQ_HANDLED;
}

static irqreturn_t qm_aeq_irq(int irq, void *data)
{
	struct hisi_qm *qm = data;
	struct qm_aeqe *aeqe = qm->aeqe + qm->status.aeq_head;
	u32 type;

	atomic64_inc(&qm->debug.dfx.aeq_irq_cnt);
	if (!readl(qm->io_base + QM_VF_AEQ_INT_SOURCE))
		return IRQ_NONE;

	while (QM_AEQE_PHASE(aeqe) == qm->status.aeqc_phase) {
		type = le32_to_cpu(aeqe->dw0) >> QM_AEQE_TYPE_SHIFT;
		if (type < ARRAY_SIZE(qm_fifo_overflow))
			dev_err(&qm->pdev->dev, "%s overflow\n",
				qm_fifo_overflow[type]);
		else
			dev_err(&qm->pdev->dev, "unknown error type %u\n",
				type);

		if (qm->status.aeq_head == QM_Q_DEPTH - 1) {
			qm->status.aeqc_phase = !qm->status.aeqc_phase;
			aeqe = qm->aeqe;
			qm->status.aeq_head = 0;
		} else {
			aeqe++;
			qm->status.aeq_head++;
		}

		qm_db(qm, 0, QM_DOORBELL_CMD_AEQ, qm->status.aeq_head, 0);
	}

	return IRQ_HANDLED;
}

static void qm_irq_unregister(struct hisi_qm *qm)
{
	struct pci_dev *pdev = qm->pdev;

	free_irq(pci_irq_vector(pdev, QM_EQ_EVENT_IRQ_VECTOR), qm);

	if (qm->ver > QM_HW_V1) {
		free_irq(pci_irq_vector(pdev, QM_AEQ_EVENT_IRQ_VECTOR), qm);

		if (qm->fun_type == QM_HW_PF)
			free_irq(pci_irq_vector(pdev,
				 QM_ABNORMAL_EVENT_IRQ_VECTOR), qm);
	}

	if (qm->ver > QM_HW_V2)
		free_irq(pci_irq_vector(pdev, QM_CMD_EVENT_IRQ_VECTOR), qm);
}

static void qm_init_qp_status(struct hisi_qp *qp)
{
	struct hisi_qp_status *qp_status = &qp->qp_status;

	qp_status->sq_tail = 0;
	qp_status->cq_head = 0;
	qp_status->cqc_phase = true;
	atomic_set(&qp_status->used, 0);
}

static void qm_init_prefetch(struct hisi_qm *qm)
{
	struct device *dev = &qm->pdev->dev;
	u32 page_type = 0x0;

	if (qm->ver < QM_HW_V3)
		return;

	switch (PAGE_SIZE) {
	case SZ_4K:
		page_type = 0x0;
		break;
	case SZ_16K:
		page_type = 0x1;
		break;
	case SZ_64K:
		page_type = 0x2;
		break;
	default:
		dev_err(dev, "system page size is not support: %lu, default set to 4KB",
			PAGE_SIZE);
	}

	writel(page_type, qm->io_base + QM_PAGE_SIZE);
}

/*
 * the formula:
 * IR = X Mbps if ir = 1 means IR = 100 Mbps, if ir = 10000 means = 10Gbps
 *
 *		        IR_b * (2 ^ IR_u) * 8
 * IR(Mbps) * 10 ^ -3 = -------------------------
 *		        Tick * (2 ^ IR_s)
 */
static u32 acc_shaper_para_calc(u64 cir_b, u64 cir_u, u64 cir_s)
{
	return ((cir_b * QM_QOS_DIVISOR_CLK) * (1 << cir_u)) /
					(QM_QOS_TICK * (1 << cir_s));
}

static u32 acc_shaper_calc_cbs_s(u32 ir)
{
	int i;

	if (ir < typical_qos_val[0])
		return QM_SHAPER_MIN_CBS_S;

	for (i = 1; i < QM_QOS_TYPICAL_NUM; i++) {
		if (ir >= typical_qos_val[i - 1] && ir < typical_qos_val[i])
			return typical_qos_cbs_s[i - 1];
	}

	return typical_qos_cbs_s[QM_QOS_TYPICAL_NUM - 1];
}

static int qm_get_shaper_para(u32 ir, struct qm_shaper_factor *factor)
{
	u32 cir_b, cir_u, cir_s, ir_calc;
	u32 error_rate;

	factor->cbs_s = acc_shaper_calc_cbs_s(ir);

	for (cir_b = QM_QOS_MIN_CIR_B; cir_b <= QM_QOS_MAX_CIR_B; cir_b++) {
		for (cir_u = 0; cir_u <= QM_QOS_MAX_CIR_U; cir_u++) {
			for (cir_s = 0; cir_s <= QM_QOS_MAX_CIR_S; cir_s++) {
				/** the formula is changed to:
				 *	   IR_b * (2 ^ IR_u) * DIVISOR_CLK
				 * IR(Mbps) = -------------------------
				 *	       768 * (2 ^ IR_s)
				 */
				ir_calc = acc_shaper_para_calc(cir_b, cir_u,
							       cir_s);
				error_rate = QM_QOS_EXPAND_RATE * (u32)abs(ir_calc - ir) / ir;
				if (error_rate <= QM_QOS_MIN_ERROR_RATE) {
					factor->cir_b = cir_b;
					factor->cir_u = cir_u;
					factor->cir_s = cir_s;

					return 0;
				}
			}
		}
	}

	return -EINVAL;
}

static void qm_vft_data_cfg(struct hisi_qm *qm, enum vft_type type, u32 base,
			    u32 number, struct qm_shaper_factor *factor)
{
	u64 tmp = 0;

	if (number > 0) {
		switch (type) {
		case SQC_VFT:
			if (qm->ver == QM_HW_V1) {
				tmp = QM_SQC_VFT_BUF_SIZE	|
				      QM_SQC_VFT_SQC_SIZE	|
				      QM_SQC_VFT_INDEX_NUMBER	|
				      QM_SQC_VFT_VALID		|
				      (u64)base << QM_SQC_VFT_START_SQN_SHIFT;
			} else {
				tmp = (u64)base << QM_SQC_VFT_START_SQN_SHIFT |
				      QM_SQC_VFT_VALID |
				      (u64)(number - 1) << QM_SQC_VFT_SQN_SHIFT;
			}
			break;
		case CQC_VFT:
			if (qm->ver == QM_HW_V1) {
				tmp = QM_CQC_VFT_BUF_SIZE	|
				      QM_CQC_VFT_SQC_SIZE	|
				      QM_CQC_VFT_INDEX_NUMBER	|
				      QM_CQC_VFT_VALID;
			} else {
				tmp = QM_CQC_VFT_VALID;
			}
			break;
		case SHAPER_VFT:
			if (qm->ver >= QM_HW_V3) {
				tmp = factor->cir_b |
				(factor->cir_u << QM_SHAPER_FACTOR_CIR_U_SHIFT) |
				(factor->cir_s << QM_SHAPER_FACTOR_CIR_S_SHIFT) |
				(QM_SHAPER_CBS_B << QM_SHAPER_FACTOR_CBS_B_SHIFT) |
				(factor->cbs_s << QM_SHAPER_FACTOR_CBS_S_SHIFT);
			}
			break;
		}
	}

	writel(lower_32_bits(tmp), qm->io_base + QM_VFT_CFG_DATA_L);
	writel(upper_32_bits(tmp), qm->io_base + QM_VFT_CFG_DATA_H);
}

static int qm_set_vft_common(struct hisi_qm *qm, enum vft_type type,
			     u32 fun_num, u32 base, u32 number)
{
	struct qm_shaper_factor *factor = &qm->factor[fun_num];
	unsigned int val;
	int ret;

	ret = readl_relaxed_poll_timeout(qm->io_base + QM_VFT_CFG_RDY, val,
					 val & BIT(0), POLL_PERIOD,
					 POLL_TIMEOUT);
	if (ret)
		return ret;

	writel(0x0, qm->io_base + QM_VFT_CFG_OP_WR);
	writel(type, qm->io_base + QM_VFT_CFG_TYPE);
	if (type == SHAPER_VFT)
		fun_num |= base << QM_SHAPER_VFT_OFFSET;

	writel(fun_num, qm->io_base + QM_VFT_CFG);

	qm_vft_data_cfg(qm, type, base, number, factor);

	writel(0x0, qm->io_base + QM_VFT_CFG_RDY);
	writel(0x1, qm->io_base + QM_VFT_CFG_OP_ENABLE);

	return readl_relaxed_poll_timeout(qm->io_base + QM_VFT_CFG_RDY, val,
					  val & BIT(0), POLL_PERIOD,
					  POLL_TIMEOUT);
}

static int qm_shaper_init_vft(struct hisi_qm *qm, u32 fun_num)
{
	int ret, i;

	qm->factor[fun_num].func_qos = QM_QOS_MAX_VAL;
	ret = qm_get_shaper_para(QM_QOS_MAX_VAL * QM_QOS_RATE, &qm->factor[fun_num]);
	if (ret) {
		dev_err(&qm->pdev->dev, "failed to calculate shaper parameter!\n");
		return ret;
	}
	writel(qm->type_rate, qm->io_base + QM_SHAPER_CFG);
	for (i = ALG_TYPE_0; i <= ALG_TYPE_1; i++) {
		/* The base number of queue reuse for different alg type */
		ret = qm_set_vft_common(qm, SHAPER_VFT, fun_num, i, 1);
		if (ret)
			return ret;
	}

	return 0;
}

/* The config should be conducted after qm_dev_mem_reset() */
static int qm_set_sqc_cqc_vft(struct hisi_qm *qm, u32 fun_num, u32 base,
			      u32 number)
{
	int ret, i;

	for (i = SQC_VFT; i <= CQC_VFT; i++) {
		ret = qm_set_vft_common(qm, i, fun_num, base, number);
		if (ret)
			return ret;
	}

	/* init default shaper qos val */
	if (qm->ver >= QM_HW_V3) {
		ret = qm_shaper_init_vft(qm, fun_num);
		if (ret)
			goto back_sqc_cqc;
	}

	return 0;
back_sqc_cqc:
	for (i = SQC_VFT; i <= CQC_VFT; i++) {
		ret = qm_set_vft_common(qm, i, fun_num, 0, 0);
		if (ret)
			return ret;
	}
	return ret;
}

static int qm_get_vft_v2(struct hisi_qm *qm, u32 *base, u32 *number)
{
	u64 sqc_vft;
	int ret;

	ret = qm_mb(qm, QM_MB_CMD_SQC_VFT_V2, 0, 0, 1);
	if (ret)
		return ret;

	sqc_vft = readl(qm->io_base + QM_MB_CMD_DATA_ADDR_L) |
		  ((u64)readl(qm->io_base + QM_MB_CMD_DATA_ADDR_H) << 32);
	*base = QM_SQC_VFT_BASE_MASK_V2 & (sqc_vft >> QM_SQC_VFT_BASE_SHIFT_V2);
	*number = (QM_SQC_VFT_NUM_MASK_v2 &
		   (sqc_vft >> QM_SQC_VFT_NUM_SHIFT_V2)) + 1;

	return 0;
}

static int qm_get_vf_qp_num(struct hisi_qm *qm, u32 fun_num)
{
	u32 remain_q_num, vfq_num;
	u32 num_vfs = qm->vfs_num;

	vfq_num = (qm->ctrl_qp_num - qm->qp_num) / num_vfs;
	if (vfq_num >= qm->max_qp_num)
		return qm->max_qp_num;

	remain_q_num = (qm->ctrl_qp_num - qm->qp_num) % num_vfs;
	if (vfq_num + remain_q_num <= qm->max_qp_num)
		return fun_num == num_vfs ? vfq_num + remain_q_num : vfq_num;

	/*
	 * if vfq_num + remain_q_num > max_qp_num, the last VFs,
	 * each with one more queue.
	 */
	return fun_num + remain_q_num > num_vfs ? vfq_num + 1 : vfq_num;
}

static struct hisi_qm *file_to_qm(struct debugfs_file *file)
{
	struct qm_debug *debug = file->debug;

	return container_of(debug, struct hisi_qm, debug);
}

static u32 current_q_read(struct debugfs_file *file)
{
	struct hisi_qm *qm = file_to_qm(file);

	return readl(qm->io_base + QM_DFX_SQE_CNT_VF_SQN) >> QM_DFX_QN_SHIFT;
}

static int current_q_write(struct debugfs_file *file, u32 val)
{
	struct hisi_qm *qm = file_to_qm(file);
	u32 tmp;

	if (val >= qm->debug.curr_qm_qp_num)
		return -EINVAL;

	tmp = val << QM_DFX_QN_SHIFT |
	      (readl(qm->io_base + QM_DFX_SQE_CNT_VF_SQN) & CURRENT_FUN_MASK);
	writel(tmp, qm->io_base + QM_DFX_SQE_CNT_VF_SQN);

	tmp = val << QM_DFX_QN_SHIFT |
	      (readl(qm->io_base + QM_DFX_CQE_CNT_VF_CQN) & CURRENT_FUN_MASK);
	writel(tmp, qm->io_base + QM_DFX_CQE_CNT_VF_CQN);

	return 0;
}

static u32 clear_enable_read(struct debugfs_file *file)
{
	struct hisi_qm *qm = file_to_qm(file);

	return readl(qm->io_base + QM_DFX_CNT_CLR_CE);
}

/* rd_clr_ctrl 1 enable read clear, otherwise 0 disable it */
static int clear_enable_write(struct debugfs_file *file, u32 rd_clr_ctrl)
{
	struct hisi_qm *qm = file_to_qm(file);

	if (rd_clr_ctrl > 1)
		return -EINVAL;

	writel(rd_clr_ctrl, qm->io_base + QM_DFX_CNT_CLR_CE);

	return 0;
}

static u32 current_qm_read(struct debugfs_file *file)
{
	struct hisi_qm *qm = file_to_qm(file);

	return readl(qm->io_base + QM_DFX_MB_CNT_VF);
}

static int current_qm_write(struct debugfs_file *file, u32 val)
{
	struct hisi_qm *qm = file_to_qm(file);
	u32 tmp;

	if (val > qm->vfs_num)
		return -EINVAL;

	/* According PF or VF Dev ID to calculation curr_qm_qp_num and store */
	if (!val)
		qm->debug.curr_qm_qp_num = qm->qp_num;
	else
		qm->debug.curr_qm_qp_num = qm_get_vf_qp_num(qm, val);

	writel(val, qm->io_base + QM_DFX_MB_CNT_VF);
	writel(val, qm->io_base + QM_DFX_DB_CNT_VF);

	tmp = val |
	      (readl(qm->io_base + QM_DFX_SQE_CNT_VF_SQN) & CURRENT_Q_MASK);
	writel(tmp, qm->io_base + QM_DFX_SQE_CNT_VF_SQN);

	tmp = val |
	      (readl(qm->io_base + QM_DFX_CQE_CNT_VF_CQN) & CURRENT_Q_MASK);
	writel(tmp, qm->io_base + QM_DFX_CQE_CNT_VF_CQN);

	return 0;
}

static ssize_t qm_debug_read(struct file *filp, char __user *buf,
			     size_t count, loff_t *pos)
{
	struct debugfs_file *file = filp->private_data;
	enum qm_debug_file index = file->index;
	char tbuf[QM_DBG_TMP_BUF_LEN];
	u32 val;
	int ret;

	mutex_lock(&file->lock);
	switch (index) {
	case CURRENT_QM:
		val = current_qm_read(file);
		break;
	case CURRENT_Q:
		val = current_q_read(file);
		break;
	case CLEAR_ENABLE:
		val = clear_enable_read(file);
		break;
	default:
		mutex_unlock(&file->lock);
		return -EINVAL;
	}
	mutex_unlock(&file->lock);

	ret = scnprintf(tbuf, QM_DBG_TMP_BUF_LEN, "%u\n", val);
	return simple_read_from_buffer(buf, count, pos, tbuf, ret);
}

static ssize_t qm_debug_write(struct file *filp, const char __user *buf,
			      size_t count, loff_t *pos)
{
	struct debugfs_file *file = filp->private_data;
	enum qm_debug_file index = file->index;
	unsigned long val;
	char tbuf[QM_DBG_TMP_BUF_LEN];
	int len, ret;

	if (*pos != 0)
		return 0;

	if (count >= QM_DBG_TMP_BUF_LEN)
		return -ENOSPC;

	len = simple_write_to_buffer(tbuf, QM_DBG_TMP_BUF_LEN - 1, pos, buf,
				     count);
	if (len < 0)
		return len;

	tbuf[len] = '\0';
	if (kstrtoul(tbuf, 0, &val))
		return -EFAULT;

	mutex_lock(&file->lock);
	switch (index) {
	case CURRENT_QM:
		ret = current_qm_write(file, val);
		break;
	case CURRENT_Q:
		ret = current_q_write(file, val);
		break;
	case CLEAR_ENABLE:
		ret = clear_enable_write(file, val);
		break;
	default:
		ret = -EINVAL;
	}
	mutex_unlock(&file->lock);

	if (ret)
		return ret;

	return count;
}

static const struct file_operations qm_debug_fops = {
	.owner = THIS_MODULE,
	.open = simple_open,
	.read = qm_debug_read,
	.write = qm_debug_write,
};

struct qm_dfx_registers {
	char  *reg_name;
	u64   reg_offset;
};

#define CNT_CYC_REGS_NUM		10
static struct qm_dfx_registers qm_dfx_regs[] = {
	/* XXX_CNT are reading clear register */
	{"QM_ECC_1BIT_CNT               ",  0x104000ull},
	{"QM_ECC_MBIT_CNT               ",  0x104008ull},
	{"QM_DFX_MB_CNT                 ",  0x104018ull},
	{"QM_DFX_DB_CNT                 ",  0x104028ull},
	{"QM_DFX_SQE_CNT                ",  0x104038ull},
	{"QM_DFX_CQE_CNT                ",  0x104048ull},
	{"QM_DFX_SEND_SQE_TO_ACC_CNT    ",  0x104050ull},
	{"QM_DFX_WB_SQE_FROM_ACC_CNT    ",  0x104058ull},
	{"QM_DFX_ACC_FINISH_CNT         ",  0x104060ull},
	{"QM_DFX_CQE_ERR_CNT            ",  0x1040b4ull},
	{"QM_DFX_FUNS_ACTIVE_ST         ",  0x200ull},
	{"QM_ECC_1BIT_INF               ",  0x104004ull},
	{"QM_ECC_MBIT_INF               ",  0x10400cull},
	{"QM_DFX_ACC_RDY_VLD0           ",  0x1040a0ull},
	{"QM_DFX_ACC_RDY_VLD1           ",  0x1040a4ull},
	{"QM_DFX_AXI_RDY_VLD            ",  0x1040a8ull},
	{"QM_DFX_FF_ST0                 ",  0x1040c8ull},
	{"QM_DFX_FF_ST1                 ",  0x1040ccull},
	{"QM_DFX_FF_ST2                 ",  0x1040d0ull},
	{"QM_DFX_FF_ST3                 ",  0x1040d4ull},
	{"QM_DFX_FF_ST4                 ",  0x1040d8ull},
	{"QM_DFX_FF_ST5                 ",  0x1040dcull},
	{"QM_DFX_FF_ST6                 ",  0x1040e0ull},
	{"QM_IN_IDLE_ST                 ",  0x1040e4ull},
	{ NULL, 0}
};

static struct qm_dfx_registers qm_vf_dfx_regs[] = {
	{"QM_DFX_FUNS_ACTIVE_ST         ",  0x200ull},
	{ NULL, 0}
};

static int qm_regs_show(struct seq_file *s, void *unused)
{
	struct hisi_qm *qm = s->private;
	struct qm_dfx_registers *regs;
	u32 val;

	if (qm->fun_type == QM_HW_PF)
		regs = qm_dfx_regs;
	else
		regs = qm_vf_dfx_regs;

	while (regs->reg_name) {
		val = readl(qm->io_base + regs->reg_offset);
		seq_printf(s, "%s= 0x%08x\n", regs->reg_name, val);
		regs++;
	}

	return 0;
}

DEFINE_SHOW_ATTRIBUTE(qm_regs);

static ssize_t qm_cmd_read(struct file *filp, char __user *buffer,
			   size_t count, loff_t *pos)
{
	char buf[QM_DBG_READ_LEN];
	int len;

	len = scnprintf(buf, QM_DBG_READ_LEN, "%s\n",
			"Please echo help to cmd to get help information");

	return simple_read_from_buffer(buffer, count, pos, buf, len);
}

static void *qm_ctx_alloc(struct hisi_qm *qm, size_t ctx_size,
			  dma_addr_t *dma_addr)
{
	struct device *dev = &qm->pdev->dev;
	void *ctx_addr;

	ctx_addr = kzalloc(ctx_size, GFP_KERNEL);
	if (!ctx_addr)
		return ERR_PTR(-ENOMEM);

	*dma_addr = dma_map_single(dev, ctx_addr, ctx_size, DMA_FROM_DEVICE);
	if (dma_mapping_error(dev, *dma_addr)) {
		dev_err(dev, "DMA mapping error!\n");
		kfree(ctx_addr);
		return ERR_PTR(-ENOMEM);
	}

	return ctx_addr;
}

static void qm_ctx_free(struct hisi_qm *qm, size_t ctx_size,
			const void *ctx_addr, dma_addr_t *dma_addr)
{
	struct device *dev = &qm->pdev->dev;

	dma_unmap_single(dev, *dma_addr, ctx_size, DMA_FROM_DEVICE);
	kfree(ctx_addr);
}

static int dump_show(struct hisi_qm *qm, void *info,
		     unsigned int info_size, char *info_name)
{
	struct device *dev = &qm->pdev->dev;
	u8 *info_buf, *info_curr = info;
	u32 i;
#define BYTE_PER_DW	4

	info_buf = kzalloc(info_size, GFP_KERNEL);
	if (!info_buf)
		return -ENOMEM;

	for (i = 0; i < info_size; i++, info_curr++) {
		if (i % BYTE_PER_DW == 0)
			info_buf[i + 3UL] = *info_curr;
		else if (i % BYTE_PER_DW == 1)
			info_buf[i + 1UL] = *info_curr;
		else if (i % BYTE_PER_DW == 2)
			info_buf[i - 1] = *info_curr;
		else if (i % BYTE_PER_DW == 3)
			info_buf[i - 3] = *info_curr;
	}

	dev_info(dev, "%s DUMP\n", info_name);
	for (i = 0; i < info_size; i += BYTE_PER_DW) {
		pr_info("DW%u: %02X%02X %02X%02X\n", i / BYTE_PER_DW,
			info_buf[i], info_buf[i + 1UL],
			info_buf[i + 2UL], info_buf[i + 3UL]);
	}

	kfree(info_buf);

	return 0;
}

static int qm_dump_sqc_raw(struct hisi_qm *qm, dma_addr_t dma_addr, u16 qp_id)
{
	return qm_mb(qm, QM_MB_CMD_SQC, dma_addr, qp_id, 1);
}

static int qm_dump_cqc_raw(struct hisi_qm *qm, dma_addr_t dma_addr, u16 qp_id)
{
	return qm_mb(qm, QM_MB_CMD_CQC, dma_addr, qp_id, 1);
}

static int qm_sqc_dump(struct hisi_qm *qm, const char *s)
{
	struct device *dev = &qm->pdev->dev;
	struct qm_sqc *sqc, *sqc_curr;
	dma_addr_t sqc_dma;
	u32 qp_id;
	int ret;

	if (!s)
		return -EINVAL;

	ret = kstrtou32(s, 0, &qp_id);
	if (ret || qp_id >= qm->qp_num) {
		dev_err(dev, "Please input qp num (0-%u)", qm->qp_num - 1);
		return -EINVAL;
	}

	sqc = qm_ctx_alloc(qm, sizeof(*sqc), &sqc_dma);
	if (IS_ERR(sqc))
		return PTR_ERR(sqc);

	ret = qm_dump_sqc_raw(qm, sqc_dma, qp_id);
	if (ret) {
		down_read(&qm->qps_lock);
		if (qm->sqc) {
			sqc_curr = qm->sqc + qp_id;

			ret = dump_show(qm, sqc_curr, sizeof(*sqc),
					"SOFT SQC");
			if (ret)
				dev_info(dev, "Show soft sqc failed!\n");
		}
		up_read(&qm->qps_lock);

		goto err_free_ctx;
	}

	ret = dump_show(qm, sqc, sizeof(*sqc), "SQC");
	if (ret)
		dev_info(dev, "Show hw sqc failed!\n");

err_free_ctx:
	qm_ctx_free(qm, sizeof(*sqc), sqc, &sqc_dma);
	return ret;
}

static int qm_cqc_dump(struct hisi_qm *qm, const char *s)
{
	struct device *dev = &qm->pdev->dev;
	struct qm_cqc *cqc, *cqc_curr;
	dma_addr_t cqc_dma;
	u32 qp_id;
	int ret;

	if (!s)
		return -EINVAL;

	ret = kstrtou32(s, 0, &qp_id);
	if (ret || qp_id >= qm->qp_num) {
		dev_err(dev, "Please input qp num (0-%u)", qm->qp_num - 1);
		return -EINVAL;
	}

	cqc = qm_ctx_alloc(qm, sizeof(*cqc), &cqc_dma);
	if (IS_ERR(cqc))
		return PTR_ERR(cqc);

	ret = qm_dump_cqc_raw(qm, cqc_dma, qp_id);
	if (ret) {
		down_read(&qm->qps_lock);
		if (qm->cqc) {
			cqc_curr = qm->cqc + qp_id;

			ret = dump_show(qm, cqc_curr, sizeof(*cqc),
					"SOFT CQC");
			if (ret)
				dev_info(dev, "Show soft cqc failed!\n");
		}
		up_read(&qm->qps_lock);

		goto err_free_ctx;
	}

	ret = dump_show(qm, cqc, sizeof(*cqc), "CQC");
	if (ret)
		dev_info(dev, "Show hw cqc failed!\n");

err_free_ctx:
	qm_ctx_free(qm, sizeof(*cqc), cqc, &cqc_dma);
	return ret;
}

static int qm_eqc_aeqc_dump(struct hisi_qm *qm, char *s, size_t size,
			    int cmd, char *name)
{
	struct device *dev = &qm->pdev->dev;
	dma_addr_t xeqc_dma;
	void *xeqc;
	int ret;

	if (strsep(&s, " ")) {
		dev_err(dev, "Please do not input extra characters!\n");
		return -EINVAL;
	}

	xeqc = qm_ctx_alloc(qm, size, &xeqc_dma);
	if (IS_ERR(xeqc))
		return PTR_ERR(xeqc);

	ret = qm_mb(qm, cmd, xeqc_dma, 0, 1);
	if (ret)
		goto err_free_ctx;

	ret = dump_show(qm, xeqc, size, name);
	if (ret)
		dev_info(dev, "Show hw %s failed!\n", name);

err_free_ctx:
	qm_ctx_free(qm, size, xeqc, &xeqc_dma);
	return ret;
}

static int q_dump_param_parse(struct hisi_qm *qm, char *s,
			      u32 *e_id, u32 *q_id)
{
	struct device *dev = &qm->pdev->dev;
	unsigned int qp_num = qm->qp_num;
	char *presult;
	int ret;

	presult = strsep(&s, " ");
	if (!presult) {
		dev_err(dev, "Please input qp number!\n");
		return -EINVAL;
	}

	ret = kstrtou32(presult, 0, q_id);
	if (ret || *q_id >= qp_num) {
		dev_err(dev, "Please input qp num (0-%u)", qp_num - 1);
		return -EINVAL;
	}

	presult = strsep(&s, " ");
	if (!presult) {
		dev_err(dev, "Please input sqe number!\n");
		return -EINVAL;
	}

	ret = kstrtou32(presult, 0, e_id);
	if (ret || *e_id >= QM_Q_DEPTH) {
		dev_err(dev, "Please input sqe num (0-%d)", QM_Q_DEPTH - 1);
		return -EINVAL;
	}

	if (strsep(&s, " ")) {
		dev_err(dev, "Please do not input extra characters!\n");
		return -EINVAL;
	}

	return 0;
}

static int qm_sq_dump(struct hisi_qm *qm, char *s)
{
	struct device *dev = &qm->pdev->dev;
	void *sqe, *sqe_curr;
	struct hisi_qp *qp;
	u32 qp_id, sqe_id;
	int ret;

	ret = q_dump_param_parse(qm, s, &sqe_id, &qp_id);
	if (ret)
		return ret;

	sqe = kzalloc(qm->sqe_size * QM_Q_DEPTH, GFP_KERNEL);
	if (!sqe)
		return -ENOMEM;

	qp = &qm->qp_array[qp_id];
	memcpy(sqe, qp->sqe, qm->sqe_size * QM_Q_DEPTH);
	sqe_curr = sqe + (u32)(sqe_id * qm->sqe_size);
	memset(sqe_curr + qm->debug.sqe_mask_offset, QM_SQE_ADDR_MASK,
	       qm->debug.sqe_mask_len);

	ret = dump_show(qm, sqe_curr, qm->sqe_size, "SQE");
	if (ret)
		dev_info(dev, "Show sqe failed!\n");

	kfree(sqe);

	return ret;
}

static int qm_cq_dump(struct hisi_qm *qm, char *s)
{
	struct device *dev = &qm->pdev->dev;
	struct qm_cqe *cqe_curr;
	struct hisi_qp *qp;
	u32 qp_id, cqe_id;
	int ret;

	ret = q_dump_param_parse(qm, s, &cqe_id, &qp_id);
	if (ret)
		return ret;

	qp = &qm->qp_array[qp_id];
	cqe_curr = qp->cqe + cqe_id;
	ret = dump_show(qm, cqe_curr, sizeof(struct qm_cqe), "CQE");
	if (ret)
		dev_info(dev, "Show cqe failed!\n");

	return ret;
}

static int qm_eq_aeq_dump(struct hisi_qm *qm, const char *s,
			  size_t size, char *name)
{
	struct device *dev = &qm->pdev->dev;
	void *xeqe;
	u32 xeqe_id;
	int ret;

	if (!s)
		return -EINVAL;

	ret = kstrtou32(s, 0, &xeqe_id);
	if (ret)
		return -EINVAL;

	if (!strcmp(name, "EQE") && xeqe_id >= QM_EQ_DEPTH) {
		dev_err(dev, "Please input eqe num (0-%d)", QM_EQ_DEPTH - 1);
		return -EINVAL;
	} else if (!strcmp(name, "AEQE") && xeqe_id >= QM_Q_DEPTH) {
		dev_err(dev, "Please input aeqe num (0-%d)", QM_Q_DEPTH - 1);
		return -EINVAL;
	}

	down_read(&qm->qps_lock);

	if (qm->eqe && !strcmp(name, "EQE")) {
		xeqe = qm->eqe + xeqe_id;
	} else if (qm->aeqe && !strcmp(name, "AEQE")) {
		xeqe = qm->aeqe + xeqe_id;
	} else {
		ret = -EINVAL;
		goto err_unlock;
	}

	ret = dump_show(qm, xeqe, size, name);
	if (ret)
		dev_info(dev, "Show %s failed!\n", name);

err_unlock:
	up_read(&qm->qps_lock);
	return ret;
}

static int qm_dbg_help(struct hisi_qm *qm, char *s)
{
	struct device *dev = &qm->pdev->dev;

	if (strsep(&s, " ")) {
		dev_err(dev, "Please do not input extra characters!\n");
		return -EINVAL;
	}

	dev_info(dev, "available commands:\n");
	dev_info(dev, "sqc <num>\n");
	dev_info(dev, "cqc <num>\n");
	dev_info(dev, "eqc\n");
	dev_info(dev, "aeqc\n");
	dev_info(dev, "sq <num> <e>\n");
	dev_info(dev, "cq <num> <e>\n");
	dev_info(dev, "eq <e>\n");
	dev_info(dev, "aeq <e>\n");

	return 0;
}

static int qm_cmd_write_dump(struct hisi_qm *qm, const char *cmd_buf)
{
	struct device *dev = &qm->pdev->dev;
	char *presult, *s, *s_tmp;
	int ret;

	s = kstrdup(cmd_buf, GFP_KERNEL);
	if (!s)
		return -ENOMEM;

	s_tmp = s;
	presult = strsep(&s, " ");
	if (!presult) {
		ret = -EINVAL;
		goto err_buffer_free;
	}

	if (!strcmp(presult, "sqc"))
		ret = qm_sqc_dump(qm, s);
	else if (!strcmp(presult, "cqc"))
		ret = qm_cqc_dump(qm, s);
	else if (!strcmp(presult, "eqc"))
		ret = qm_eqc_aeqc_dump(qm, s, sizeof(struct qm_eqc),
				       QM_MB_CMD_EQC, "EQC");
	else if (!strcmp(presult, "aeqc"))
		ret = qm_eqc_aeqc_dump(qm, s, sizeof(struct qm_aeqc),
				       QM_MB_CMD_AEQC, "AEQC");
	else if (!strcmp(presult, "sq"))
		ret = qm_sq_dump(qm, s);
	else if (!strcmp(presult, "cq"))
		ret = qm_cq_dump(qm, s);
	else if (!strcmp(presult, "eq"))
		ret = qm_eq_aeq_dump(qm, s, sizeof(struct qm_eqe), "EQE");
	else if (!strcmp(presult, "aeq"))
		ret = qm_eq_aeq_dump(qm, s, sizeof(struct qm_aeqe), "AEQE");
	else if (!strcmp(presult, "help"))
		ret = qm_dbg_help(qm, s);
	else
		ret = -EINVAL;

	if (ret)
		dev_info(dev, "Please echo help\n");

err_buffer_free:
	kfree(s_tmp);

	return ret;
}

static ssize_t qm_cmd_write(struct file *filp, const char __user *buffer,
			    size_t count, loff_t *pos)
{
	struct hisi_qm *qm = filp->private_data;
	char *cmd_buf, *cmd_buf_tmp;
	int ret;

	if (*pos)
		return 0;

	/* Judge if the instance is being reset. */
	if (unlikely(atomic_read(&qm->status.flags) == QM_STOP))
		return 0;

	if (count > QM_DBG_WRITE_LEN)
		return -ENOSPC;

	cmd_buf = memdup_user_nul(buffer, count);
	if (IS_ERR(cmd_buf))
		return PTR_ERR(cmd_buf);

	cmd_buf_tmp = strchr(cmd_buf, '\n');
	if (cmd_buf_tmp) {
		*cmd_buf_tmp = '\0';
		count = cmd_buf_tmp - cmd_buf + 1;
	}

	ret = qm_cmd_write_dump(qm, cmd_buf);
	if (ret) {
		kfree(cmd_buf);
		return ret;
	}

	kfree(cmd_buf);

	return count;
}

static const struct file_operations qm_cmd_fops = {
	.owner = THIS_MODULE,
	.open = simple_open,
	.read = qm_cmd_read,
	.write = qm_cmd_write,
};

static void qm_create_debugfs_file(struct hisi_qm *qm, struct dentry *dir,
				   enum qm_debug_file index)
{
	struct debugfs_file *file = qm->debug.files + index;

	debugfs_create_file(qm_debug_file_name[index], 0600, dir, file,
			    &qm_debug_fops);

	file->index = index;
	mutex_init(&file->lock);
	file->debug = &qm->debug;
}

static void qm_hw_error_init_v1(struct hisi_qm *qm, u32 ce, u32 nfe, u32 fe)
{
	writel(QM_ABNORMAL_INT_MASK_VALUE, qm->io_base + QM_ABNORMAL_INT_MASK);
}

static void qm_hw_error_cfg(struct hisi_qm *qm, u32 ce, u32 nfe, u32 fe)
{
	qm->error_mask = ce | nfe | fe;
	/* clear QM hw residual error source */
	writel(QM_ABNORMAL_INT_SOURCE_CLR,
	       qm->io_base + QM_ABNORMAL_INT_SOURCE);

	/* configure error type */
	writel(ce, qm->io_base + QM_RAS_CE_ENABLE);
	writel(QM_RAS_CE_TIMES_PER_IRQ, qm->io_base + QM_RAS_CE_THRESHOLD);
	writel(nfe, qm->io_base + QM_RAS_NFE_ENABLE);
	writel(fe, qm->io_base + QM_RAS_FE_ENABLE);
}

static void qm_hw_error_init_v2(struct hisi_qm *qm, u32 ce, u32 nfe, u32 fe)
{
	u32 irq_enable = ce | nfe | fe;
	u32 irq_unmask = ~irq_enable;

	qm_hw_error_cfg(qm, ce, nfe, fe);

	irq_unmask &= readl(qm->io_base + QM_ABNORMAL_INT_MASK);
	writel(irq_unmask, qm->io_base + QM_ABNORMAL_INT_MASK);
}

static void qm_hw_error_uninit_v2(struct hisi_qm *qm)
{
	writel(QM_ABNORMAL_INT_MASK_VALUE, qm->io_base + QM_ABNORMAL_INT_MASK);
}

static void qm_hw_error_init_v3(struct hisi_qm *qm, u32 ce, u32 nfe, u32 fe)
{
	u32 irq_enable = ce | nfe | fe;
	u32 irq_unmask = ~irq_enable;

	qm_hw_error_cfg(qm, ce, nfe, fe);

	/* enable close master ooo when hardware error happened */
	writel(nfe & (~QM_DB_RANDOM_INVALID), qm->io_base + QM_OOO_SHUTDOWN_SEL);

	irq_unmask &= readl(qm->io_base + QM_ABNORMAL_INT_MASK);
	writel(irq_unmask, qm->io_base + QM_ABNORMAL_INT_MASK);
}

static void qm_hw_error_uninit_v3(struct hisi_qm *qm)
{
	writel(QM_ABNORMAL_INT_MASK_VALUE, qm->io_base + QM_ABNORMAL_INT_MASK);

	/* disable close master ooo when hardware error happened */
	writel(0x0, qm->io_base + QM_OOO_SHUTDOWN_SEL);
}

static void qm_log_hw_error(struct hisi_qm *qm, u32 error_status)
{
	const struct hisi_qm_hw_error *err;
	struct device *dev = &qm->pdev->dev;
	u32 reg_val, type, vf_num;
	int i;

	for (i = 0; i < ARRAY_SIZE(qm_hw_error); i++) {
		err = &qm_hw_error[i];
		if (!(err->int_msk & error_status))
			continue;

		dev_err(dev, "%s [error status=0x%x] found\n",
			err->msg, err->int_msk);

		if (err->int_msk & QM_DB_TIMEOUT) {
			reg_val = readl(qm->io_base + QM_ABNORMAL_INF01);
			type = (reg_val & QM_DB_TIMEOUT_TYPE) >>
			       QM_DB_TIMEOUT_TYPE_SHIFT;
			vf_num = reg_val & QM_DB_TIMEOUT_VF;
			dev_err(dev, "qm %s doorbell timeout in function %u\n",
				qm_db_timeout[type], vf_num);
		} else if (err->int_msk & QM_OF_FIFO_OF) {
			reg_val = readl(qm->io_base + QM_ABNORMAL_INF00);
			type = (reg_val & QM_FIFO_OVERFLOW_TYPE) >>
			       QM_FIFO_OVERFLOW_TYPE_SHIFT;
			vf_num = reg_val & QM_FIFO_OVERFLOW_VF;

			if (type < ARRAY_SIZE(qm_fifo_overflow))
				dev_err(dev, "qm %s fifo overflow in function %u\n",
					qm_fifo_overflow[type], vf_num);
			else
				dev_err(dev, "unknown error type\n");
		}
	}
}

static enum acc_err_result qm_hw_error_handle_v2(struct hisi_qm *qm)
{
	u32 error_status, tmp, val;

	/* read err sts */
	tmp = readl(qm->io_base + QM_ABNORMAL_INT_STATUS);
	error_status = qm->error_mask & tmp;

	if (error_status) {
		if (error_status & QM_ECC_MBIT)
			qm->err_status.is_qm_ecc_mbit = true;

		qm_log_hw_error(qm, error_status);
		val = error_status | QM_DB_RANDOM_INVALID | QM_BASE_CE;
		/* ce error does not need to be reset */
		if (val == (QM_DB_RANDOM_INVALID | QM_BASE_CE)) {
			writel(error_status, qm->io_base +
			       QM_ABNORMAL_INT_SOURCE);
			writel(qm->err_info.nfe,
			       qm->io_base + QM_RAS_NFE_ENABLE);
			return ACC_ERR_RECOVERED;
		}

		return ACC_ERR_NEED_RESET;
	}

	return ACC_ERR_RECOVERED;
}

<<<<<<< HEAD
static int qm_stop_qp(struct hisi_qp *qp)
{
	return qm_mb(qp->qm, QM_MB_CMD_STOP_QP, 0, qp->qp_id, 0);
}

static const struct hisi_qm_hw_ops qm_hw_ops_v1 = {
	.qm_db = qm_db_v1,
	.get_irq_num = qm_get_irq_num_v1,
	.hw_error_init = qm_hw_error_init_v1,
};
=======
static u32 qm_get_hw_error_status(struct hisi_qm *qm)
{
	return readl(qm->io_base + QM_ABNORMAL_INT_STATUS);
}
>>>>>>> 11e4b63a

static u32 qm_get_dev_err_status(struct hisi_qm *qm)
{
	return qm->err_ini->get_dev_hw_err_status(qm);
}

<<<<<<< HEAD
static const struct hisi_qm_hw_ops qm_hw_ops_v3 = {
	.get_vft = qm_get_vft_v2,
	.qm_db = qm_db_v2,
	.get_irq_num = qm_get_irq_num_v2,
	.hw_error_init = qm_hw_error_init_v2,
	.hw_error_uninit = qm_hw_error_uninit_v2,
	.hw_error_handle = qm_hw_error_handle_v2,
	.stop_qp = qm_stop_qp,
};

static void *qm_get_avail_sqe(struct hisi_qp *qp)
=======
/* Check if the error causes the master ooo block */
static int qm_check_dev_error(struct hisi_qm *qm)
>>>>>>> 11e4b63a
{
	u32 val, dev_val;

	if (qm->fun_type == QM_HW_VF)
		return 0;

	val = qm_get_hw_error_status(qm);
	dev_val = qm_get_dev_err_status(qm);

	if (qm->ver < QM_HW_V3)
		return (val & QM_ECC_MBIT) ||
		       (dev_val & qm->err_info.ecc_2bits_mask);

	return (val & readl(qm->io_base + QM_OOO_SHUTDOWN_SEL)) ||
	       (dev_val & (~qm->err_info.dev_ce_mask));
}

static int qm_get_mb_cmd(struct hisi_qm *qm, u64 *msg, u16 fun_num)
{
	struct qm_mailbox mailbox;
	int ret;

	qm_mb_pre_init(&mailbox, QM_MB_CMD_DST, 0, fun_num, 0);
	mutex_lock(&qm->mailbox_lock);
	ret = qm_mb_nolock(qm, &mailbox);
	if (ret)
		goto err_unlock;

	*msg = readl(qm->io_base + QM_MB_CMD_DATA_ADDR_L) |
		  ((u64)readl(qm->io_base + QM_MB_CMD_DATA_ADDR_H) << 32);

err_unlock:
	mutex_unlock(&qm->mailbox_lock);
	return ret;
}

static void qm_clear_cmd_interrupt(struct hisi_qm *qm, u64 vf_mask)
{
	u32 val;

	if (qm->fun_type == QM_HW_PF)
		writeq(vf_mask, qm->io_base + QM_IFC_INT_SOURCE_P);

	val = readl(qm->io_base + QM_IFC_INT_SOURCE_V);
	val |= QM_IFC_INT_SOURCE_MASK;
	writel(val, qm->io_base + QM_IFC_INT_SOURCE_V);
}

static void qm_handle_vf_msg(struct hisi_qm *qm, u32 vf_id)
{
	struct device *dev = &qm->pdev->dev;
	u32 cmd;
	u64 msg;
	int ret;

	ret = qm_get_mb_cmd(qm, &msg, vf_id);
	if (ret) {
		dev_err(dev, "failed to get msg from VF(%u)!\n", vf_id);
		return;
	}

	cmd = msg & QM_MB_CMD_DATA_MASK;
	switch (cmd) {
	case QM_VF_PREPARE_FAIL:
		dev_err(dev, "failed to stop VF(%u)!\n", vf_id);
		break;
	case QM_VF_START_FAIL:
		dev_err(dev, "failed to start VF(%u)!\n", vf_id);
		break;
	case QM_VF_PREPARE_DONE:
	case QM_VF_START_DONE:
		break;
	default:
		dev_err(dev, "unsupported cmd %u sent by VF(%u)!\n", cmd, vf_id);
		break;
	}
}

static int qm_wait_vf_prepare_finish(struct hisi_qm *qm)
{
	struct device *dev = &qm->pdev->dev;
	u32 vfs_num = qm->vfs_num;
	int cnt = 0;
	int ret = 0;
	u64 val;
	u32 i;

	if (!qm->vfs_num || qm->ver < QM_HW_V3)
		return 0;

	while (true) {
		val = readq(qm->io_base + QM_IFC_INT_SOURCE_P);
		/* All VFs send command to PF, break */
		if ((val & GENMASK(vfs_num, 1)) == GENMASK(vfs_num, 1))
			break;

		if (++cnt > QM_MAX_PF_WAIT_COUNT) {
			ret = -EBUSY;
			break;
		}

		msleep(QM_WAIT_DST_ACK);
	}

	/* PF check VFs msg */
	for (i = 1; i <= vfs_num; i++) {
		if (val & BIT(i))
			qm_handle_vf_msg(qm, i);
		else
			dev_err(dev, "VF(%u) not ping PF!\n", i);
	}

	/* PF clear interrupt to ack VFs */
	qm_clear_cmd_interrupt(qm, val);

	return ret;
}

static void qm_trigger_vf_interrupt(struct hisi_qm *qm, u32 fun_num)
{
	u32 val;

	val = readl(qm->io_base + QM_IFC_INT_CFG);
	val &= ~QM_IFC_SEND_ALL_VFS;
	val |= fun_num;
	writel(val, qm->io_base + QM_IFC_INT_CFG);

	val = readl(qm->io_base + QM_IFC_INT_SET_P);
	val |= QM_IFC_INT_SET_MASK;
	writel(val, qm->io_base + QM_IFC_INT_SET_P);
}

static void qm_trigger_pf_interrupt(struct hisi_qm *qm)
{
	u32 val;

	val = readl(qm->io_base + QM_IFC_INT_SET_V);
	val |= QM_IFC_INT_SET_MASK;
	writel(val, qm->io_base + QM_IFC_INT_SET_V);
}

static int qm_ping_single_vf(struct hisi_qm *qm, u64 cmd, u32 fun_num)
{
	struct device *dev = &qm->pdev->dev;
	struct qm_mailbox mailbox;
	int cnt = 0;
	u64 val;
	int ret;

	qm_mb_pre_init(&mailbox, QM_MB_CMD_SRC, cmd, fun_num, 0);
	mutex_lock(&qm->mailbox_lock);
	ret = qm_mb_nolock(qm, &mailbox);
	if (ret) {
		dev_err(dev, "failed to send command to vf(%u)!\n", fun_num);
		goto err_unlock;
	}

	qm_trigger_vf_interrupt(qm, fun_num);
	while (true) {
		msleep(QM_WAIT_DST_ACK);
		val = readq(qm->io_base + QM_IFC_READY_STATUS);
		/* if VF respond, PF notifies VF successfully. */
		if (!(val & BIT(fun_num)))
			goto err_unlock;

		if (++cnt > QM_MAX_PF_WAIT_COUNT) {
			dev_err(dev, "failed to get response from VF(%u)!\n", fun_num);
			ret = -ETIMEDOUT;
			break;
		}
	}

err_unlock:
	mutex_unlock(&qm->mailbox_lock);
	return ret;
}

static int qm_ping_all_vfs(struct hisi_qm *qm, u64 cmd)
{
	struct device *dev = &qm->pdev->dev;
	u32 vfs_num = qm->vfs_num;
	struct qm_mailbox mailbox;
	u64 val = 0;
	int cnt = 0;
	int ret;
	u32 i;

	qm_mb_pre_init(&mailbox, QM_MB_CMD_SRC, cmd, QM_MB_PING_ALL_VFS, 0);
	mutex_lock(&qm->mailbox_lock);
	/* PF sends command to all VFs by mailbox */
	ret = qm_mb_nolock(qm, &mailbox);
	if (ret) {
		dev_err(dev, "failed to send command to VFs!\n");
		mutex_unlock(&qm->mailbox_lock);
		return ret;
	}

	qm_trigger_vf_interrupt(qm, QM_IFC_SEND_ALL_VFS);
	while (true) {
		msleep(QM_WAIT_DST_ACK);
		val = readq(qm->io_base + QM_IFC_READY_STATUS);
		/* If all VFs acked, PF notifies VFs successfully. */
		if (!(val & GENMASK(vfs_num, 1))) {
			mutex_unlock(&qm->mailbox_lock);
			return 0;
		}

		if (++cnt > QM_MAX_PF_WAIT_COUNT)
			break;
	}

	mutex_unlock(&qm->mailbox_lock);

	/* Check which vf respond timeout. */
	for (i = 1; i <= vfs_num; i++) {
		if (val & BIT(i))
			dev_err(dev, "failed to get response from VF(%u)!\n", i);
	}

	return -ETIMEDOUT;
}

static int qm_ping_pf(struct hisi_qm *qm, u64 cmd)
{
	struct qm_mailbox mailbox;
	int cnt = 0;
	u32 val;
	int ret;

	qm_mb_pre_init(&mailbox, QM_MB_CMD_SRC, cmd, 0, 0);
	mutex_lock(&qm->mailbox_lock);
	ret = qm_mb_nolock(qm, &mailbox);
	if (ret) {
		dev_err(&qm->pdev->dev, "failed to send command to PF!\n");
		goto unlock;
	}

	qm_trigger_pf_interrupt(qm);
	/* Waiting for PF response */
	while (true) {
		msleep(QM_WAIT_DST_ACK);
		val = readl(qm->io_base + QM_IFC_INT_SET_V);
		if (!(val & QM_IFC_INT_STATUS_MASK))
			break;

		if (++cnt > QM_MAX_VF_WAIT_COUNT) {
			ret = -ETIMEDOUT;
			break;
		}
	}

unlock:
	mutex_unlock(&qm->mailbox_lock);
	return ret;
}

static int qm_stop_qp(struct hisi_qp *qp)
{
	return qm_mb(qp->qm, QM_MB_CMD_STOP_QP, 0, qp->qp_id, 0);
}

static int qm_set_msi(struct hisi_qm *qm, bool set)
{
	struct pci_dev *pdev = qm->pdev;

	if (set) {
		pci_write_config_dword(pdev, pdev->msi_cap + PCI_MSI_MASK_64,
				       0);
	} else {
		pci_write_config_dword(pdev, pdev->msi_cap + PCI_MSI_MASK_64,
				       ACC_PEH_MSI_DISABLE);
		if (qm->err_status.is_qm_ecc_mbit ||
		    qm->err_status.is_dev_ecc_mbit)
			return 0;

		mdelay(1);
		if (readl(qm->io_base + QM_PEH_DFX_INFO0))
			return -EFAULT;
	}

	return 0;
}

static void qm_wait_msi_finish(struct hisi_qm *qm)
{
	struct pci_dev *pdev = qm->pdev;
	u32 cmd = ~0;
	int cnt = 0;
	u32 val;
	int ret;

	while (true) {
		pci_read_config_dword(pdev, pdev->msi_cap +
				      PCI_MSI_PENDING_64, &cmd);
		if (!cmd)
			break;

		if (++cnt > MAX_WAIT_COUNTS) {
			pci_warn(pdev, "failed to empty MSI PENDING!\n");
			break;
		}

		udelay(1);
	}

	ret = readl_relaxed_poll_timeout(qm->io_base + QM_PEH_DFX_INFO0,
					 val, !(val & QM_PEH_DFX_MASK),
					 POLL_PERIOD, POLL_TIMEOUT);
	if (ret)
		pci_warn(pdev, "failed to empty PEH MSI!\n");

	ret = readl_relaxed_poll_timeout(qm->io_base + QM_PEH_DFX_INFO1,
					 val, !(val & QM_PEH_MSI_FINISH_MASK),
					 POLL_PERIOD, POLL_TIMEOUT);
	if (ret)
		pci_warn(pdev, "failed to finish MSI operation!\n");
}

static int qm_set_msi_v3(struct hisi_qm *qm, bool set)
{
	struct pci_dev *pdev = qm->pdev;
	int ret = -ETIMEDOUT;
	u32 cmd, i;

	pci_read_config_dword(pdev, pdev->msi_cap, &cmd);
	if (set)
		cmd |= QM_MSI_CAP_ENABLE;
	else
		cmd &= ~QM_MSI_CAP_ENABLE;

	pci_write_config_dword(pdev, pdev->msi_cap, cmd);
	if (set) {
		for (i = 0; i < MAX_WAIT_COUNTS; i++) {
			pci_read_config_dword(pdev, pdev->msi_cap, &cmd);
			if (cmd & QM_MSI_CAP_ENABLE)
				return 0;

			udelay(1);
		}
	} else {
		udelay(WAIT_PERIOD_US_MIN);
		qm_wait_msi_finish(qm);
		ret = 0;
	}

	return ret;
}

static const struct hisi_qm_hw_ops qm_hw_ops_v1 = {
	.qm_db = qm_db_v1,
	.get_irq_num = qm_get_irq_num_v1,
	.hw_error_init = qm_hw_error_init_v1,
	.set_msi = qm_set_msi,
};

static const struct hisi_qm_hw_ops qm_hw_ops_v2 = {
	.get_vft = qm_get_vft_v2,
	.qm_db = qm_db_v2,
	.get_irq_num = qm_get_irq_num_v2,
	.hw_error_init = qm_hw_error_init_v2,
	.hw_error_uninit = qm_hw_error_uninit_v2,
	.hw_error_handle = qm_hw_error_handle_v2,
	.set_msi = qm_set_msi,
};

static const struct hisi_qm_hw_ops qm_hw_ops_v3 = {
	.get_vft = qm_get_vft_v2,
	.qm_db = qm_db_v2,
	.get_irq_num = qm_get_irq_num_v3,
	.hw_error_init = qm_hw_error_init_v3,
	.hw_error_uninit = qm_hw_error_uninit_v3,
	.hw_error_handle = qm_hw_error_handle_v2,
	.stop_qp = qm_stop_qp,
	.set_msi = qm_set_msi_v3,
	.ping_all_vfs = qm_ping_all_vfs,
	.ping_pf = qm_ping_pf,
};

static void *qm_get_avail_sqe(struct hisi_qp *qp)
{
	struct hisi_qp_status *qp_status = &qp->qp_status;
	u16 sq_tail = qp_status->sq_tail;

	if (unlikely(atomic_read(&qp->qp_status.used) == QM_Q_DEPTH - 1))
		return NULL;

	return qp->sqe + sq_tail * qp->qm->sqe_size;
}

static struct hisi_qp *qm_create_qp_nolock(struct hisi_qm *qm, u8 alg_type)
{
	struct device *dev = &qm->pdev->dev;
	struct hisi_qp *qp;
	int qp_id;

	if (!qm_qp_avail_state(qm, NULL, QP_INIT))
		return ERR_PTR(-EPERM);

	if (qm->qp_in_used == qm->qp_num) {
		dev_info_ratelimited(dev, "All %u queues of QM are busy!\n",
				     qm->qp_num);
		atomic64_inc(&qm->debug.dfx.create_qp_err_cnt);
		return ERR_PTR(-EBUSY);
	}

	qp_id = idr_alloc_cyclic(&qm->qp_idr, NULL, 0, qm->qp_num, GFP_ATOMIC);
	if (qp_id < 0) {
		dev_info_ratelimited(dev, "All %u queues of QM are busy!\n",
				    qm->qp_num);
		atomic64_inc(&qm->debug.dfx.create_qp_err_cnt);
		return ERR_PTR(-EBUSY);
	}

	qp = &qm->qp_array[qp_id];

	memset(qp->cqe, 0, sizeof(struct qm_cqe) * QM_Q_DEPTH);

	qp->event_cb = NULL;
	qp->req_cb = NULL;
	qp->qp_id = qp_id;
	qp->alg_type = alg_type;
	qp->is_in_kernel = true;
	qm->qp_in_used++;
	atomic_set(&qp->qp_status.flags, QP_INIT);

	return qp;
}

/**
 * hisi_qm_create_qp() - Create a queue pair from qm.
 * @qm: The qm we create a qp from.
 * @alg_type: Accelerator specific algorithm type in sqc.
 *
 * return created qp, -EBUSY if all qps in qm allocated, -ENOMEM if allocating
 * qp memory fails.
 */
struct hisi_qp *hisi_qm_create_qp(struct hisi_qm *qm, u8 alg_type)
{
	struct hisi_qp *qp;

	down_write(&qm->qps_lock);
	qp = qm_create_qp_nolock(qm, alg_type);
	up_write(&qm->qps_lock);

	return qp;
}
EXPORT_SYMBOL_GPL(hisi_qm_create_qp);

/**
 * hisi_qm_release_qp() - Release a qp back to its qm.
 * @qp: The qp we want to release.
 *
 * This function releases the resource of a qp.
 */
void hisi_qm_release_qp(struct hisi_qp *qp)
{
	struct hisi_qm *qm = qp->qm;

	down_write(&qm->qps_lock);

	if (!qm_qp_avail_state(qm, qp, QP_CLOSE)) {
		up_write(&qm->qps_lock);
		return;
	}

	qm->qp_in_used--;
	idr_remove(&qm->qp_idr, qp->qp_id);

	up_write(&qm->qps_lock);
}
EXPORT_SYMBOL_GPL(hisi_qm_release_qp);

static int qm_sq_ctx_cfg(struct hisi_qp *qp, int qp_id, u32 pasid)
{
	struct hisi_qm *qm = qp->qm;
	struct device *dev = &qm->pdev->dev;
	enum qm_hw_ver ver = qm->ver;
	struct qm_sqc *sqc;
	dma_addr_t sqc_dma;
	int ret;

	sqc = kzalloc(sizeof(struct qm_sqc), GFP_KERNEL);
	if (!sqc)
		return -ENOMEM;

	INIT_QC_COMMON(sqc, qp->sqe_dma, pasid);
	if (ver == QM_HW_V1) {
		sqc->dw3 = cpu_to_le32(QM_MK_SQC_DW3_V1(0, 0, 0, qm->sqe_size));
		sqc->w8 = cpu_to_le16(QM_Q_DEPTH - 1);
	} else {
		sqc->dw3 = cpu_to_le32(QM_MK_SQC_DW3_V2(qm->sqe_size));
		sqc->w8 = 0; /* rand_qc */
	}
	sqc->cq_num = cpu_to_le16(qp_id);
	sqc->w13 = cpu_to_le16(QM_MK_SQC_W13(0, 1, qp->alg_type));

	if (ver >= QM_HW_V3 && qm->use_sva && !qp->is_in_kernel)
		sqc->w11 = cpu_to_le16(QM_QC_PASID_ENABLE <<
				       QM_QC_PASID_ENABLE_SHIFT);

	sqc_dma = dma_map_single(dev, sqc, sizeof(struct qm_sqc),
				 DMA_TO_DEVICE);
	if (dma_mapping_error(dev, sqc_dma)) {
		kfree(sqc);
		return -ENOMEM;
	}

	ret = qm_mb(qm, QM_MB_CMD_SQC, sqc_dma, qp_id, 0);
	dma_unmap_single(dev, sqc_dma, sizeof(struct qm_sqc), DMA_TO_DEVICE);
	kfree(sqc);

	return ret;
}

static int qm_cq_ctx_cfg(struct hisi_qp *qp, int qp_id, u32 pasid)
{
	struct hisi_qm *qm = qp->qm;
	struct device *dev = &qm->pdev->dev;
	enum qm_hw_ver ver = qm->ver;
	struct qm_cqc *cqc;
	dma_addr_t cqc_dma;
	int ret;

	cqc = kzalloc(sizeof(struct qm_cqc), GFP_KERNEL);
	if (!cqc)
		return -ENOMEM;

	INIT_QC_COMMON(cqc, qp->cqe_dma, pasid);
	if (ver == QM_HW_V1) {
		cqc->dw3 = cpu_to_le32(QM_MK_CQC_DW3_V1(0, 0, 0,
							QM_QC_CQE_SIZE));
		cqc->w8 = cpu_to_le16(QM_Q_DEPTH - 1);
	} else {
		cqc->dw3 = cpu_to_le32(QM_MK_CQC_DW3_V2(QM_QC_CQE_SIZE));
		cqc->w8 = 0; /* rand_qc */
	}
	cqc->dw6 = cpu_to_le32(1 << QM_CQ_PHASE_SHIFT | 1 << QM_CQ_FLAG_SHIFT);

	if (ver >= QM_HW_V3 && qm->use_sva && !qp->is_in_kernel)
		cqc->w11 = cpu_to_le16(QM_QC_PASID_ENABLE);

	cqc_dma = dma_map_single(dev, cqc, sizeof(struct qm_cqc),
				 DMA_TO_DEVICE);
	if (dma_mapping_error(dev, cqc_dma)) {
		kfree(cqc);
		return -ENOMEM;
	}

	ret = qm_mb(qm, QM_MB_CMD_CQC, cqc_dma, qp_id, 0);
	dma_unmap_single(dev, cqc_dma, sizeof(struct qm_cqc), DMA_TO_DEVICE);
	kfree(cqc);

	return ret;
}

static int qm_qp_ctx_cfg(struct hisi_qp *qp, int qp_id, u32 pasid)
{
	int ret;

	qm_init_qp_status(qp);

	ret = qm_sq_ctx_cfg(qp, qp_id, pasid);
	if (ret)
		return ret;

	return qm_cq_ctx_cfg(qp, qp_id, pasid);
}

static int qm_start_qp_nolock(struct hisi_qp *qp, unsigned long arg)
{
	struct hisi_qm *qm = qp->qm;
	struct device *dev = &qm->pdev->dev;
	int qp_id = qp->qp_id;
	u32 pasid = arg;
	int ret;

	if (!qm_qp_avail_state(qm, qp, QP_START))
		return -EPERM;

	ret = qm_qp_ctx_cfg(qp, qp_id, pasid);
	if (ret)
		return ret;

	atomic_set(&qp->qp_status.flags, QP_START);
	dev_dbg(dev, "queue %d started\n", qp_id);

	return 0;
}

/**
 * hisi_qm_start_qp() - Start a qp into running.
 * @qp: The qp we want to start to run.
 * @arg: Accelerator specific argument.
 *
 * After this function, qp can receive request from user. Return 0 if
 * successful, Return -EBUSY if failed.
 */
int hisi_qm_start_qp(struct hisi_qp *qp, unsigned long arg)
{
	struct hisi_qm *qm = qp->qm;
	int ret;

	down_write(&qm->qps_lock);
	ret = qm_start_qp_nolock(qp, arg);
	up_write(&qm->qps_lock);

	return ret;
}
EXPORT_SYMBOL_GPL(hisi_qm_start_qp);

/**
 * qp_stop_fail_cb() - call request cb.
 * @qp: stopped failed qp.
 *
 * Callback function should be called whether task completed or not.
 */
static void qp_stop_fail_cb(struct hisi_qp *qp)
{
	int qp_used = atomic_read(&qp->qp_status.used);
	u16 cur_tail = qp->qp_status.sq_tail;
	u16 cur_head = (cur_tail + QM_Q_DEPTH - qp_used) % QM_Q_DEPTH;
	struct hisi_qm *qm = qp->qm;
	u16 pos;
	int i;

	for (i = 0; i < qp_used; i++) {
		pos = (i + cur_head) % QM_Q_DEPTH;
		qp->req_cb(qp, qp->sqe + (u32)(qm->sqe_size * pos));
		atomic_dec(&qp->qp_status.used);
	}
}

/**
 * qm_drain_qp() - Drain a qp.
 * @qp: The qp we want to drain.
 *
 * Determine whether the queue is cleared by judging the tail pointers of
 * sq and cq.
 */
static int qm_drain_qp(struct hisi_qp *qp)
{
	size_t size = sizeof(struct qm_sqc) + sizeof(struct qm_cqc);
	struct hisi_qm *qm = qp->qm;
	struct device *dev = &qm->pdev->dev;
	struct qm_sqc *sqc;
	struct qm_cqc *cqc;
	dma_addr_t dma_addr;
	int ret = 0, i = 0;
	void *addr;

	/* No need to judge if master OOO is blocked. */
	if (qm_check_dev_error(qm))
		return 0;

	/* Kunpeng930 supports drain qp by device */
	if (qm->ops->stop_qp) {
		ret = qm->ops->stop_qp(qp);
		if (ret)
			dev_err(dev, "Failed to stop qp(%u)!\n", qp->qp_id);
		return ret;
	}

	addr = qm_ctx_alloc(qm, size, &dma_addr);
	if (IS_ERR(addr)) {
		dev_err(dev, "Failed to alloc ctx for sqc and cqc!\n");
		return -ENOMEM;
	}

	while (++i) {
		ret = qm_dump_sqc_raw(qm, dma_addr, qp->qp_id);
		if (ret) {
			dev_err_ratelimited(dev, "Failed to dump sqc!\n");
			break;
		}
		sqc = addr;

		ret = qm_dump_cqc_raw(qm, (dma_addr + sizeof(struct qm_sqc)),
				      qp->qp_id);
		if (ret) {
			dev_err_ratelimited(dev, "Failed to dump cqc!\n");
			break;
		}
		cqc = addr + sizeof(struct qm_sqc);

		if ((sqc->tail == cqc->tail) &&
		    (QM_SQ_TAIL_IDX(sqc) == QM_CQ_TAIL_IDX(cqc)))
			break;

		if (i == MAX_WAIT_COUNTS) {
			dev_err(dev, "Fail to empty queue %u!\n", qp->qp_id);
			ret = -EBUSY;
			break;
		}

		usleep_range(WAIT_PERIOD_US_MIN, WAIT_PERIOD_US_MAX);
	}

	qm_ctx_free(qm, size, addr, &dma_addr);

	return ret;
}

static int qm_stop_qp_nolock(struct hisi_qp *qp)
{
	struct device *dev = &qp->qm->pdev->dev;
	int ret;

	/*
	 * It is allowed to stop and release qp when reset, If the qp is
	 * stopped when reset but still want to be released then, the
	 * is_resetting flag should be set negative so that this qp will not
	 * be restarted after reset.
	 */
	if (atomic_read(&qp->qp_status.flags) == QP_STOP) {
		qp->is_resetting = false;
		return 0;
	}

	if (!qm_qp_avail_state(qp->qm, qp, QP_STOP))
		return -EPERM;

	atomic_set(&qp->qp_status.flags, QP_STOP);

	ret = qm_drain_qp(qp);
	if (ret)
		dev_err(dev, "Failed to drain out data for stopping!\n");

	if (qp->qm->wq)
		flush_workqueue(qp->qm->wq);
	else
		flush_work(&qp->qm->work);

	if (unlikely(qp->is_resetting && atomic_read(&qp->qp_status.used)))
		qp_stop_fail_cb(qp);

	dev_dbg(dev, "stop queue %u!", qp->qp_id);

	return 0;
}

/**
 * hisi_qm_stop_qp() - Stop a qp in qm.
 * @qp: The qp we want to stop.
 *
 * This function is reverse of hisi_qm_start_qp. Return 0 if successful.
 */
int hisi_qm_stop_qp(struct hisi_qp *qp)
{
	int ret;

	down_write(&qp->qm->qps_lock);
	ret = qm_stop_qp_nolock(qp);
	up_write(&qp->qm->qps_lock);

	return ret;
}
EXPORT_SYMBOL_GPL(hisi_qm_stop_qp);

/**
 * hisi_qp_send() - Queue up a task in the hardware queue.
 * @qp: The qp in which to put the message.
 * @msg: The message.
 *
 * This function will return -EBUSY if qp is currently full, and -EAGAIN
 * if qp related qm is resetting.
 *
 * Note: This function may run with qm_irq_thread and ACC reset at same time.
 *       It has no race with qm_irq_thread. However, during hisi_qp_send, ACC
 *       reset may happen, we have no lock here considering performance. This
 *       causes current qm_db sending fail or can not receive sended sqe. QM
 *       sync/async receive function should handle the error sqe. ACC reset
 *       done function should clear used sqe to 0.
 */
int hisi_qp_send(struct hisi_qp *qp, const void *msg)
{
	struct hisi_qp_status *qp_status = &qp->qp_status;
	u16 sq_tail = qp_status->sq_tail;
	u16 sq_tail_next = (sq_tail + 1) % QM_Q_DEPTH;
	void *sqe = qm_get_avail_sqe(qp);

	if (unlikely(atomic_read(&qp->qp_status.flags) == QP_STOP ||
		     atomic_read(&qp->qm->status.flags) == QM_STOP ||
		     qp->is_resetting)) {
		dev_info_ratelimited(&qp->qm->pdev->dev, "QP is stopped or resetting\n");
		return -EAGAIN;
	}

	if (!sqe)
		return -EBUSY;

	memcpy(sqe, msg, qp->qm->sqe_size);

	qm_db(qp->qm, qp->qp_id, QM_DOORBELL_CMD_SQ, sq_tail_next, 0);
	atomic_inc(&qp->qp_status.used);
	qp_status->sq_tail = sq_tail_next;

	return 0;
}
EXPORT_SYMBOL_GPL(hisi_qp_send);

static void hisi_qm_cache_wb(struct hisi_qm *qm)
{
	unsigned int val;

	if (qm->ver == QM_HW_V1)
		return;

	writel(0x1, qm->io_base + QM_CACHE_WB_START);
	if (readl_relaxed_poll_timeout(qm->io_base + QM_CACHE_WB_DONE,
				       val, val & BIT(0), POLL_PERIOD,
				       POLL_TIMEOUT))
		dev_err(&qm->pdev->dev, "QM writeback sqc cache fail!\n");
}

static void qm_qp_event_notifier(struct hisi_qp *qp)
{
	wake_up_interruptible(&qp->uacce_q->wait);
}

static int hisi_qm_get_available_instances(struct uacce_device *uacce)
{
	return hisi_qm_get_free_qp_num(uacce->priv);
}

static int hisi_qm_uacce_get_queue(struct uacce_device *uacce,
				   unsigned long arg,
				   struct uacce_queue *q)
{
	struct hisi_qm *qm = uacce->priv;
	struct hisi_qp *qp;
	u8 alg_type = 0;

	qp = hisi_qm_create_qp(qm, alg_type);
	if (IS_ERR(qp))
		return PTR_ERR(qp);

	q->priv = qp;
	q->uacce = uacce;
	qp->uacce_q = q;
	qp->event_cb = qm_qp_event_notifier;
	qp->pasid = arg;
	qp->is_in_kernel = false;

	return 0;
}

static void hisi_qm_uacce_put_queue(struct uacce_queue *q)
{
	struct hisi_qp *qp = q->priv;

	hisi_qm_cache_wb(qp->qm);
	hisi_qm_release_qp(qp);
}

/* map sq/cq/doorbell to user space */
static int hisi_qm_uacce_mmap(struct uacce_queue *q,
			      struct vm_area_struct *vma,
			      struct uacce_qfile_region *qfr)
{
	struct hisi_qp *qp = q->priv;
	struct hisi_qm *qm = qp->qm;
	resource_size_t phys_base = qm->db_phys_base +
				    qp->qp_id * qm->db_interval;
	size_t sz = vma->vm_end - vma->vm_start;
	struct pci_dev *pdev = qm->pdev;
	struct device *dev = &pdev->dev;
	unsigned long vm_pgoff;
	int ret;

	switch (qfr->type) {
	case UACCE_QFRT_MMIO:
		if (qm->ver == QM_HW_V1) {
			if (sz > PAGE_SIZE * QM_DOORBELL_PAGE_NR)
				return -EINVAL;
		} else if (qm->ver == QM_HW_V2 || !qm->use_db_isolation) {
			if (sz > PAGE_SIZE * (QM_DOORBELL_PAGE_NR +
			    QM_DOORBELL_SQ_CQ_BASE_V2 / PAGE_SIZE))
				return -EINVAL;
		} else {
			if (sz > qm->db_interval)
				return -EINVAL;
		}

		vma->vm_flags |= VM_IO;

		return remap_pfn_range(vma, vma->vm_start,
				       phys_base >> PAGE_SHIFT,
				       sz, pgprot_noncached(vma->vm_page_prot));
	case UACCE_QFRT_DUS:
		if (sz != qp->qdma.size)
			return -EINVAL;

		/*
		 * dma_mmap_coherent() requires vm_pgoff as 0
		 * restore vm_pfoff to initial value for mmap()
		 */
		vm_pgoff = vma->vm_pgoff;
		vma->vm_pgoff = 0;
		ret = dma_mmap_coherent(dev, vma, qp->qdma.va,
					qp->qdma.dma, sz);
		vma->vm_pgoff = vm_pgoff;
		return ret;

	default:
		return -EINVAL;
	}
}

static int hisi_qm_uacce_start_queue(struct uacce_queue *q)
{
	struct hisi_qp *qp = q->priv;

	return hisi_qm_start_qp(qp, qp->pasid);
}

static void hisi_qm_uacce_stop_queue(struct uacce_queue *q)
{
	hisi_qm_stop_qp(q->priv);
}

static int hisi_qm_is_q_updated(struct uacce_queue *q)
{
	struct hisi_qp *qp = q->priv;
	struct qm_cqe *cqe = qp->cqe + qp->qp_status.cq_head;
	int updated = 0;

	while (QM_CQE_PHASE(cqe) == qp->qp_status.cqc_phase) {
		/* make sure to read data from memory */
		dma_rmb();
		qm_cq_head_update(qp);
		cqe = qp->cqe + qp->qp_status.cq_head;
		updated = 1;
	}

	return updated;
}

static void qm_set_sqctype(struct uacce_queue *q, u16 type)
{
	struct hisi_qm *qm = q->uacce->priv;
	struct hisi_qp *qp = q->priv;

	down_write(&qm->qps_lock);
	qp->alg_type = type;
	up_write(&qm->qps_lock);
}

static long hisi_qm_uacce_ioctl(struct uacce_queue *q, unsigned int cmd,
				unsigned long arg)
{
	struct hisi_qp *qp = q->priv;
	struct hisi_qp_ctx qp_ctx;

	if (cmd == UACCE_CMD_QM_SET_QP_CTX) {
		if (copy_from_user(&qp_ctx, (void __user *)arg,
				   sizeof(struct hisi_qp_ctx)))
			return -EFAULT;

		if (qp_ctx.qc_type != 0 && qp_ctx.qc_type != 1)
			return -EINVAL;

		qm_set_sqctype(q, qp_ctx.qc_type);
		qp_ctx.id = qp->qp_id;

		if (copy_to_user((void __user *)arg, &qp_ctx,
				 sizeof(struct hisi_qp_ctx)))
			return -EFAULT;
	} else {
		return -EINVAL;
	}

	return 0;
}

static const struct uacce_ops uacce_qm_ops = {
	.get_available_instances = hisi_qm_get_available_instances,
	.get_queue = hisi_qm_uacce_get_queue,
	.put_queue = hisi_qm_uacce_put_queue,
	.start_queue = hisi_qm_uacce_start_queue,
	.stop_queue = hisi_qm_uacce_stop_queue,
	.mmap = hisi_qm_uacce_mmap,
	.ioctl = hisi_qm_uacce_ioctl,
	.is_q_updated = hisi_qm_is_q_updated,
};

static int qm_alloc_uacce(struct hisi_qm *qm)
{
	struct pci_dev *pdev = qm->pdev;
	struct uacce_device *uacce;
	unsigned long mmio_page_nr;
	unsigned long dus_page_nr;
	struct uacce_interface interface = {
		.flags = UACCE_DEV_SVA,
		.ops = &uacce_qm_ops,
	};
	int ret;

	ret = strscpy(interface.name, pdev->driver->name,
		      sizeof(interface.name));
	if (ret < 0)
		return -ENAMETOOLONG;

	uacce = uacce_alloc(&pdev->dev, &interface);
	if (IS_ERR(uacce))
		return PTR_ERR(uacce);

	if (uacce->flags & UACCE_DEV_SVA && qm->mode == UACCE_MODE_SVA) {
		qm->use_sva = true;
	} else {
		/* only consider sva case */
		uacce_remove(uacce);
		qm->uacce = NULL;
		return -EINVAL;
	}

	uacce->is_vf = pdev->is_virtfn;
	uacce->priv = qm;
	uacce->algs = qm->algs;

	if (qm->ver == QM_HW_V1)
		uacce->api_ver = HISI_QM_API_VER_BASE;
	else if (qm->ver == QM_HW_V2)
		uacce->api_ver = HISI_QM_API_VER2_BASE;
	else
		uacce->api_ver = HISI_QM_API_VER3_BASE;

	if (qm->ver == QM_HW_V1)
		mmio_page_nr = QM_DOORBELL_PAGE_NR;
	else if (qm->ver == QM_HW_V2 || !qm->use_db_isolation)
		mmio_page_nr = QM_DOORBELL_PAGE_NR +
			QM_DOORBELL_SQ_CQ_BASE_V2 / PAGE_SIZE;
	else
		mmio_page_nr = qm->db_interval / PAGE_SIZE;

	dus_page_nr = (PAGE_SIZE - 1 + qm->sqe_size * QM_Q_DEPTH +
		       sizeof(struct qm_cqe) * QM_Q_DEPTH) >> PAGE_SHIFT;

	uacce->qf_pg_num[UACCE_QFRT_MMIO] = mmio_page_nr;
	uacce->qf_pg_num[UACCE_QFRT_DUS]  = dus_page_nr;

	qm->uacce = uacce;

	return 0;
}

/**
 * qm_frozen() - Try to froze QM to cut continuous queue request. If
 * there is user on the QM, return failure without doing anything.
 * @qm: The qm needed to be fronzen.
 *
 * This function frozes QM, then we can do SRIOV disabling.
 */
static int qm_frozen(struct hisi_qm *qm)
{
	if (test_bit(QM_DRIVER_REMOVING, &qm->misc_ctl))
		return 0;

	down_write(&qm->qps_lock);

	if (!qm->qp_in_used) {
		qm->qp_in_used = qm->qp_num;
		up_write(&qm->qps_lock);
		set_bit(QM_DRIVER_REMOVING, &qm->misc_ctl);
		return 0;
	}

	up_write(&qm->qps_lock);

	return -EBUSY;
}

static int qm_try_frozen_vfs(struct pci_dev *pdev,
			     struct hisi_qm_list *qm_list)
{
	struct hisi_qm *qm, *vf_qm;
	struct pci_dev *dev;
	int ret = 0;

	if (!qm_list || !pdev)
		return -EINVAL;

	/* Try to frozen all the VFs as disable SRIOV */
	mutex_lock(&qm_list->lock);
	list_for_each_entry(qm, &qm_list->list, list) {
		dev = qm->pdev;
		if (dev == pdev)
			continue;
		if (pci_physfn(dev) == pdev) {
			vf_qm = pci_get_drvdata(dev);
			ret = qm_frozen(vf_qm);
			if (ret)
				goto frozen_fail;
		}
	}

frozen_fail:
	mutex_unlock(&qm_list->lock);

	return ret;
}

/**
 * hisi_qm_wait_task_finish() - Wait until the task is finished
 * when removing the driver.
 * @qm: The qm needed to wait for the task to finish.
 * @qm_list: The list of all available devices.
 */
void hisi_qm_wait_task_finish(struct hisi_qm *qm, struct hisi_qm_list *qm_list)
{
	while (qm_frozen(qm) ||
	       ((qm->fun_type == QM_HW_PF) &&
	       qm_try_frozen_vfs(qm->pdev, qm_list))) {
		msleep(WAIT_PERIOD);
	}

	while (test_bit(QM_RST_SCHED, &qm->misc_ctl) ||
	       test_bit(QM_RESETTING, &qm->misc_ctl))
		msleep(WAIT_PERIOD);

	udelay(REMOVE_WAIT_DELAY);
}
EXPORT_SYMBOL_GPL(hisi_qm_wait_task_finish);

/**
 * hisi_qm_get_free_qp_num() - Get free number of qp in qm.
 * @qm: The qm which want to get free qp.
 *
 * This function return free number of qp in qm.
 */
int hisi_qm_get_free_qp_num(struct hisi_qm *qm)
{
	int ret;

	down_read(&qm->qps_lock);
	ret = qm->qp_num - qm->qp_in_used;
	up_read(&qm->qps_lock);

	return ret;
}
EXPORT_SYMBOL_GPL(hisi_qm_get_free_qp_num);

static void hisi_qp_memory_uninit(struct hisi_qm *qm, int num)
{
	struct device *dev = &qm->pdev->dev;
	struct qm_dma *qdma;
	int i;

	for (i = num - 1; i >= 0; i--) {
		qdma = &qm->qp_array[i].qdma;
		dma_free_coherent(dev, qdma->size, qdma->va, qdma->dma);
	}

	kfree(qm->qp_array);
}

static int hisi_qp_memory_init(struct hisi_qm *qm, size_t dma_size, int id)
{
	struct device *dev = &qm->pdev->dev;
	size_t off = qm->sqe_size * QM_Q_DEPTH;
	struct hisi_qp *qp;

	qp = &qm->qp_array[id];
	qp->qdma.va = dma_alloc_coherent(dev, dma_size, &qp->qdma.dma,
					 GFP_KERNEL);
	if (!qp->qdma.va)
		return -ENOMEM;

	qp->sqe = qp->qdma.va;
	qp->sqe_dma = qp->qdma.dma;
	qp->cqe = qp->qdma.va + off;
	qp->cqe_dma = qp->qdma.dma + off;
	qp->qdma.size = dma_size;
	qp->qm = qm;
	qp->qp_id = id;

	return 0;
}

static void hisi_qm_pre_init(struct hisi_qm *qm)
{
	struct pci_dev *pdev = qm->pdev;

	if (qm->ver == QM_HW_V1)
		qm->ops = &qm_hw_ops_v1;
	else if (qm->ver == QM_HW_V2)
		qm->ops = &qm_hw_ops_v2;
	else
		qm->ops = &qm_hw_ops_v3;

	pci_set_drvdata(pdev, qm);
	mutex_init(&qm->mailbox_lock);
	init_rwsem(&qm->qps_lock);
	qm->qp_in_used = 0;
	qm->misc_ctl = false;
}

static void qm_cmd_uninit(struct hisi_qm *qm)
{
	u32 val;

	if (qm->ver < QM_HW_V3)
		return;

	val = readl(qm->io_base + QM_IFC_INT_MASK);
	val |= QM_IFC_INT_DISABLE;
	writel(val, qm->io_base + QM_IFC_INT_MASK);
}

static void qm_cmd_init(struct hisi_qm *qm)
{
	u32 val;

	if (qm->ver < QM_HW_V3)
		return;

	/* Clear communication interrupt source */
	qm_clear_cmd_interrupt(qm, QM_IFC_INT_SOURCE_CLR);

	/* Enable pf to vf communication reg. */
	val = readl(qm->io_base + QM_IFC_INT_MASK);
	val &= ~QM_IFC_INT_DISABLE;
	writel(val, qm->io_base + QM_IFC_INT_MASK);
}

static void qm_put_pci_res(struct hisi_qm *qm)
{
	struct pci_dev *pdev = qm->pdev;

<<<<<<< HEAD
	if (qm->ver == QM_HW_V1)
		qm->ops = &qm_hw_ops_v1;
	else if (qm->ver == QM_HW_V2)
		qm->ops = &qm_hw_ops_v2;
	else
		qm->ops = &qm_hw_ops_v3;
=======
	if (qm->use_db_isolation)
		iounmap(qm->db_io_base);
>>>>>>> 11e4b63a

	iounmap(qm->io_base);
	pci_release_mem_regions(pdev);
}

static void qm_put_pci_res(struct hisi_qm *qm)
{
	struct pci_dev *pdev = qm->pdev;

<<<<<<< HEAD
	if (qm->use_db_isolation)
		iounmap(qm->db_io_base);

	iounmap(qm->io_base);
	pci_release_mem_regions(pdev);
}

static void hisi_qm_pci_uninit(struct hisi_qm *qm)
{
	struct pci_dev *pdev = qm->pdev;

=======
>>>>>>> 11e4b63a
	pci_free_irq_vectors(pdev);
	qm_put_pci_res(qm);
	pci_disable_device(pdev);
}

/**
 * hisi_qm_uninit() - Uninitialize qm.
 * @qm: The qm needed uninit.
 *
 * This function uninits qm related device resources.
 */
void hisi_qm_uninit(struct hisi_qm *qm)
{
	struct pci_dev *pdev = qm->pdev;
	struct device *dev = &pdev->dev;

	qm_cmd_uninit(qm);
	kfree(qm->factor);
	down_write(&qm->qps_lock);

	if (!qm_avail_state(qm, QM_CLOSE)) {
		up_write(&qm->qps_lock);
		return;
	}

	hisi_qp_memory_uninit(qm, qm->qp_num);
	idr_destroy(&qm->qp_idr);

	if (qm->qdma.va) {
		hisi_qm_cache_wb(qm);
		dma_free_coherent(dev, qm->qdma.size,
				  qm->qdma.va, qm->qdma.dma);
	}

	qm_irq_unregister(qm);
	hisi_qm_pci_uninit(qm);
	uacce_remove(qm->uacce);
	qm->uacce = NULL;

	up_write(&qm->qps_lock);
}
EXPORT_SYMBOL_GPL(hisi_qm_uninit);

/**
 * hisi_qm_get_vft() - Get vft from a qm.
 * @qm: The qm we want to get its vft.
 * @base: The base number of queue in vft.
 * @number: The number of queues in vft.
 *
 * We can allocate multiple queues to a qm by configuring virtual function
 * table. We get related configures by this function. Normally, we call this
 * function in VF driver to get the queue information.
 *
 * qm hw v1 does not support this interface.
 */
int hisi_qm_get_vft(struct hisi_qm *qm, u32 *base, u32 *number)
{
	if (!base || !number)
		return -EINVAL;

	if (!qm->ops->get_vft) {
		dev_err(&qm->pdev->dev, "Don't support vft read!\n");
		return -EINVAL;
	}

	return qm->ops->get_vft(qm, base, number);
}
EXPORT_SYMBOL_GPL(hisi_qm_get_vft);

/**
 * hisi_qm_set_vft() - Set vft to a qm.
 * @qm: The qm we want to set its vft.
 * @fun_num: The function number.
 * @base: The base number of queue in vft.
 * @number: The number of queues in vft.
 *
 * This function is alway called in PF driver, it is used to assign queues
 * among PF and VFs.
 *
 * Assign queues A~B to PF: hisi_qm_set_vft(qm, 0, A, B - A + 1)
 * Assign queues A~B to VF: hisi_qm_set_vft(qm, 2, A, B - A + 1)
 * (VF function number 0x2)
 */
static int hisi_qm_set_vft(struct hisi_qm *qm, u32 fun_num, u32 base,
		    u32 number)
{
	u32 max_q_num = qm->ctrl_qp_num;

	if (base >= max_q_num || number > max_q_num ||
	    (base + number) > max_q_num)
		return -EINVAL;

	return qm_set_sqc_cqc_vft(qm, fun_num, base, number);
}

static void qm_init_eq_aeq_status(struct hisi_qm *qm)
{
	struct hisi_qm_status *status = &qm->status;

	status->eq_head = 0;
	status->aeq_head = 0;
	status->eqc_phase = true;
	status->aeqc_phase = true;
}

static int qm_eq_ctx_cfg(struct hisi_qm *qm)
{
	struct device *dev = &qm->pdev->dev;
	struct qm_eqc *eqc;
	dma_addr_t eqc_dma;
	int ret;

	eqc = kzalloc(sizeof(struct qm_eqc), GFP_KERNEL);
	if (!eqc)
		return -ENOMEM;

	eqc->base_l = cpu_to_le32(lower_32_bits(qm->eqe_dma));
	eqc->base_h = cpu_to_le32(upper_32_bits(qm->eqe_dma));
	if (qm->ver == QM_HW_V1)
		eqc->dw3 = cpu_to_le32(QM_EQE_AEQE_SIZE);
	eqc->dw6 = cpu_to_le32((QM_EQ_DEPTH - 1) | (1 << QM_EQC_PHASE_SHIFT));

	eqc_dma = dma_map_single(dev, eqc, sizeof(struct qm_eqc),
				 DMA_TO_DEVICE);
	if (dma_mapping_error(dev, eqc_dma)) {
		kfree(eqc);
		return -ENOMEM;
	}

	ret = qm_mb(qm, QM_MB_CMD_EQC, eqc_dma, 0, 0);
	dma_unmap_single(dev, eqc_dma, sizeof(struct qm_eqc), DMA_TO_DEVICE);
	kfree(eqc);

	return ret;
}

static int qm_aeq_ctx_cfg(struct hisi_qm *qm)
{
	struct device *dev = &qm->pdev->dev;
	struct qm_aeqc *aeqc;
	dma_addr_t aeqc_dma;
	int ret;

	aeqc = kzalloc(sizeof(struct qm_aeqc), GFP_KERNEL);
	if (!aeqc)
		return -ENOMEM;

	aeqc->base_l = cpu_to_le32(lower_32_bits(qm->aeqe_dma));
	aeqc->base_h = cpu_to_le32(upper_32_bits(qm->aeqe_dma));
	aeqc->dw6 = cpu_to_le32((QM_Q_DEPTH - 1) | (1 << QM_EQC_PHASE_SHIFT));

	aeqc_dma = dma_map_single(dev, aeqc, sizeof(struct qm_aeqc),
				  DMA_TO_DEVICE);
	if (dma_mapping_error(dev, aeqc_dma)) {
		kfree(aeqc);
		return -ENOMEM;
	}

	ret = qm_mb(qm, QM_MB_CMD_AEQC, aeqc_dma, 0, 0);
	dma_unmap_single(dev, aeqc_dma, sizeof(struct qm_aeqc), DMA_TO_DEVICE);
	kfree(aeqc);

	return ret;
}

static int qm_eq_aeq_ctx_cfg(struct hisi_qm *qm)
{
	struct device *dev = &qm->pdev->dev;
	int ret;

	qm_init_eq_aeq_status(qm);

	ret = qm_eq_ctx_cfg(qm);
	if (ret) {
		dev_err(dev, "Set eqc failed!\n");
		return ret;
	}

	return qm_aeq_ctx_cfg(qm);
}

static int __hisi_qm_start(struct hisi_qm *qm)
{
	int ret;

	WARN_ON(!qm->qdma.va);

	if (qm->fun_type == QM_HW_PF) {
		ret = qm_dev_mem_reset(qm);
		if (ret)
			return ret;

		ret = hisi_qm_set_vft(qm, 0, qm->qp_base, qm->qp_num);
		if (ret)
			return ret;
	}

	ret = qm_eq_aeq_ctx_cfg(qm);
	if (ret)
		return ret;

	ret = qm_mb(qm, QM_MB_CMD_SQC_BT, qm->sqc_dma, 0, 0);
	if (ret)
		return ret;

	ret = qm_mb(qm, QM_MB_CMD_CQC_BT, qm->cqc_dma, 0, 0);
	if (ret)
		return ret;

	qm_init_prefetch(qm);

	writel(0x0, qm->io_base + QM_VF_EQ_INT_MASK);
	writel(0x0, qm->io_base + QM_VF_AEQ_INT_MASK);

	return 0;
}

/**
 * hisi_qm_start() - start qm
 * @qm: The qm to be started.
 *
 * This function starts a qm, then we can allocate qp from this qm.
 */
int hisi_qm_start(struct hisi_qm *qm)
{
	struct device *dev = &qm->pdev->dev;
	int ret = 0;

	down_write(&qm->qps_lock);

	if (!qm_avail_state(qm, QM_START)) {
		up_write(&qm->qps_lock);
		return -EPERM;
	}

	dev_dbg(dev, "qm start with %u queue pairs\n", qm->qp_num);

	if (!qm->qp_num) {
		dev_err(dev, "qp_num should not be 0\n");
		ret = -EINVAL;
		goto err_unlock;
	}

	ret = __hisi_qm_start(qm);
	if (!ret)
		atomic_set(&qm->status.flags, QM_START);

err_unlock:
	up_write(&qm->qps_lock);
	return ret;
}
EXPORT_SYMBOL_GPL(hisi_qm_start);

static int qm_restart(struct hisi_qm *qm)
{
	struct device *dev = &qm->pdev->dev;
	struct hisi_qp *qp;
	int ret, i;

	ret = hisi_qm_start(qm);
	if (ret < 0)
		return ret;

	down_write(&qm->qps_lock);
	for (i = 0; i < qm->qp_num; i++) {
		qp = &qm->qp_array[i];
		if (atomic_read(&qp->qp_status.flags) == QP_STOP &&
		    qp->is_resetting == true) {
			ret = qm_start_qp_nolock(qp, 0);
			if (ret < 0) {
				dev_err(dev, "Failed to start qp%d!\n", i);

				up_write(&qm->qps_lock);
				return ret;
			}
			qp->is_resetting = false;
		}
	}
	up_write(&qm->qps_lock);

	return 0;
}

/* Stop started qps in reset flow */
static int qm_stop_started_qp(struct hisi_qm *qm)
{
	struct device *dev = &qm->pdev->dev;
	struct hisi_qp *qp;
	int i, ret;

	for (i = 0; i < qm->qp_num; i++) {
		qp = &qm->qp_array[i];
		if (qp && atomic_read(&qp->qp_status.flags) == QP_START) {
			qp->is_resetting = true;
			ret = qm_stop_qp_nolock(qp);
			if (ret < 0) {
				dev_err(dev, "Failed to stop qp%d!\n", i);
				return ret;
			}
		}
	}

	return 0;
}


/**
 * qm_clear_queues() - Clear all queues memory in a qm.
 * @qm: The qm in which the queues will be cleared.
 *
 * This function clears all queues memory in a qm. Reset of accelerator can
 * use this to clear queues.
 */
static void qm_clear_queues(struct hisi_qm *qm)
{
	struct hisi_qp *qp;
	int i;

	for (i = 0; i < qm->qp_num; i++) {
		qp = &qm->qp_array[i];
		if (qp->is_resetting)
			memset(qp->qdma.va, 0, qp->qdma.size);
	}

	memset(qm->qdma.va, 0, qm->qdma.size);
}

/**
 * hisi_qm_stop() - Stop a qm.
 * @qm: The qm which will be stopped.
 * @r: The reason to stop qm.
 *
 * This function stops qm and its qps, then qm can not accept request.
 * Related resources are not released at this state, we can use hisi_qm_start
 * to let qm start again.
 */
int hisi_qm_stop(struct hisi_qm *qm, enum qm_stop_reason r)
{
	struct device *dev = &qm->pdev->dev;
	int ret = 0;

	down_write(&qm->qps_lock);

	qm->status.stop_reason = r;
	if (!qm_avail_state(qm, QM_STOP)) {
		ret = -EPERM;
		goto err_unlock;
	}

	if (qm->status.stop_reason == QM_SOFT_RESET ||
	    qm->status.stop_reason == QM_FLR) {
		ret = qm_stop_started_qp(qm);
		if (ret < 0) {
			dev_err(dev, "Failed to stop started qp!\n");
			goto err_unlock;
		}
	}

	/* Mask eq and aeq irq */
	writel(0x1, qm->io_base + QM_VF_EQ_INT_MASK);
	writel(0x1, qm->io_base + QM_VF_AEQ_INT_MASK);

	if (qm->fun_type == QM_HW_PF) {
		ret = hisi_qm_set_vft(qm, 0, 0, 0);
		if (ret < 0) {
			dev_err(dev, "Failed to set vft!\n");
			ret = -EBUSY;
			goto err_unlock;
		}
	}

	qm_clear_queues(qm);
	atomic_set(&qm->status.flags, QM_STOP);

err_unlock:
	up_write(&qm->qps_lock);
	return ret;
}
EXPORT_SYMBOL_GPL(hisi_qm_stop);

static ssize_t qm_status_read(struct file *filp, char __user *buffer,
			      size_t count, loff_t *pos)
{
	struct hisi_qm *qm = filp->private_data;
	char buf[QM_DBG_READ_LEN];
	int val, len;

	val = atomic_read(&qm->status.flags);
	len = scnprintf(buf, QM_DBG_READ_LEN, "%s\n", qm_s[val]);

	return simple_read_from_buffer(buffer, count, pos, buf, len);
}

static const struct file_operations qm_status_fops = {
	.owner = THIS_MODULE,
	.open = simple_open,
	.read = qm_status_read,
};

static int qm_debugfs_atomic64_set(void *data, u64 val)
{
	if (val)
		return -EINVAL;

	atomic64_set((atomic64_t *)data, 0);

	return 0;
}

static int qm_debugfs_atomic64_get(void *data, u64 *val)
{
	*val = atomic64_read((atomic64_t *)data);

	return 0;
}

DEFINE_DEBUGFS_ATTRIBUTE(qm_atomic64_ops, qm_debugfs_atomic64_get,
			 qm_debugfs_atomic64_set, "%llu\n");

<<<<<<< HEAD
/**
 * hisi_qm_debug_init() - Initialize qm related debugfs files.
 * @qm: The qm for which we want to add debugfs files.
 *
 * Create qm related debugfs files.
 */
void hisi_qm_debug_init(struct hisi_qm *qm)
{
	struct qm_dfx *dfx = &qm->debug.dfx;
	struct dentry *qm_d;
	void *data;
	int i;

	qm_d = debugfs_create_dir("qm", qm->debug.debug_root);
	qm->debug.qm_d = qm_d;

	/* only show this in PF */
	if (qm->fun_type == QM_HW_PF) {
		qm_create_debugfs_file(qm, qm->debug.debug_root, CURRENT_QM);
		for (i = CURRENT_Q; i < DEBUG_FILE_NUM; i++)
			qm_create_debugfs_file(qm, qm_d, i);
	}

	debugfs_create_file("regs", 0444, qm->debug.qm_d, qm, &qm_regs_fops);

	debugfs_create_file("cmd", 0444, qm->debug.qm_d, qm, &qm_cmd_fops);

	debugfs_create_file("status", 0444, qm->debug.qm_d, qm,
			&qm_status_fops);
	for (i = 0; i < ARRAY_SIZE(qm_dfx_files); i++) {
		data = (atomic64_t *)((uintptr_t)dfx + qm_dfx_files[i].offset);
		debugfs_create_file(qm_dfx_files[i].name,
			0644,
			qm_d,
			data,
			&qm_atomic64_ops);
	}
}
EXPORT_SYMBOL_GPL(hisi_qm_debug_init);

/**
 * hisi_qm_debug_regs_clear() - clear qm debug related registers.
 * @qm: The qm for which we want to clear its debug registers.
 */
void hisi_qm_debug_regs_clear(struct hisi_qm *qm)
{
	struct qm_dfx_registers *regs;
	int i;

	/* clear current_qm */
	writel(0x0, qm->io_base + QM_DFX_MB_CNT_VF);
	writel(0x0, qm->io_base + QM_DFX_DB_CNT_VF);

	/* clear current_q */
	writel(0x0, qm->io_base + QM_DFX_SQE_CNT_VF_SQN);
	writel(0x0, qm->io_base + QM_DFX_CQE_CNT_VF_CQN);

	/*
	 * these registers are reading and clearing, so clear them after
	 * reading them.
	 */
	writel(0x1, qm->io_base + QM_DFX_CNT_CLR_CE);

	regs = qm_dfx_regs;
	for (i = 0; i < CNT_CYC_REGS_NUM; i++) {
		readl(qm->io_base + regs->reg_offset);
		regs++;
	}

	writel(0x0, qm->io_base + QM_DFX_CNT_CLR_CE);
}
EXPORT_SYMBOL_GPL(hisi_qm_debug_regs_clear);

=======
>>>>>>> 11e4b63a
static void qm_hw_error_init(struct hisi_qm *qm)
{
	struct hisi_qm_err_info *err_info = &qm->err_info;

	if (!qm->ops->hw_error_init) {
		dev_err(&qm->pdev->dev, "QM doesn't support hw error handling!\n");
		return;
	}

	qm->ops->hw_error_init(qm, err_info->ce, err_info->nfe, err_info->fe);
}

static void qm_hw_error_uninit(struct hisi_qm *qm)
{
	if (!qm->ops->hw_error_uninit) {
		dev_err(&qm->pdev->dev, "Unexpected QM hw error uninit!\n");
		return;
	}

	qm->ops->hw_error_uninit(qm);
}

static enum acc_err_result qm_hw_error_handle(struct hisi_qm *qm)
{
	if (!qm->ops->hw_error_handle) {
		dev_err(&qm->pdev->dev, "QM doesn't support hw error report!\n");
		return ACC_ERR_NONE;
	}

	return qm->ops->hw_error_handle(qm);
}

/**
 * hisi_qm_dev_err_init() - Initialize device error configuration.
 * @qm: The qm for which we want to do error initialization.
 *
 * Initialize QM and device error related configuration.
 */
void hisi_qm_dev_err_init(struct hisi_qm *qm)
{
	if (qm->fun_type == QM_HW_VF)
		return;

	qm_hw_error_init(qm);

	if (!qm->err_ini->hw_err_enable) {
		dev_err(&qm->pdev->dev, "Device doesn't support hw error init!\n");
		return;
	}
	qm->err_ini->hw_err_enable(qm);
}
EXPORT_SYMBOL_GPL(hisi_qm_dev_err_init);

/**
 * hisi_qm_dev_err_uninit() - Uninitialize device error configuration.
 * @qm: The qm for which we want to do error uninitialization.
 *
 * Uninitialize QM and device error related configuration.
 */
void hisi_qm_dev_err_uninit(struct hisi_qm *qm)
{
	if (qm->fun_type == QM_HW_VF)
		return;

	qm_hw_error_uninit(qm);

	if (!qm->err_ini->hw_err_disable) {
		dev_err(&qm->pdev->dev, "Unexpected device hw error uninit!\n");
		return;
	}
	qm->err_ini->hw_err_disable(qm);
}
EXPORT_SYMBOL_GPL(hisi_qm_dev_err_uninit);

/**
 * hisi_qm_free_qps() - free multiple queue pairs.
 * @qps: The queue pairs need to be freed.
 * @qp_num: The num of queue pairs.
 */
void hisi_qm_free_qps(struct hisi_qp **qps, int qp_num)
{
	int i;

	if (!qps || qp_num <= 0)
		return;

	for (i = qp_num - 1; i >= 0; i--)
		hisi_qm_release_qp(qps[i]);
}
EXPORT_SYMBOL_GPL(hisi_qm_free_qps);

static void free_list(struct list_head *head)
{
	struct hisi_qm_resource *res, *tmp;

	list_for_each_entry_safe(res, tmp, head, list) {
		list_del(&res->list);
		kfree(res);
	}
}

static int hisi_qm_sort_devices(int node, struct list_head *head,
				struct hisi_qm_list *qm_list)
{
	struct hisi_qm_resource *res, *tmp;
	struct hisi_qm *qm;
	struct list_head *n;
	struct device *dev;
	int dev_node = 0;

	list_for_each_entry(qm, &qm_list->list, list) {
		dev = &qm->pdev->dev;

		if (IS_ENABLED(CONFIG_NUMA)) {
			dev_node = dev_to_node(dev);
			if (dev_node < 0)
				dev_node = 0;
		}

		res = kzalloc(sizeof(*res), GFP_KERNEL);
		if (!res)
			return -ENOMEM;

		res->qm = qm;
		res->distance = node_distance(dev_node, node);
		n = head;
		list_for_each_entry(tmp, head, list) {
			if (res->distance < tmp->distance) {
				n = &tmp->list;
				break;
			}
		}
		list_add_tail(&res->list, n);
	}

	return 0;
}

/**
 * hisi_qm_alloc_qps_node() - Create multiple queue pairs.
 * @qm_list: The list of all available devices.
 * @qp_num: The number of queue pairs need created.
 * @alg_type: The algorithm type.
 * @node: The numa node.
 * @qps: The queue pairs need created.
 *
 * This function will sort all available device according to numa distance.
 * Then try to create all queue pairs from one device, if all devices do
 * not meet the requirements will return error.
 */
int hisi_qm_alloc_qps_node(struct hisi_qm_list *qm_list, int qp_num,
			   u8 alg_type, int node, struct hisi_qp **qps)
{
	struct hisi_qm_resource *tmp;
	int ret = -ENODEV;
	LIST_HEAD(head);
	int i;

	if (!qps || !qm_list || qp_num <= 0)
		return -EINVAL;

	mutex_lock(&qm_list->lock);
	if (hisi_qm_sort_devices(node, &head, qm_list)) {
		mutex_unlock(&qm_list->lock);
		goto err;
	}

	list_for_each_entry(tmp, &head, list) {
		for (i = 0; i < qp_num; i++) {
			qps[i] = hisi_qm_create_qp(tmp->qm, alg_type);
			if (IS_ERR(qps[i])) {
				hisi_qm_free_qps(qps, i);
				break;
			}
		}

		if (i == qp_num) {
			ret = 0;
			break;
		}
	}

	mutex_unlock(&qm_list->lock);
	if (ret)
		pr_info("Failed to create qps, node[%d], alg[%u], qp[%d]!\n",
			node, alg_type, qp_num);

err:
	free_list(&head);
	return ret;
}
EXPORT_SYMBOL_GPL(hisi_qm_alloc_qps_node);

static int qm_vf_q_assign(struct hisi_qm *qm, u32 num_vfs)
{
	u32 remain_q_num, vfs_q_num, act_q_num, q_num, i, j;
	u32 max_qp_num = qm->max_qp_num;
	u32 q_base = qm->qp_num;
	int ret;

	if (!num_vfs)
		return -EINVAL;

	vfs_q_num = qm->ctrl_qp_num - qm->qp_num;

	/* If vfs_q_num is less than num_vfs, return error. */
	if (vfs_q_num < num_vfs)
		return -EINVAL;

	q_num = vfs_q_num / num_vfs;
	remain_q_num = vfs_q_num % num_vfs;

	for (i = num_vfs; i > 0; i--) {
		/*
		 * if q_num + remain_q_num > max_qp_num in last vf, divide the
		 * remaining queues equally.
		 */
		if (i == num_vfs && q_num + remain_q_num <= max_qp_num) {
			act_q_num = q_num + remain_q_num;
			remain_q_num = 0;
		} else if (remain_q_num > 0) {
			act_q_num = q_num + 1;
			remain_q_num--;
		} else {
			act_q_num = q_num;
		}

		act_q_num = min_t(int, act_q_num, max_qp_num);
		ret = hisi_qm_set_vft(qm, i, q_base, act_q_num);
		if (ret) {
			for (j = num_vfs; j > i; j--)
				hisi_qm_set_vft(qm, j, 0, 0);
			return ret;
		}
		q_base += act_q_num;
	}

	return 0;
}

static int qm_clear_vft_config(struct hisi_qm *qm)
{
	int ret;
	u32 i;

	for (i = 1; i <= qm->vfs_num; i++) {
		ret = hisi_qm_set_vft(qm, i, 0, 0);
		if (ret)
			return ret;
	}
	qm->vfs_num = 0;

	return 0;
}

static int qm_func_shaper_enable(struct hisi_qm *qm, u32 fun_index, u32 qos)
{
	struct device *dev = &qm->pdev->dev;
	u32 ir = qos * QM_QOS_RATE;
	int ret, total_vfs, i;

	total_vfs = pci_sriov_get_totalvfs(qm->pdev);
	if (fun_index > total_vfs)
		return -EINVAL;

	qm->factor[fun_index].func_qos = qos;

	ret = qm_get_shaper_para(ir, &qm->factor[fun_index]);
	if (ret) {
		dev_err(dev, "failed to calculate shaper parameter!\n");
		return -EINVAL;
	}

	for (i = ALG_TYPE_0; i <= ALG_TYPE_1; i++) {
		/* The base number of queue reuse for different alg type */
		ret = qm_set_vft_common(qm, SHAPER_VFT, fun_index, i, 1);
		if (ret) {
			dev_err(dev, "type: %d, failed to set shaper vft!\n", i);
			return -EINVAL;
		}
	}

	return 0;
}

static u32 qm_get_shaper_vft_qos(struct hisi_qm *qm, u32 fun_index)
{
	u64 cir_u = 0, cir_b = 0, cir_s = 0;
	u64 shaper_vft, ir_calc, ir;
	unsigned int val;
	u32 error_rate;
	int ret;

	ret = readl_relaxed_poll_timeout(qm->io_base + QM_VFT_CFG_RDY, val,
					 val & BIT(0), POLL_PERIOD,
					 POLL_TIMEOUT);
	if (ret)
		return 0;

	writel(0x1, qm->io_base + QM_VFT_CFG_OP_WR);
	writel(SHAPER_VFT, qm->io_base + QM_VFT_CFG_TYPE);
	writel(fun_index, qm->io_base + QM_VFT_CFG);

	writel(0x0, qm->io_base + QM_VFT_CFG_RDY);
	writel(0x1, qm->io_base + QM_VFT_CFG_OP_ENABLE);

	ret = readl_relaxed_poll_timeout(qm->io_base + QM_VFT_CFG_RDY, val,
					 val & BIT(0), POLL_PERIOD,
					 POLL_TIMEOUT);
	if (ret)
		return 0;

	shaper_vft = readl(qm->io_base + QM_VFT_CFG_DATA_L) |
		  ((u64)readl(qm->io_base + QM_VFT_CFG_DATA_H) << 32);

	cir_b = shaper_vft & QM_SHAPER_CIR_B_MASK;
	cir_u = shaper_vft & QM_SHAPER_CIR_U_MASK;
	cir_u = cir_u >> QM_SHAPER_FACTOR_CIR_U_SHIFT;

	cir_s = shaper_vft & QM_SHAPER_CIR_S_MASK;
	cir_s = cir_s >> QM_SHAPER_FACTOR_CIR_S_SHIFT;

	ir_calc = acc_shaper_para_calc(cir_b, cir_u, cir_s);

	ir = qm->factor[fun_index].func_qos * QM_QOS_RATE;

	error_rate = QM_QOS_EXPAND_RATE * (u32)abs(ir_calc - ir) / ir;
	if (error_rate > QM_QOS_MIN_ERROR_RATE) {
		pci_err(qm->pdev, "error_rate: %u, get function qos is error!\n", error_rate);
		return 0;
	}

	return ir;
}

static void qm_vf_get_qos(struct hisi_qm *qm, u32 fun_num)
{
	struct device *dev = &qm->pdev->dev;
	u64 mb_cmd;
	u32 qos;
	int ret;

	qos = qm_get_shaper_vft_qos(qm, fun_num);
	if (!qos) {
		dev_err(dev, "function(%u) failed to get qos by PF!\n", fun_num);
		return;
	}

	mb_cmd = QM_PF_SET_QOS | (u64)qos << QM_MB_CMD_DATA_SHIFT;
	ret = qm_ping_single_vf(qm, mb_cmd, fun_num);
	if (ret)
		dev_err(dev, "failed to send cmd to VF(%u)!\n", fun_num);
}

static int qm_vf_read_qos(struct hisi_qm *qm)
{
	int cnt = 0;
	int ret;

	/* reset mailbox qos val */
	qm->mb_qos = 0;

	/* vf ping pf to get function qos */
	if (qm->ops->ping_pf) {
		ret = qm->ops->ping_pf(qm, QM_VF_GET_QOS);
		if (ret) {
			pci_err(qm->pdev, "failed to send cmd to PF to get qos!\n");
			return ret;
		}
	}

	while (true) {
		msleep(QM_WAIT_DST_ACK);
		if (qm->mb_qos)
			break;

		if (++cnt > QM_MAX_VF_WAIT_COUNT) {
			pci_err(qm->pdev, "PF ping VF timeout!\n");
			return  -ETIMEDOUT;
		}
	}

	return ret;
}

static ssize_t qm_algqos_read(struct file *filp, char __user *buf,
			       size_t count, loff_t *pos)
{
	struct hisi_qm *qm = filp->private_data;
	char tbuf[QM_DBG_READ_LEN];
	u32 qos_val, ir;
	int ret;

	/* Mailbox and reset cannot be operated at the same time */
	if (test_and_set_bit(QM_RESETTING, &qm->misc_ctl)) {
		pci_err(qm->pdev, "dev resetting, read alg qos failed!\n");
		return  -EAGAIN;
	}

	if (qm->fun_type == QM_HW_PF) {
		ir = qm_get_shaper_vft_qos(qm, 0);
	} else {
		ret = qm_vf_read_qos(qm);
		if (ret)
			goto err_get_status;
		ir = qm->mb_qos;
	}

	qos_val = ir / QM_QOS_RATE;
	ret = scnprintf(tbuf, QM_DBG_READ_LEN, "%u\n", qos_val);

	ret =  simple_read_from_buffer(buf, count, pos, tbuf, ret);

err_get_status:
	clear_bit(QM_RESETTING, &qm->misc_ctl);
	return ret;
}

static ssize_t qm_qos_value_init(const char *buf, unsigned long *val)
{
	int buflen = strlen(buf);
	int ret, i;

	for (i = 0; i < buflen; i++) {
		if (!isdigit(buf[i]))
			return -EINVAL;
	}

	ret = sscanf(buf, "%ld", val);
	if (ret != QM_QOS_VAL_NUM)
		return -EINVAL;

	return 0;
}

static ssize_t qm_algqos_write(struct file *filp, const char __user *buf,
			       size_t count, loff_t *pos)
{
	struct hisi_qm *qm = filp->private_data;
	char tbuf[QM_DBG_READ_LEN];
	int tmp1, bus, device, function;
	char tbuf_bdf[QM_DBG_READ_LEN] = {0};
	char val_buf[QM_QOS_VAL_MAX_LEN] = {0};
	unsigned int fun_index;
	unsigned long val = 0;
	int len, ret;

	if (qm->fun_type == QM_HW_VF)
		return -EINVAL;

	/* Mailbox and reset cannot be operated at the same time */
	if (test_and_set_bit(QM_RESETTING, &qm->misc_ctl)) {
		pci_err(qm->pdev, "dev resetting, write alg qos failed!\n");
		return -EAGAIN;
	}

	if (*pos != 0) {
		ret = 0;
		goto err_get_status;
	}

	if (count >= QM_DBG_READ_LEN) {
		ret = -ENOSPC;
		goto err_get_status;
	}

	len = simple_write_to_buffer(tbuf, QM_DBG_READ_LEN - 1, pos, buf, count);
	if (len < 0) {
		ret = len;
		goto err_get_status;
	}

	tbuf[len] = '\0';
	ret = sscanf(tbuf, "%s %s", tbuf_bdf, val_buf);
	if (ret != QM_QOS_PARAM_NUM) {
		ret = -EINVAL;
		goto err_get_status;
	}

	ret = qm_qos_value_init(val_buf, &val);
	if (val == 0 || val > QM_QOS_MAX_VAL || ret) {
		pci_err(qm->pdev, "input qos value is error, please set 1~1000!\n");
		ret = -EINVAL;
		goto err_get_status;
	}

	ret = sscanf(tbuf_bdf, "%d:%x:%d.%d", &tmp1, &bus, &device, &function);
	if (ret != QM_QOS_BDF_PARAM_NUM) {
		pci_err(qm->pdev, "input pci bdf value is error!\n");
		ret = -EINVAL;
		goto err_get_status;
	}

	fun_index = device * 8 + function;

	ret = qm_func_shaper_enable(qm, fun_index, val);
	if (ret) {
		pci_err(qm->pdev, "failed to enable function shaper!\n");
		ret = -EINVAL;
		goto err_get_status;
	}

	ret =  count;

err_get_status:
	clear_bit(QM_RESETTING, &qm->misc_ctl);
	return ret;
}

static const struct file_operations qm_algqos_fops = {
	.owner = THIS_MODULE,
	.open = simple_open,
	.read = qm_algqos_read,
	.write = qm_algqos_write,
};

/**
 * hisi_qm_set_algqos_init() - Initialize function qos debugfs files.
 * @qm: The qm for which we want to add debugfs files.
 *
 * Create function qos debugfs files.
 */
static void hisi_qm_set_algqos_init(struct hisi_qm *qm)
{
	if (qm->fun_type == QM_HW_PF)
		debugfs_create_file("alg_qos", 0644, qm->debug.debug_root,
				    qm, &qm_algqos_fops);
	else
		debugfs_create_file("alg_qos", 0444, qm->debug.debug_root,
				    qm, &qm_algqos_fops);
}

/**
 * hisi_qm_debug_init() - Initialize qm related debugfs files.
 * @qm: The qm for which we want to add debugfs files.
 *
 * Create qm related debugfs files.
 */
void hisi_qm_debug_init(struct hisi_qm *qm)
{
	struct qm_dfx *dfx = &qm->debug.dfx;
	struct dentry *qm_d;
	void *data;
	int i;

	qm_d = debugfs_create_dir("qm", qm->debug.debug_root);
	qm->debug.qm_d = qm_d;

	/* only show this in PF */
	if (qm->fun_type == QM_HW_PF) {
		qm_create_debugfs_file(qm, qm->debug.debug_root, CURRENT_QM);
		for (i = CURRENT_Q; i < DEBUG_FILE_NUM; i++)
			qm_create_debugfs_file(qm, qm->debug.qm_d, i);
	}

	debugfs_create_file("regs", 0444, qm->debug.qm_d, qm, &qm_regs_fops);

	debugfs_create_file("cmd", 0600, qm->debug.qm_d, qm, &qm_cmd_fops);

	debugfs_create_file("status", 0444, qm->debug.qm_d, qm,
			&qm_status_fops);
	for (i = 0; i < ARRAY_SIZE(qm_dfx_files); i++) {
		data = (atomic64_t *)((uintptr_t)dfx + qm_dfx_files[i].offset);
		debugfs_create_file(qm_dfx_files[i].name,
			0644,
			qm_d,
			data,
			&qm_atomic64_ops);
	}

	if (qm->ver >= QM_HW_V3)
		hisi_qm_set_algqos_init(qm);
}
EXPORT_SYMBOL_GPL(hisi_qm_debug_init);

/**
 * hisi_qm_debug_regs_clear() - clear qm debug related registers.
 * @qm: The qm for which we want to clear its debug registers.
 */
void hisi_qm_debug_regs_clear(struct hisi_qm *qm)
{
	struct qm_dfx_registers *regs;
	int i;

	/* clear current_qm */
	writel(0x0, qm->io_base + QM_DFX_MB_CNT_VF);
	writel(0x0, qm->io_base + QM_DFX_DB_CNT_VF);

	/* clear current_q */
	writel(0x0, qm->io_base + QM_DFX_SQE_CNT_VF_SQN);
	writel(0x0, qm->io_base + QM_DFX_CQE_CNT_VF_CQN);

	/*
	 * these registers are reading and clearing, so clear them after
	 * reading them.
	 */
	writel(0x1, qm->io_base + QM_DFX_CNT_CLR_CE);

	regs = qm_dfx_regs;
	for (i = 0; i < CNT_CYC_REGS_NUM; i++) {
		readl(qm->io_base + regs->reg_offset);
		regs++;
	}

	/* clear clear_enable */
	writel(0x0, qm->io_base + QM_DFX_CNT_CLR_CE);
}
EXPORT_SYMBOL_GPL(hisi_qm_debug_regs_clear);

/**
 * hisi_qm_sriov_enable() - enable virtual functions
 * @pdev: the PCIe device
 * @max_vfs: the number of virtual functions to enable
 *
 * Returns the number of enabled VFs. If there are VFs enabled already or
 * max_vfs is more than the total number of device can be enabled, returns
 * failure.
 */
int hisi_qm_sriov_enable(struct pci_dev *pdev, int max_vfs)
{
	struct hisi_qm *qm = pci_get_drvdata(pdev);
	int pre_existing_vfs, num_vfs, total_vfs, ret;

	total_vfs = pci_sriov_get_totalvfs(pdev);
	pre_existing_vfs = pci_num_vf(pdev);
	if (pre_existing_vfs) {
		pci_err(pdev, "%d VFs already enabled. Please disable pre-enabled VFs!\n",
			pre_existing_vfs);
		return 0;
	}

	num_vfs = min_t(int, max_vfs, total_vfs);
	ret = qm_vf_q_assign(qm, num_vfs);
	if (ret) {
		pci_err(pdev, "Can't assign queues for VF!\n");
		return ret;
	}

	qm->vfs_num = num_vfs;

	ret = pci_enable_sriov(pdev, num_vfs);
	if (ret) {
		pci_err(pdev, "Can't enable VF!\n");
		qm_clear_vft_config(qm);
		return ret;
	}

	pci_info(pdev, "VF enabled, vfs_num(=%d)!\n", num_vfs);

	return num_vfs;
}
EXPORT_SYMBOL_GPL(hisi_qm_sriov_enable);

/**
 * hisi_qm_sriov_disable - disable virtual functions
 * @pdev: the PCI device.
 * @is_frozen: true when all the VFs are frozen.
 *
 * Return failure if there are VFs assigned already or VF is in used.
 */
int hisi_qm_sriov_disable(struct pci_dev *pdev, bool is_frozen)
{
	struct hisi_qm *qm = pci_get_drvdata(pdev);
	int total_vfs = pci_sriov_get_totalvfs(qm->pdev);

	if (pci_vfs_assigned(pdev)) {
		pci_err(pdev, "Failed to disable VFs as VFs are assigned!\n");
		return -EPERM;
	}

	/* While VF is in used, SRIOV cannot be disabled. */
	if (!is_frozen && qm_try_frozen_vfs(pdev, qm->qm_list)) {
		pci_err(pdev, "Task is using its VF!\n");
		return -EBUSY;
	}

	pci_disable_sriov(pdev);
	/* clear vf function shaper configure array */
	memset(qm->factor + 1, 0, sizeof(struct qm_shaper_factor) * total_vfs);

	return qm_clear_vft_config(qm);
}
EXPORT_SYMBOL_GPL(hisi_qm_sriov_disable);

/**
 * hisi_qm_sriov_configure - configure the number of VFs
 * @pdev: The PCI device
 * @num_vfs: The number of VFs need enabled
 *
 * Enable SR-IOV according to num_vfs, 0 means disable.
 */
int hisi_qm_sriov_configure(struct pci_dev *pdev, int num_vfs)
{
	if (num_vfs == 0)
		return hisi_qm_sriov_disable(pdev, false);
	else
		return hisi_qm_sriov_enable(pdev, num_vfs);
}
EXPORT_SYMBOL_GPL(hisi_qm_sriov_configure);

static enum acc_err_result qm_dev_err_handle(struct hisi_qm *qm)
{
	u32 err_sts;

	if (!qm->err_ini->get_dev_hw_err_status) {
		dev_err(&qm->pdev->dev, "Device doesn't support get hw error status!\n");
		return ACC_ERR_NONE;
	}

	/* get device hardware error status */
	err_sts = qm->err_ini->get_dev_hw_err_status(qm);
	if (err_sts) {
		if (err_sts & qm->err_info.ecc_2bits_mask)
			qm->err_status.is_dev_ecc_mbit = true;

		if (qm->err_ini->log_dev_hw_err)
			qm->err_ini->log_dev_hw_err(qm, err_sts);

		/* ce error does not need to be reset */
		if ((err_sts | qm->err_info.dev_ce_mask) ==
		     qm->err_info.dev_ce_mask) {
			if (qm->err_ini->clear_dev_hw_err_status)
				qm->err_ini->clear_dev_hw_err_status(qm,
								err_sts);

			return ACC_ERR_RECOVERED;
		}

		return ACC_ERR_NEED_RESET;
	}

	return ACC_ERR_RECOVERED;
}

static enum acc_err_result qm_process_dev_error(struct hisi_qm *qm)
{
	enum acc_err_result qm_ret, dev_ret;

	/* log qm error */
	qm_ret = qm_hw_error_handle(qm);

	/* log device error */
	dev_ret = qm_dev_err_handle(qm);

	return (qm_ret == ACC_ERR_NEED_RESET ||
		dev_ret == ACC_ERR_NEED_RESET) ?
		ACC_ERR_NEED_RESET : ACC_ERR_RECOVERED;
}

/**
 * hisi_qm_dev_err_detected() - Get device and qm error status then log it.
 * @pdev: The PCI device which need report error.
 * @state: The connectivity between CPU and device.
 *
 * We register this function into PCIe AER handlers, It will report device or
 * qm hardware error status when error occur.
 */
pci_ers_result_t hisi_qm_dev_err_detected(struct pci_dev *pdev,
					  pci_channel_state_t state)
{
	struct hisi_qm *qm = pci_get_drvdata(pdev);
	enum acc_err_result ret;

	if (pdev->is_virtfn)
		return PCI_ERS_RESULT_NONE;

	pci_info(pdev, "PCI error detected, state(=%u)!!\n", state);
	if (state == pci_channel_io_perm_failure)
		return PCI_ERS_RESULT_DISCONNECT;

	ret = qm_process_dev_error(qm);
	if (ret == ACC_ERR_NEED_RESET)
		return PCI_ERS_RESULT_NEED_RESET;

	return PCI_ERS_RESULT_RECOVERED;
}
EXPORT_SYMBOL_GPL(hisi_qm_dev_err_detected);

static int qm_check_req_recv(struct hisi_qm *qm)
{
	struct pci_dev *pdev = qm->pdev;
	int ret;
	u32 val;

	if (qm->ver >= QM_HW_V3)
		return 0;

	writel(ACC_VENDOR_ID_VALUE, qm->io_base + QM_PEH_VENDOR_ID);
	ret = readl_relaxed_poll_timeout(qm->io_base + QM_PEH_VENDOR_ID, val,
					 (val == ACC_VENDOR_ID_VALUE),
					 POLL_PERIOD, POLL_TIMEOUT);
	if (ret) {
		dev_err(&pdev->dev, "Fails to read QM reg!\n");
		return ret;
	}

	writel(PCI_VENDOR_ID_HUAWEI, qm->io_base + QM_PEH_VENDOR_ID);
	ret = readl_relaxed_poll_timeout(qm->io_base + QM_PEH_VENDOR_ID, val,
					 (val == PCI_VENDOR_ID_HUAWEI),
					 POLL_PERIOD, POLL_TIMEOUT);
	if (ret)
		dev_err(&pdev->dev, "Fails to read QM reg in the second time!\n");

	return ret;
}

static int qm_set_pf_mse(struct hisi_qm *qm, bool set)
{
	struct pci_dev *pdev = qm->pdev;
	u16 cmd;
	int i;

	pci_read_config_word(pdev, PCI_COMMAND, &cmd);
	if (set)
		cmd |= PCI_COMMAND_MEMORY;
	else
		cmd &= ~PCI_COMMAND_MEMORY;

	pci_write_config_word(pdev, PCI_COMMAND, cmd);
	for (i = 0; i < MAX_WAIT_COUNTS; i++) {
		pci_read_config_word(pdev, PCI_COMMAND, &cmd);
		if (set == ((cmd & PCI_COMMAND_MEMORY) >> 1))
			return 0;

		udelay(1);
	}

	return -ETIMEDOUT;
}

static int qm_set_vf_mse(struct hisi_qm *qm, bool set)
{
	struct pci_dev *pdev = qm->pdev;
	u16 sriov_ctrl;
	int pos;
	int i;

	pos = pci_find_ext_capability(pdev, PCI_EXT_CAP_ID_SRIOV);
	pci_read_config_word(pdev, pos + PCI_SRIOV_CTRL, &sriov_ctrl);
	if (set)
		sriov_ctrl |= PCI_SRIOV_CTRL_MSE;
	else
		sriov_ctrl &= ~PCI_SRIOV_CTRL_MSE;
	pci_write_config_word(pdev, pos + PCI_SRIOV_CTRL, sriov_ctrl);

	for (i = 0; i < MAX_WAIT_COUNTS; i++) {
		pci_read_config_word(pdev, pos + PCI_SRIOV_CTRL, &sriov_ctrl);
		if (set == (sriov_ctrl & PCI_SRIOV_CTRL_MSE) >>
		    ACC_PEH_SRIOV_CTRL_VF_MSE_SHIFT)
			return 0;

		udelay(1);
	}

	return -ETIMEDOUT;
}

static int qm_vf_reset_prepare(struct hisi_qm *qm,
			       enum qm_stop_reason stop_reason)
{
	struct hisi_qm_list *qm_list = qm->qm_list;
	struct pci_dev *pdev = qm->pdev;
	struct pci_dev *virtfn;
	struct hisi_qm *vf_qm;
	int ret = 0;

	mutex_lock(&qm_list->lock);
	list_for_each_entry(vf_qm, &qm_list->list, list) {
		virtfn = vf_qm->pdev;
		if (virtfn == pdev)
			continue;

		if (pci_physfn(virtfn) == pdev) {
			/* save VFs PCIE BAR configuration */
			pci_save_state(virtfn);

			ret = hisi_qm_stop(vf_qm, stop_reason);
			if (ret)
				goto stop_fail;
		}
	}

stop_fail:
	mutex_unlock(&qm_list->lock);
	return ret;
}

static int qm_try_stop_vfs(struct hisi_qm *qm, u64 cmd,
			   enum qm_stop_reason stop_reason)
{
	struct pci_dev *pdev = qm->pdev;
	int ret;

	if (!qm->vfs_num)
		return 0;

	/* Kunpeng930 supports to notify VFs to stop before PF reset */
	if (qm->ops->ping_all_vfs) {
		ret = qm->ops->ping_all_vfs(qm, cmd);
		if (ret)
			pci_err(pdev, "failed to send cmd to all VFs before PF reset!\n");
	} else {
		ret = qm_vf_reset_prepare(qm, stop_reason);
		if (ret)
			pci_err(pdev, "failed to prepare reset, ret = %d.\n", ret);
	}

	return ret;
}

static int qm_wait_reset_finish(struct hisi_qm *qm)
{
	int delay = 0;

	/* All reset requests need to be queued for processing */
	while (test_and_set_bit(QM_RESETTING, &qm->misc_ctl)) {
		msleep(++delay);
		if (delay > QM_RESET_WAIT_TIMEOUT)
			return -EBUSY;
	}

	return 0;
}

static int qm_reset_prepare_ready(struct hisi_qm *qm)
{
	struct pci_dev *pdev = qm->pdev;
	struct hisi_qm *pf_qm = pci_get_drvdata(pci_physfn(pdev));

	/*
	 * PF and VF on host doesnot support resetting at the
	 * same time on Kunpeng920.
	 */
	if (qm->ver < QM_HW_V3)
		return qm_wait_reset_finish(pf_qm);

	return qm_wait_reset_finish(qm);
}

static void qm_reset_bit_clear(struct hisi_qm *qm)
{
	struct pci_dev *pdev = qm->pdev;
	struct hisi_qm *pf_qm = pci_get_drvdata(pci_physfn(pdev));

	if (qm->ver < QM_HW_V3)
		clear_bit(QM_RESETTING, &pf_qm->misc_ctl);

	clear_bit(QM_RESETTING, &qm->misc_ctl);
}

static int qm_controller_reset_prepare(struct hisi_qm *qm)
{
	struct pci_dev *pdev = qm->pdev;
	int ret;

	ret = qm_reset_prepare_ready(qm);
	if (ret) {
		pci_err(pdev, "Controller reset not ready!\n");
		return ret;
	}

	/* PF obtains the information of VF by querying the register. */
	qm_cmd_uninit(qm);

	/* Whether VFs stop successfully, soft reset will continue. */
	ret = qm_try_stop_vfs(qm, QM_PF_SRST_PREPARE, QM_SOFT_RESET);
	if (ret)
		pci_err(pdev, "failed to stop vfs by pf in soft reset.\n");

	ret = hisi_qm_stop(qm, QM_SOFT_RESET);
	if (ret) {
		pci_err(pdev, "Fails to stop QM!\n");
		qm_reset_bit_clear(qm);
		return ret;
	}

	ret = qm_wait_vf_prepare_finish(qm);
	if (ret)
		pci_err(pdev, "failed to stop by vfs in soft reset!\n");

	clear_bit(QM_RST_SCHED, &qm->misc_ctl);

	return 0;
}

static void qm_dev_ecc_mbit_handle(struct hisi_qm *qm)
{
	u32 nfe_enb = 0;

	/* Kunpeng930 hardware automatically close master ooo when NFE occurs */
	if (qm->ver >= QM_HW_V3)
		return;

	if (!qm->err_status.is_dev_ecc_mbit &&
	    qm->err_status.is_qm_ecc_mbit &&
	    qm->err_ini->close_axi_master_ooo) {

		qm->err_ini->close_axi_master_ooo(qm);

	} else if (qm->err_status.is_dev_ecc_mbit &&
		   !qm->err_status.is_qm_ecc_mbit &&
		   !qm->err_ini->close_axi_master_ooo) {

		nfe_enb = readl(qm->io_base + QM_RAS_NFE_ENABLE);
		writel(nfe_enb & QM_RAS_NFE_MBIT_DISABLE,
		       qm->io_base + QM_RAS_NFE_ENABLE);
		writel(QM_ECC_MBIT, qm->io_base + QM_ABNORMAL_INT_SET);
	}
}

static int qm_soft_reset(struct hisi_qm *qm)
{
	struct pci_dev *pdev = qm->pdev;
	int ret;
	u32 val;

	/* Ensure all doorbells and mailboxes received by QM */
	ret = qm_check_req_recv(qm);
	if (ret)
		return ret;

	if (qm->vfs_num) {
		ret = qm_set_vf_mse(qm, false);
		if (ret) {
			pci_err(pdev, "Fails to disable vf MSE bit.\n");
			return ret;
		}
	}

	ret = qm->ops->set_msi(qm, false);
	if (ret) {
		pci_err(pdev, "Fails to disable PEH MSI bit.\n");
		return ret;
	}

	qm_dev_ecc_mbit_handle(qm);

	/* OOO register set and check */
	writel(ACC_MASTER_GLOBAL_CTRL_SHUTDOWN,
	       qm->io_base + ACC_MASTER_GLOBAL_CTRL);

	/* If bus lock, reset chip */
	ret = readl_relaxed_poll_timeout(qm->io_base + ACC_MASTER_TRANS_RETURN,
					 val,
					 (val == ACC_MASTER_TRANS_RETURN_RW),
					 POLL_PERIOD, POLL_TIMEOUT);
	if (ret) {
		pci_emerg(pdev, "Bus lock! Please reset system.\n");
		return ret;
	}

	if (qm->err_ini->close_sva_prefetch)
		qm->err_ini->close_sva_prefetch(qm);

	ret = qm_set_pf_mse(qm, false);
	if (ret) {
		pci_err(pdev, "Fails to disable pf MSE bit.\n");
		return ret;
	}

	/* The reset related sub-control registers are not in PCI BAR */
	if (ACPI_HANDLE(&pdev->dev)) {
		unsigned long long value = 0;
		acpi_status s;

		s = acpi_evaluate_integer(ACPI_HANDLE(&pdev->dev),
					  qm->err_info.acpi_rst,
					  NULL, &value);
		if (ACPI_FAILURE(s)) {
			pci_err(pdev, "NO controller reset method!\n");
			return -EIO;
		}

		if (value) {
			pci_err(pdev, "Reset step %llu failed!\n", value);
			return -EIO;
		}
	} else {
		pci_err(pdev, "No reset method!\n");
		return -EINVAL;
	}

	return 0;
}

static int qm_vf_reset_done(struct hisi_qm *qm)
{
	struct hisi_qm_list *qm_list = qm->qm_list;
	struct pci_dev *pdev = qm->pdev;
	struct pci_dev *virtfn;
	struct hisi_qm *vf_qm;
	int ret = 0;

	mutex_lock(&qm_list->lock);
	list_for_each_entry(vf_qm, &qm_list->list, list) {
		virtfn = vf_qm->pdev;
		if (virtfn == pdev)
			continue;

		if (pci_physfn(virtfn) == pdev) {
			/* enable VFs PCIE BAR configuration */
			pci_restore_state(virtfn);

			ret = qm_restart(vf_qm);
			if (ret)
				goto restart_fail;
		}
	}

restart_fail:
	mutex_unlock(&qm_list->lock);
	return ret;
}

static int qm_try_start_vfs(struct hisi_qm *qm, enum qm_mb_cmd cmd)
{
	struct pci_dev *pdev = qm->pdev;
	int ret;

	if (!qm->vfs_num)
		return 0;

	ret = qm_vf_q_assign(qm, qm->vfs_num);
	if (ret) {
		pci_err(pdev, "failed to assign VFs, ret = %d.\n", ret);
		return ret;
	}

	/* Kunpeng930 supports to notify VFs to start after PF reset. */
	if (qm->ops->ping_all_vfs) {
		ret = qm->ops->ping_all_vfs(qm, cmd);
		if (ret)
			pci_warn(pdev, "failed to send cmd to all VFs after PF reset!\n");
	} else {
		ret = qm_vf_reset_done(qm);
		if (ret)
			pci_warn(pdev, "failed to start vfs, ret = %d.\n", ret);
	}

	return ret;
}

static int qm_dev_hw_init(struct hisi_qm *qm)
{
	return qm->err_ini->hw_init(qm);
}

static void qm_restart_prepare(struct hisi_qm *qm)
{
	u32 value;

	if (qm->err_ini->open_sva_prefetch)
		qm->err_ini->open_sva_prefetch(qm);

	if (qm->ver >= QM_HW_V3)
		return;

	if (!qm->err_status.is_qm_ecc_mbit &&
	    !qm->err_status.is_dev_ecc_mbit)
		return;

	/* temporarily close the OOO port used for PEH to write out MSI */
	value = readl(qm->io_base + ACC_AM_CFG_PORT_WR_EN);
	writel(value & ~qm->err_info.msi_wr_port,
	       qm->io_base + ACC_AM_CFG_PORT_WR_EN);

	/* clear dev ecc 2bit error source if having */
	value = qm_get_dev_err_status(qm) & qm->err_info.ecc_2bits_mask;
	if (value && qm->err_ini->clear_dev_hw_err_status)
		qm->err_ini->clear_dev_hw_err_status(qm, value);

	/* clear QM ecc mbit error source */
	writel(QM_ECC_MBIT, qm->io_base + QM_ABNORMAL_INT_SOURCE);

	/* clear AM Reorder Buffer ecc mbit source */
	writel(ACC_ROB_ECC_ERR_MULTPL, qm->io_base + ACC_AM_ROB_ECC_INT_STS);
}

static void qm_restart_done(struct hisi_qm *qm)
{
	u32 value;

	if (qm->ver >= QM_HW_V3)
		goto clear_flags;

	if (!qm->err_status.is_qm_ecc_mbit &&
	    !qm->err_status.is_dev_ecc_mbit)
		return;

	/* open the OOO port for PEH to write out MSI */
	value = readl(qm->io_base + ACC_AM_CFG_PORT_WR_EN);
	value |= qm->err_info.msi_wr_port;
	writel(value, qm->io_base + ACC_AM_CFG_PORT_WR_EN);

clear_flags:
	qm->err_status.is_qm_ecc_mbit = false;
	qm->err_status.is_dev_ecc_mbit = false;
}

static int qm_controller_reset_done(struct hisi_qm *qm)
{
	struct pci_dev *pdev = qm->pdev;
	int ret;

	ret = qm->ops->set_msi(qm, true);
	if (ret) {
		pci_err(pdev, "Fails to enable PEH MSI bit!\n");
		return ret;
	}

	ret = qm_set_pf_mse(qm, true);
	if (ret) {
		pci_err(pdev, "Fails to enable pf MSE bit!\n");
		return ret;
	}

	if (qm->vfs_num) {
		ret = qm_set_vf_mse(qm, true);
		if (ret) {
			pci_err(pdev, "Fails to enable vf MSE bit!\n");
			return ret;
		}
	}

	ret = qm_dev_hw_init(qm);
	if (ret) {
		pci_err(pdev, "Failed to init device\n");
		return ret;
	}

	qm_restart_prepare(qm);
	hisi_qm_dev_err_init(qm);
	if (qm->err_ini->open_axi_master_ooo)
		qm->err_ini->open_axi_master_ooo(qm);

	ret = qm_restart(qm);
	if (ret) {
		pci_err(pdev, "Failed to start QM!\n");
		return ret;
	}

	ret = qm_try_start_vfs(qm, QM_PF_RESET_DONE);
	if (ret)
		pci_err(pdev, "failed to start vfs by pf in soft reset.\n");

	ret = qm_wait_vf_prepare_finish(qm);
	if (ret)
		pci_err(pdev, "failed to start by vfs in soft reset!\n");

	qm_cmd_init(qm);
	qm_restart_done(qm);

	qm_reset_bit_clear(qm);

	return 0;
}

static int qm_controller_reset(struct hisi_qm *qm)
{
	struct pci_dev *pdev = qm->pdev;
	int ret;

	pci_info(pdev, "Controller resetting...\n");

	ret = qm_controller_reset_prepare(qm);
	if (ret) {
		clear_bit(QM_RST_SCHED, &qm->misc_ctl);
		return ret;
	}

	ret = qm_soft_reset(qm);
	if (ret) {
		pci_err(pdev, "Controller reset failed (%d)\n", ret);
		qm_reset_bit_clear(qm);
		return ret;
	}

	ret = qm_controller_reset_done(qm);
	if (ret) {
		qm_reset_bit_clear(qm);
		return ret;
	}

	pci_info(pdev, "Controller reset complete\n");

	return 0;
}

/**
 * hisi_qm_dev_slot_reset() - slot reset
 * @pdev: the PCIe device
 *
 * This function offers QM relate PCIe device reset interface. Drivers which
 * use QM can use this function as slot_reset in its struct pci_error_handlers.
 */
pci_ers_result_t hisi_qm_dev_slot_reset(struct pci_dev *pdev)
{
	struct hisi_qm *qm = pci_get_drvdata(pdev);
	int ret;

	if (pdev->is_virtfn)
		return PCI_ERS_RESULT_RECOVERED;

	pci_aer_clear_nonfatal_status(pdev);

	/* reset pcie device controller */
	ret = qm_controller_reset(qm);
	if (ret) {
		pci_err(pdev, "Controller reset failed (%d)\n", ret);
		return PCI_ERS_RESULT_DISCONNECT;
	}

	return PCI_ERS_RESULT_RECOVERED;
}
EXPORT_SYMBOL_GPL(hisi_qm_dev_slot_reset);

<<<<<<< HEAD
/* check the interrupt is ecc-mbit error or not */
static int qm_check_dev_error(struct hisi_qm *qm)
{
	int ret;

	if (qm->fun_type == QM_HW_VF)
		return 0;

	ret = qm_get_hw_error_status(qm) & QM_ECC_MBIT;
	if (ret)
		return ret;

	return (qm_get_dev_err_status(qm) & qm->err_info.ecc_2bits_mask);
}

=======
>>>>>>> 11e4b63a
void hisi_qm_reset_prepare(struct pci_dev *pdev)
{
	struct hisi_qm *pf_qm = pci_get_drvdata(pci_physfn(pdev));
	struct hisi_qm *qm = pci_get_drvdata(pdev);
	u32 delay = 0;
	int ret;

	hisi_qm_dev_err_uninit(pf_qm);

	/*
	 * Check whether there is an ECC mbit error, If it occurs, need to
	 * wait for soft reset to fix it.
	 */
	while (qm_check_dev_error(pf_qm)) {
		msleep(++delay);
		if (delay > QM_RESET_WAIT_TIMEOUT)
			return;
	}

	ret = qm_reset_prepare_ready(qm);
	if (ret) {
		pci_err(pdev, "FLR not ready!\n");
		return;
	}

	/* PF obtains the information of VF by querying the register. */
	if (qm->fun_type == QM_HW_PF)
		qm_cmd_uninit(qm);

	ret = qm_try_stop_vfs(qm, QM_PF_FLR_PREPARE, QM_FLR);
	if (ret)
		pci_err(pdev, "failed to stop vfs by pf in FLR.\n");

	ret = hisi_qm_stop(qm, QM_FLR);
	if (ret) {
		pci_err(pdev, "Failed to stop QM, ret = %d.\n", ret);
		return;
	}

	ret = qm_wait_vf_prepare_finish(qm);
	if (ret)
		pci_err(pdev, "failed to stop by vfs in FLR!\n");

	pci_info(pdev, "FLR resetting...\n");
}
EXPORT_SYMBOL_GPL(hisi_qm_reset_prepare);

static bool qm_flr_reset_complete(struct pci_dev *pdev)
{
	struct pci_dev *pf_pdev = pci_physfn(pdev);
	struct hisi_qm *qm = pci_get_drvdata(pf_pdev);
	u32 id;

	pci_read_config_dword(qm->pdev, PCI_COMMAND, &id);
	if (id == QM_PCI_COMMAND_INVALID) {
		pci_err(pdev, "Device can not be used!\n");
		return false;
	}

	return true;
}

void hisi_qm_reset_done(struct pci_dev *pdev)
{
	struct hisi_qm *pf_qm = pci_get_drvdata(pci_physfn(pdev));
	struct hisi_qm *qm = pci_get_drvdata(pdev);
	int ret;

	if (qm->fun_type == QM_HW_PF) {
		ret = qm_dev_hw_init(qm);
		if (ret) {
			pci_err(pdev, "Failed to init PF, ret = %d.\n", ret);
			goto flr_done;
		}
	}

	hisi_qm_dev_err_init(pf_qm);

	ret = qm_restart(qm);
	if (ret) {
		pci_err(pdev, "Failed to start QM, ret = %d.\n", ret);
		goto flr_done;
	}

	ret = qm_try_start_vfs(qm, QM_PF_RESET_DONE);
	if (ret)
		pci_err(pdev, "failed to start vfs by pf in FLR.\n");

	ret = qm_wait_vf_prepare_finish(qm);
	if (ret)
		pci_err(pdev, "failed to start by vfs in FLR!\n");

flr_done:
	if (qm->fun_type == QM_HW_PF)
		qm_cmd_init(qm);

	if (qm_flr_reset_complete(pdev))
		pci_info(pdev, "FLR reset complete\n");

	qm_reset_bit_clear(qm);
}
EXPORT_SYMBOL_GPL(hisi_qm_reset_done);

static irqreturn_t qm_abnormal_irq(int irq, void *data)
{
	struct hisi_qm *qm = data;
	enum acc_err_result ret;

	atomic64_inc(&qm->debug.dfx.abnormal_irq_cnt);
	ret = qm_process_dev_error(qm);
	if (ret == ACC_ERR_NEED_RESET &&
	    !test_bit(QM_DRIVER_REMOVING, &qm->misc_ctl) &&
	    !test_and_set_bit(QM_RST_SCHED, &qm->misc_ctl))
		schedule_work(&qm->rst_work);

	return IRQ_HANDLED;
}

static int qm_irq_register(struct hisi_qm *qm)
{
	struct pci_dev *pdev = qm->pdev;
	int ret;

	ret = request_irq(pci_irq_vector(pdev, QM_EQ_EVENT_IRQ_VECTOR),
			  qm_irq, 0, qm->dev_name, qm);
	if (ret)
		return ret;

	if (qm->ver > QM_HW_V1) {
		ret = request_irq(pci_irq_vector(pdev, QM_AEQ_EVENT_IRQ_VECTOR),
				  qm_aeq_irq, 0, qm->dev_name, qm);
		if (ret)
			goto err_aeq_irq;

		if (qm->fun_type == QM_HW_PF) {
			ret = request_irq(pci_irq_vector(pdev,
					  QM_ABNORMAL_EVENT_IRQ_VECTOR),
					  qm_abnormal_irq, 0, qm->dev_name, qm);
			if (ret)
				goto err_abonormal_irq;
		}
	}

	if (qm->ver > QM_HW_V2) {
		ret = request_irq(pci_irq_vector(pdev, QM_CMD_EVENT_IRQ_VECTOR),
				qm_mb_cmd_irq, 0, qm->dev_name, qm);
		if (ret)
			goto err_mb_cmd_irq;
	}

	return 0;

err_mb_cmd_irq:
	if (qm->fun_type == QM_HW_PF)
		free_irq(pci_irq_vector(pdev, QM_ABNORMAL_EVENT_IRQ_VECTOR), qm);
err_abonormal_irq:
	free_irq(pci_irq_vector(pdev, QM_AEQ_EVENT_IRQ_VECTOR), qm);
err_aeq_irq:
	free_irq(pci_irq_vector(pdev, QM_EQ_EVENT_IRQ_VECTOR), qm);
	return ret;
}

/**
 * hisi_qm_dev_shutdown() - Shutdown device.
 * @pdev: The device will be shutdown.
 *
 * This function will stop qm when OS shutdown or rebooting.
 */
void hisi_qm_dev_shutdown(struct pci_dev *pdev)
{
	struct hisi_qm *qm = pci_get_drvdata(pdev);
	int ret;

	ret = hisi_qm_stop(qm, QM_NORMAL);
	if (ret)
		dev_err(&pdev->dev, "Fail to stop qm in shutdown!\n");
}
EXPORT_SYMBOL_GPL(hisi_qm_dev_shutdown);

static void hisi_qm_controller_reset(struct work_struct *rst_work)
{
	struct hisi_qm *qm = container_of(rst_work, struct hisi_qm, rst_work);
	int ret;

	/* reset pcie device controller */
	ret = qm_controller_reset(qm);
	if (ret)
		dev_err(&qm->pdev->dev, "controller reset failed (%d)\n", ret);

}

static void qm_pf_reset_vf_prepare(struct hisi_qm *qm,
				   enum qm_stop_reason stop_reason)
{
	enum qm_mb_cmd cmd = QM_VF_PREPARE_DONE;
	struct pci_dev *pdev = qm->pdev;
	int ret;

	ret = qm_reset_prepare_ready(qm);
	if (ret) {
		dev_err(&pdev->dev, "reset prepare not ready!\n");
		atomic_set(&qm->status.flags, QM_STOP);
		cmd = QM_VF_PREPARE_FAIL;
		goto err_prepare;
	}

	ret = hisi_qm_stop(qm, stop_reason);
	if (ret) {
		dev_err(&pdev->dev, "failed to stop QM, ret = %d.\n", ret);
		atomic_set(&qm->status.flags, QM_STOP);
		cmd = QM_VF_PREPARE_FAIL;
		goto err_prepare;
	}

err_prepare:
	pci_save_state(pdev);
	ret = qm->ops->ping_pf(qm, cmd);
	if (ret)
		dev_warn(&pdev->dev, "PF responds timeout in reset prepare!\n");
}

static void qm_pf_reset_vf_done(struct hisi_qm *qm)
{
	enum qm_mb_cmd cmd = QM_VF_START_DONE;
	struct pci_dev *pdev = qm->pdev;
	int ret;

	pci_restore_state(pdev);
	ret = hisi_qm_start(qm);
	if (ret) {
		dev_err(&pdev->dev, "failed to start QM, ret = %d.\n", ret);
		cmd = QM_VF_START_FAIL;
	}

	ret = qm->ops->ping_pf(qm, cmd);
	if (ret)
		dev_warn(&pdev->dev, "PF responds timeout in reset done!\n");

	qm_reset_bit_clear(qm);
}

static int qm_wait_pf_reset_finish(struct hisi_qm *qm)
{
	struct device *dev = &qm->pdev->dev;
	u32 val, cmd;
	u64 msg;
	int ret;

	/* Wait for reset to finish */
	ret = readl_relaxed_poll_timeout(qm->io_base + QM_IFC_INT_SOURCE_V, val,
					 val == BIT(0), QM_VF_RESET_WAIT_US,
					 QM_VF_RESET_WAIT_TIMEOUT_US);
	/* hardware completion status should be available by this time */
	if (ret) {
		dev_err(dev, "couldn't get reset done status from PF, timeout!\n");
		return -ETIMEDOUT;
	}

	/*
	 * Whether message is got successfully,
	 * VF needs to ack PF by clearing the interrupt.
	 */
	ret = qm_get_mb_cmd(qm, &msg, 0);
	qm_clear_cmd_interrupt(qm, 0);
	if (ret) {
		dev_err(dev, "failed to get msg from PF in reset done!\n");
		return ret;
	}

	cmd = msg & QM_MB_CMD_DATA_MASK;
	if (cmd != QM_PF_RESET_DONE) {
		dev_err(dev, "the cmd(%u) is not reset done!\n", cmd);
		ret = -EINVAL;
	}

	return ret;
}

static void qm_pf_reset_vf_process(struct hisi_qm *qm,
				   enum qm_stop_reason stop_reason)
{
	struct device *dev = &qm->pdev->dev;
	int ret;

	dev_info(dev, "device reset start...\n");

	/* The message is obtained by querying the register during resetting */
	qm_cmd_uninit(qm);
	qm_pf_reset_vf_prepare(qm, stop_reason);

	ret = qm_wait_pf_reset_finish(qm);
	if (ret)
		goto err_get_status;

	qm_pf_reset_vf_done(qm);
	qm_cmd_init(qm);

	dev_info(dev, "device reset done.\n");

	return;

err_get_status:
	qm_cmd_init(qm);
	qm_reset_bit_clear(qm);
}

static void qm_handle_cmd_msg(struct hisi_qm *qm, u32 fun_num)
{
	struct device *dev = &qm->pdev->dev;
	u64 msg;
	u32 cmd;
	int ret;

	/*
	 * Get the msg from source by sending mailbox. Whether message is got
	 * successfully, destination needs to ack source by clearing the interrupt.
	 */
	ret = qm_get_mb_cmd(qm, &msg, fun_num);
	qm_clear_cmd_interrupt(qm, BIT(fun_num));
	if (ret) {
		dev_err(dev, "failed to get msg from source!\n");
		return;
	}

	cmd = msg & QM_MB_CMD_DATA_MASK;
	switch (cmd) {
	case QM_PF_FLR_PREPARE:
		qm_pf_reset_vf_process(qm, QM_FLR);
		break;
	case QM_PF_SRST_PREPARE:
		qm_pf_reset_vf_process(qm, QM_SOFT_RESET);
		break;
	case QM_VF_GET_QOS:
		qm_vf_get_qos(qm, fun_num);
		break;
	case QM_PF_SET_QOS:
		qm->mb_qos = msg >> QM_MB_CMD_DATA_SHIFT;
		break;
	default:
		dev_err(dev, "unsupported cmd %u sent by function(%u)!\n", cmd, fun_num);
		break;
	}
}

static void qm_cmd_process(struct work_struct *cmd_process)
{
	struct hisi_qm *qm = container_of(cmd_process,
					struct hisi_qm, cmd_process);
	u32 vfs_num = qm->vfs_num;
	u64 val;
	u32 i;

	if (qm->fun_type == QM_HW_PF) {
		val = readq(qm->io_base + QM_IFC_INT_SOURCE_P);
		if (!val)
			return;

		for (i = 1; i <= vfs_num; i++) {
			if (val & BIT(i))
				qm_handle_cmd_msg(qm, i);
		}

		return;
	}

	qm_handle_cmd_msg(qm, 0);
}

/**
 * hisi_qm_alg_register() - Register alg to crypto and add qm to qm_list.
 * @qm: The qm needs add.
 * @qm_list: The qm list.
 *
 * This function adds qm to qm list, and will register algorithm to
 * crypto when the qm list is empty.
 */
int hisi_qm_alg_register(struct hisi_qm *qm, struct hisi_qm_list *qm_list)
{
	struct device *dev = &qm->pdev->dev;
	int flag = 0;
	int ret = 0;

	mutex_lock(&qm_list->lock);
	if (list_empty(&qm_list->list))
		flag = 1;
	list_add_tail(&qm->list, &qm_list->list);
	mutex_unlock(&qm_list->lock);

	if (qm->ver <= QM_HW_V2 && qm->use_sva) {
		dev_info(dev, "HW V2 not both use uacce sva mode and hardware crypto algs.\n");
		return 0;
	}

	if (flag) {
		ret = qm_list->register_to_crypto(qm);
		if (ret) {
			mutex_lock(&qm_list->lock);
			list_del(&qm->list);
			mutex_unlock(&qm_list->lock);
		}
	}

	return ret;
}
EXPORT_SYMBOL_GPL(hisi_qm_alg_register);

/**
 * hisi_qm_alg_unregister() - Unregister alg from crypto and delete qm from
 * qm list.
 * @qm: The qm needs delete.
 * @qm_list: The qm list.
 *
 * This function deletes qm from qm list, and will unregister algorithm
 * from crypto when the qm list is empty.
 */
void hisi_qm_alg_unregister(struct hisi_qm *qm, struct hisi_qm_list *qm_list)
{
	mutex_lock(&qm_list->lock);
	list_del(&qm->list);
	mutex_unlock(&qm_list->lock);

	if (qm->ver <= QM_HW_V2 && qm->use_sva)
		return;

	if (list_empty(&qm_list->list))
		qm_list->unregister_from_crypto(qm);
}
EXPORT_SYMBOL_GPL(hisi_qm_alg_unregister);

static int qm_get_qp_num(struct hisi_qm *qm)
{
	if (qm->ver == QM_HW_V1)
		qm->ctrl_qp_num = QM_QNUM_V1;
	else if (qm->ver == QM_HW_V2)
		qm->ctrl_qp_num = QM_QNUM_V2;
	else
		qm->ctrl_qp_num = readl(qm->io_base + QM_CAPBILITY) &
					QM_QP_NUN_MASK;

	if (qm->use_db_isolation)
		qm->max_qp_num = (readl(qm->io_base + QM_CAPBILITY) >>
				  QM_QP_MAX_NUM_SHIFT) & QM_QP_NUN_MASK;
	else
		qm->max_qp_num = qm->ctrl_qp_num;

	/* check if qp number is valid */
	if (qm->qp_num > qm->max_qp_num) {
		dev_err(&qm->pdev->dev, "qp num(%u) is more than max qp num(%u)!\n",
			qm->qp_num, qm->max_qp_num);
		return -EINVAL;
	}

	return 0;
}

static int qm_get_pci_res(struct hisi_qm *qm)
{
	struct pci_dev *pdev = qm->pdev;
	struct device *dev = &pdev->dev;
	int ret;

	ret = pci_request_mem_regions(pdev, qm->dev_name);
	if (ret < 0) {
		dev_err(dev, "Failed to request mem regions!\n");
		return ret;
	}

	qm->phys_base = pci_resource_start(pdev, PCI_BAR_2);
	qm->io_base = ioremap(qm->phys_base, pci_resource_len(pdev, PCI_BAR_2));
	if (!qm->io_base) {
		ret = -EIO;
		goto err_request_mem_regions;
	}

	if (qm->ver > QM_HW_V2) {
		if (qm->fun_type == QM_HW_PF)
			qm->use_db_isolation = readl(qm->io_base +
						     QM_QUE_ISO_EN) & BIT(0);
		else
			qm->use_db_isolation = readl(qm->io_base +
						     QM_QUE_ISO_CFG_V) & BIT(0);
	}

	if (qm->use_db_isolation) {
		qm->db_interval = QM_QP_DB_INTERVAL;
		qm->db_phys_base = pci_resource_start(pdev, PCI_BAR_4);
		qm->db_io_base = ioremap(qm->db_phys_base,
					 pci_resource_len(pdev, PCI_BAR_4));
		if (!qm->db_io_base) {
			ret = -EIO;
			goto err_ioremap;
		}
	} else {
		qm->db_phys_base = qm->phys_base;
		qm->db_io_base = qm->io_base;
		qm->db_interval = 0;
<<<<<<< HEAD
	}

	if (qm->fun_type == QM_HW_PF) {
		ret = qm_get_qp_num(qm);
		if (ret)
			goto err_db_ioremap;
	}

	return 0;

err_db_ioremap:
	if (qm->use_db_isolation)
		iounmap(qm->db_io_base);
err_ioremap:
	iounmap(qm->io_base);
err_request_mem_regions:
	pci_release_mem_regions(pdev);
	return ret;
}

static int hisi_qm_pci_init(struct hisi_qm *qm)
{
	struct pci_dev *pdev = qm->pdev;
	struct device *dev = &pdev->dev;
	unsigned int num_vec;
	int ret;

	ret = pci_enable_device_mem(pdev);
	if (ret < 0) {
		dev_err(dev, "Failed to enable device mem!\n");
		return ret;
	}

=======
	}

	if (qm->fun_type == QM_HW_PF) {
		ret = qm_get_qp_num(qm);
		if (ret)
			goto err_db_ioremap;
	}

	return 0;

err_db_ioremap:
	if (qm->use_db_isolation)
		iounmap(qm->db_io_base);
err_ioremap:
	iounmap(qm->io_base);
err_request_mem_regions:
	pci_release_mem_regions(pdev);
	return ret;
}

static int hisi_qm_pci_init(struct hisi_qm *qm)
{
	struct pci_dev *pdev = qm->pdev;
	struct device *dev = &pdev->dev;
	unsigned int num_vec;
	int ret;

	ret = pci_enable_device_mem(pdev);
	if (ret < 0) {
		dev_err(dev, "Failed to enable device mem!\n");
		return ret;
	}

>>>>>>> 11e4b63a
	ret = qm_get_pci_res(qm);
	if (ret)
		goto err_disable_pcidev;

	ret = dma_set_mask_and_coherent(dev, DMA_BIT_MASK(64));
	if (ret < 0)
		goto err_get_pci_res;
	pci_set_master(pdev);

	if (!qm->ops->get_irq_num) {
		ret = -EOPNOTSUPP;
		goto err_get_pci_res;
	}
	num_vec = qm->ops->get_irq_num(qm);
	ret = pci_alloc_irq_vectors(pdev, num_vec, num_vec, PCI_IRQ_MSI);
	if (ret < 0) {
		dev_err(dev, "Failed to enable MSI vectors!\n");
		goto err_get_pci_res;
	}

	return 0;

err_get_pci_res:
	qm_put_pci_res(qm);
err_disable_pcidev:
	pci_disable_device(pdev);
	return ret;
}

static void hisi_qm_init_work(struct hisi_qm *qm)
{
	INIT_WORK(&qm->work, qm_work_process);
	if (qm->fun_type == QM_HW_PF)
		INIT_WORK(&qm->rst_work, hisi_qm_controller_reset);

	if (qm->ver > QM_HW_V2)
		INIT_WORK(&qm->cmd_process, qm_cmd_process);
}

static int hisi_qp_alloc_memory(struct hisi_qm *qm)
{
	struct device *dev = &qm->pdev->dev;
	size_t qp_dma_size;
	int i, ret;

	qm->qp_array = kcalloc(qm->qp_num, sizeof(struct hisi_qp), GFP_KERNEL);
	if (!qm->qp_array)
		return -ENOMEM;

	/* one more page for device or qp statuses */
	qp_dma_size = qm->sqe_size * QM_Q_DEPTH +
		      sizeof(struct qm_cqe) * QM_Q_DEPTH;
	qp_dma_size = PAGE_ALIGN(qp_dma_size) + PAGE_SIZE;
	for (i = 0; i < qm->qp_num; i++) {
		ret = hisi_qp_memory_init(qm, qp_dma_size, i);
		if (ret)
			goto err_init_qp_mem;

		dev_dbg(dev, "allocate qp dma buf size=%zx)\n", qp_dma_size);
	}

	return 0;
err_init_qp_mem:
	hisi_qp_memory_uninit(qm, i);

	return ret;
}

static int hisi_qm_memory_init(struct hisi_qm *qm)
{
	struct device *dev = &qm->pdev->dev;
	int ret, total_vfs;
	size_t off = 0;

	total_vfs = pci_sriov_get_totalvfs(qm->pdev);
	qm->factor = kcalloc(total_vfs + 1, sizeof(struct qm_shaper_factor), GFP_KERNEL);
	if (!qm->factor)
		return -ENOMEM;

#define QM_INIT_BUF(qm, type, num) do { \
	(qm)->type = ((qm)->qdma.va + (off)); \
	(qm)->type##_dma = (qm)->qdma.dma + (off); \
	off += QMC_ALIGN(sizeof(struct qm_##type) * (num)); \
} while (0)

	idr_init(&qm->qp_idr);
	qm->qdma.size = QMC_ALIGN(sizeof(struct qm_eqe) * QM_EQ_DEPTH) +
			QMC_ALIGN(sizeof(struct qm_aeqe) * QM_Q_DEPTH) +
			QMC_ALIGN(sizeof(struct qm_sqc) * qm->qp_num) +
			QMC_ALIGN(sizeof(struct qm_cqc) * qm->qp_num);
	qm->qdma.va = dma_alloc_coherent(dev, qm->qdma.size, &qm->qdma.dma,
					 GFP_ATOMIC);
	dev_dbg(dev, "allocate qm dma buf size=%zx)\n", qm->qdma.size);
	if (!qm->qdma.va) {
		ret =  -ENOMEM;
		goto err_alloc_qdma;
	}

	QM_INIT_BUF(qm, eqe, QM_EQ_DEPTH);
	QM_INIT_BUF(qm, aeqe, QM_Q_DEPTH);
	QM_INIT_BUF(qm, sqc, qm->qp_num);
	QM_INIT_BUF(qm, cqc, qm->qp_num);

	ret = hisi_qp_alloc_memory(qm);
	if (ret)
		goto err_alloc_qp_array;

	return 0;

err_alloc_qp_array:
	dma_free_coherent(dev, qm->qdma.size, qm->qdma.va, qm->qdma.dma);
err_alloc_qdma:
	kfree(qm->factor);

	return ret;
}

/**
 * hisi_qm_init() - Initialize configures about qm.
 * @qm: The qm needing init.
 *
 * This function init qm, then we can call hisi_qm_start to put qm into work.
 */
int hisi_qm_init(struct hisi_qm *qm)
{
	struct pci_dev *pdev = qm->pdev;
	struct device *dev = &pdev->dev;
	int ret;

	hisi_qm_pre_init(qm);

	ret = hisi_qm_pci_init(qm);
	if (ret)
		return ret;

	ret = qm_irq_register(qm);
	if (ret)
		goto err_pci_init;

	if (qm->fun_type == QM_HW_VF && qm->ver != QM_HW_V1) {
		/* v2 starts to support get vft by mailbox */
		ret = hisi_qm_get_vft(qm, &qm->qp_base, &qm->qp_num);
		if (ret)
			goto err_irq_register;
	}

	ret = qm_alloc_uacce(qm);
	if (ret < 0)
		dev_warn(dev, "fail to alloc uacce (%d)\n", ret);

	ret = hisi_qm_memory_init(qm);
	if (ret)
		goto err_alloc_uacce;
<<<<<<< HEAD

	INIT_WORK(&qm->work, qm_work_process);
	if (qm->fun_type == QM_HW_PF)
		INIT_WORK(&qm->rst_work, hisi_qm_controller_reset);
=======
>>>>>>> 11e4b63a

	hisi_qm_init_work(qm);
	qm_cmd_init(qm);
	atomic_set(&qm->status.flags, QM_INIT);

	return 0;

err_alloc_uacce:
	uacce_remove(qm->uacce);
	qm->uacce = NULL;
err_irq_register:
	qm_irq_unregister(qm);
err_pci_init:
	hisi_qm_pci_uninit(qm);
	return ret;
}
EXPORT_SYMBOL_GPL(hisi_qm_init);

MODULE_LICENSE("GPL v2");
MODULE_AUTHOR("Zhou Wang <wangzhou1@hisilicon.com>");
MODULE_DESCRIPTION("HiSilicon Accelerator queue manager driver");<|MERGE_RESOLUTION|>--- conflicted
+++ resolved
@@ -41,11 +41,8 @@
 #define QM_MB_CMD_CQC_BT		0x5
 #define QM_MB_CMD_SQC_VFT_V2		0x6
 #define QM_MB_CMD_STOP_QP		0x8
-<<<<<<< HEAD
-=======
 #define QM_MB_CMD_SRC			0xc
 #define QM_MB_CMD_DST			0xd
->>>>>>> 11e4b63a
 
 #define QM_MB_CMD_SEND_BASE		0x300
 #define QM_MB_EVENT_SHIFT		8
@@ -105,10 +102,7 @@
 #define QM_DOORBELL_SQ_CQ_BASE_V2	0x1000
 #define QM_DOORBELL_EQ_AEQ_BASE_V2	0x2000
 #define QM_QUE_ISO_CFG_V		0x0030
-<<<<<<< HEAD
-=======
 #define QM_PAGE_SIZE			0x0034
->>>>>>> 11e4b63a
 #define QM_QUE_ISO_EN			0x100154
 #define QM_CAPBILITY			0x100158
 #define QM_QP_NUN_MASK			GENMASK(10, 0)
@@ -213,14 +207,6 @@
 #define QM_VF_RESET_WAIT_CNT           3000
 #define QM_VF_RESET_WAIT_TIMEOUT_US    \
 	(QM_VF_RESET_WAIT_US * QM_VF_RESET_WAIT_CNT)
-
-#define QM_DFX_MB_CNT_VF		0x104010
-#define QM_DFX_DB_CNT_VF		0x104020
-#define QM_DFX_SQE_CNT_VF_SQN		0x104030
-#define QM_DFX_CQE_CNT_VF_CQN		0x104040
-#define QM_DFX_QN_SHIFT			16
-#define CURRENT_FUN_MASK		GENMASK(5, 0)
-#define CURRENT_Q_MASK			GENMASK(31, 16)
 
 #define QM_DFX_MB_CNT_VF		0x104010
 #define QM_DFX_DB_CNT_VF		0x104020
@@ -447,12 +433,9 @@
 	void (*hw_error_uninit)(struct hisi_qm *qm);
 	enum acc_err_result (*hw_error_handle)(struct hisi_qm *qm);
 	int (*stop_qp)(struct hisi_qp *qp);
-<<<<<<< HEAD
-=======
 	int (*set_msi)(struct hisi_qm *qm, bool set);
 	int (*ping_all_vfs)(struct hisi_qm *qm, u64 cmd);
 	int (*ping_pf)(struct hisi_qm *qm, u64 cmd);
->>>>>>> 11e4b63a
 };
 
 struct qm_dfx_item {
@@ -2011,45 +1994,18 @@
 	return ACC_ERR_RECOVERED;
 }
 
-<<<<<<< HEAD
-static int qm_stop_qp(struct hisi_qp *qp)
-{
-	return qm_mb(qp->qm, QM_MB_CMD_STOP_QP, 0, qp->qp_id, 0);
-}
-
-static const struct hisi_qm_hw_ops qm_hw_ops_v1 = {
-	.qm_db = qm_db_v1,
-	.get_irq_num = qm_get_irq_num_v1,
-	.hw_error_init = qm_hw_error_init_v1,
-};
-=======
 static u32 qm_get_hw_error_status(struct hisi_qm *qm)
 {
 	return readl(qm->io_base + QM_ABNORMAL_INT_STATUS);
 }
->>>>>>> 11e4b63a
 
 static u32 qm_get_dev_err_status(struct hisi_qm *qm)
 {
 	return qm->err_ini->get_dev_hw_err_status(qm);
 }
 
-<<<<<<< HEAD
-static const struct hisi_qm_hw_ops qm_hw_ops_v3 = {
-	.get_vft = qm_get_vft_v2,
-	.qm_db = qm_db_v2,
-	.get_irq_num = qm_get_irq_num_v2,
-	.hw_error_init = qm_hw_error_init_v2,
-	.hw_error_uninit = qm_hw_error_uninit_v2,
-	.hw_error_handle = qm_hw_error_handle_v2,
-	.stop_qp = qm_stop_qp,
-};
-
-static void *qm_get_avail_sqe(struct hisi_qp *qp)
-=======
 /* Check if the error causes the master ooo block */
 static int qm_check_dev_error(struct hisi_qm *qm)
->>>>>>> 11e4b63a
 {
 	u32 val, dev_val;
 
@@ -3278,40 +3234,17 @@
 {
 	struct pci_dev *pdev = qm->pdev;
 
-<<<<<<< HEAD
-	if (qm->ver == QM_HW_V1)
-		qm->ops = &qm_hw_ops_v1;
-	else if (qm->ver == QM_HW_V2)
-		qm->ops = &qm_hw_ops_v2;
-	else
-		qm->ops = &qm_hw_ops_v3;
-=======
 	if (qm->use_db_isolation)
 		iounmap(qm->db_io_base);
->>>>>>> 11e4b63a
 
 	iounmap(qm->io_base);
 	pci_release_mem_regions(pdev);
 }
 
-static void qm_put_pci_res(struct hisi_qm *qm)
+static void hisi_qm_pci_uninit(struct hisi_qm *qm)
 {
 	struct pci_dev *pdev = qm->pdev;
 
-<<<<<<< HEAD
-	if (qm->use_db_isolation)
-		iounmap(qm->db_io_base);
-
-	iounmap(qm->io_base);
-	pci_release_mem_regions(pdev);
-}
-
-static void hisi_qm_pci_uninit(struct hisi_qm *qm)
-{
-	struct pci_dev *pdev = qm->pdev;
-
-=======
->>>>>>> 11e4b63a
 	pci_free_irq_vectors(pdev);
 	qm_put_pci_res(qm);
 	pci_disable_device(pdev);
@@ -3731,82 +3664,6 @@
 DEFINE_DEBUGFS_ATTRIBUTE(qm_atomic64_ops, qm_debugfs_atomic64_get,
 			 qm_debugfs_atomic64_set, "%llu\n");
 
-<<<<<<< HEAD
-/**
- * hisi_qm_debug_init() - Initialize qm related debugfs files.
- * @qm: The qm for which we want to add debugfs files.
- *
- * Create qm related debugfs files.
- */
-void hisi_qm_debug_init(struct hisi_qm *qm)
-{
-	struct qm_dfx *dfx = &qm->debug.dfx;
-	struct dentry *qm_d;
-	void *data;
-	int i;
-
-	qm_d = debugfs_create_dir("qm", qm->debug.debug_root);
-	qm->debug.qm_d = qm_d;
-
-	/* only show this in PF */
-	if (qm->fun_type == QM_HW_PF) {
-		qm_create_debugfs_file(qm, qm->debug.debug_root, CURRENT_QM);
-		for (i = CURRENT_Q; i < DEBUG_FILE_NUM; i++)
-			qm_create_debugfs_file(qm, qm_d, i);
-	}
-
-	debugfs_create_file("regs", 0444, qm->debug.qm_d, qm, &qm_regs_fops);
-
-	debugfs_create_file("cmd", 0444, qm->debug.qm_d, qm, &qm_cmd_fops);
-
-	debugfs_create_file("status", 0444, qm->debug.qm_d, qm,
-			&qm_status_fops);
-	for (i = 0; i < ARRAY_SIZE(qm_dfx_files); i++) {
-		data = (atomic64_t *)((uintptr_t)dfx + qm_dfx_files[i].offset);
-		debugfs_create_file(qm_dfx_files[i].name,
-			0644,
-			qm_d,
-			data,
-			&qm_atomic64_ops);
-	}
-}
-EXPORT_SYMBOL_GPL(hisi_qm_debug_init);
-
-/**
- * hisi_qm_debug_regs_clear() - clear qm debug related registers.
- * @qm: The qm for which we want to clear its debug registers.
- */
-void hisi_qm_debug_regs_clear(struct hisi_qm *qm)
-{
-	struct qm_dfx_registers *regs;
-	int i;
-
-	/* clear current_qm */
-	writel(0x0, qm->io_base + QM_DFX_MB_CNT_VF);
-	writel(0x0, qm->io_base + QM_DFX_DB_CNT_VF);
-
-	/* clear current_q */
-	writel(0x0, qm->io_base + QM_DFX_SQE_CNT_VF_SQN);
-	writel(0x0, qm->io_base + QM_DFX_CQE_CNT_VF_CQN);
-
-	/*
-	 * these registers are reading and clearing, so clear them after
-	 * reading them.
-	 */
-	writel(0x1, qm->io_base + QM_DFX_CNT_CLR_CE);
-
-	regs = qm_dfx_regs;
-	for (i = 0; i < CNT_CYC_REGS_NUM; i++) {
-		readl(qm->io_base + regs->reg_offset);
-		regs++;
-	}
-
-	writel(0x0, qm->io_base + QM_DFX_CNT_CLR_CE);
-}
-EXPORT_SYMBOL_GPL(hisi_qm_debug_regs_clear);
-
-=======
->>>>>>> 11e4b63a
 static void qm_hw_error_init(struct hisi_qm *qm)
 {
 	struct hisi_qm_err_info *err_info = &qm->err_info;
@@ -5123,24 +4980,6 @@
 }
 EXPORT_SYMBOL_GPL(hisi_qm_dev_slot_reset);
 
-<<<<<<< HEAD
-/* check the interrupt is ecc-mbit error or not */
-static int qm_check_dev_error(struct hisi_qm *qm)
-{
-	int ret;
-
-	if (qm->fun_type == QM_HW_VF)
-		return 0;
-
-	ret = qm_get_hw_error_status(qm) & QM_ECC_MBIT;
-	if (ret)
-		return ret;
-
-	return (qm_get_dev_err_status(qm) & qm->err_info.ecc_2bits_mask);
-}
-
-=======
->>>>>>> 11e4b63a
 void hisi_qm_reset_prepare(struct pci_dev *pdev)
 {
 	struct hisi_qm *pf_qm = pci_get_drvdata(pci_physfn(pdev));
@@ -5637,7 +5476,6 @@
 		qm->db_phys_base = qm->phys_base;
 		qm->db_io_base = qm->io_base;
 		qm->db_interval = 0;
-<<<<<<< HEAD
 	}
 
 	if (qm->fun_type == QM_HW_PF) {
@@ -5671,41 +5509,6 @@
 		return ret;
 	}
 
-=======
-	}
-
-	if (qm->fun_type == QM_HW_PF) {
-		ret = qm_get_qp_num(qm);
-		if (ret)
-			goto err_db_ioremap;
-	}
-
-	return 0;
-
-err_db_ioremap:
-	if (qm->use_db_isolation)
-		iounmap(qm->db_io_base);
-err_ioremap:
-	iounmap(qm->io_base);
-err_request_mem_regions:
-	pci_release_mem_regions(pdev);
-	return ret;
-}
-
-static int hisi_qm_pci_init(struct hisi_qm *qm)
-{
-	struct pci_dev *pdev = qm->pdev;
-	struct device *dev = &pdev->dev;
-	unsigned int num_vec;
-	int ret;
-
-	ret = pci_enable_device_mem(pdev);
-	if (ret < 0) {
-		dev_err(dev, "Failed to enable device mem!\n");
-		return ret;
-	}
-
->>>>>>> 11e4b63a
 	ret = qm_get_pci_res(qm);
 	if (ret)
 		goto err_disable_pcidev;
@@ -5859,13 +5662,6 @@
 	ret = hisi_qm_memory_init(qm);
 	if (ret)
 		goto err_alloc_uacce;
-<<<<<<< HEAD
-
-	INIT_WORK(&qm->work, qm_work_process);
-	if (qm->fun_type == QM_HW_PF)
-		INIT_WORK(&qm->rst_work, hisi_qm_controller_reset);
-=======
->>>>>>> 11e4b63a
 
 	hisi_qm_init_work(qm);
 	qm_cmd_init(qm);
