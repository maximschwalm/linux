/*
 * drivers/staging/omapdrm/omap_crtc.c
 *
 * Copyright (C) 2011 Texas Instruments
 * Author: Rob Clark <rob@ti.com>
 *
 * This program is free software; you can redistribute it and/or modify it
 * under the terms of the GNU General Public License version 2 as published by
 * the Free Software Foundation.
 *
 * This program is distributed in the hope that it will be useful, but WITHOUT
 * ANY WARRANTY; without even the implied warranty of MERCHANTABILITY or
 * FITNESS FOR A PARTICULAR PURPOSE.  See the GNU General Public License for
 * more details.
 *
 * You should have received a copy of the GNU General Public License along with
 * this program.  If not, see <http://www.gnu.org/licenses/>.
 */

#include "omap_drv.h"

#include "drm_mode.h"
#include "drm_crtc.h"
#include "drm_crtc_helper.h"

#define to_omap_crtc(x) container_of(x, struct omap_crtc, base)

struct omap_crtc {
	struct drm_crtc base;
	struct drm_plane *plane;
	const char *name;
	int id;

	/* if there is a pending flip, these will be non-null: */
	struct drm_pending_vblank_event *event;
	struct drm_framebuffer *old_fb;
};

static void omap_crtc_gamma_set(struct drm_crtc *crtc,
		u16 *red, u16 *green, u16 *blue, uint32_t start, uint32_t size)
{
	/* not supported.. at least not yet */
}

static void omap_crtc_destroy(struct drm_crtc *crtc)
{
	struct omap_crtc *omap_crtc = to_omap_crtc(crtc);
	omap_crtc->plane->funcs->destroy(omap_crtc->plane);
	drm_crtc_cleanup(crtc);
	kfree(omap_crtc);
}

static void omap_crtc_dpms(struct drm_crtc *crtc, int mode)
{
	struct omap_drm_private *priv = crtc->dev->dev_private;
	struct omap_crtc *omap_crtc = to_omap_crtc(crtc);
	int i;

	WARN_ON(omap_plane_dpms(omap_crtc->plane, mode));

	for (i = 0; i < priv->num_planes; i++) {
		struct drm_plane *plane = priv->planes[i];
		if (plane->crtc == crtc)
			WARN_ON(omap_plane_dpms(plane, mode));
	}
}

static bool omap_crtc_mode_fixup(struct drm_crtc *crtc,
		struct drm_display_mode *mode,
		struct drm_display_mode *adjusted_mode)
{
	return true;
}

static int omap_crtc_mode_set(struct drm_crtc *crtc,
		struct drm_display_mode *mode,
		struct drm_display_mode *adjusted_mode,
		int x, int y,
		struct drm_framebuffer *old_fb)
{
	struct omap_crtc *omap_crtc = to_omap_crtc(crtc);
	struct drm_plane *plane = omap_crtc->plane;

	return omap_plane_mode_set(plane, crtc, crtc->fb,
			0, 0, mode->hdisplay, mode->vdisplay,
			x << 16, y << 16,
			mode->hdisplay << 16, mode->vdisplay << 16);
}

static void omap_crtc_prepare(struct drm_crtc *crtc)
{
	struct omap_crtc *omap_crtc = to_omap_crtc(crtc);
	DBG("%s", omap_crtc->name);
	omap_crtc_dpms(crtc, DRM_MODE_DPMS_OFF);
}

static void omap_crtc_commit(struct drm_crtc *crtc)
{
	struct omap_crtc *omap_crtc = to_omap_crtc(crtc);
	DBG("%s", omap_crtc->name);
	omap_crtc_dpms(crtc, DRM_MODE_DPMS_ON);
}

static int omap_crtc_mode_set_base(struct drm_crtc *crtc, int x, int y,
		struct drm_framebuffer *old_fb)
{
	struct omap_crtc *omap_crtc = to_omap_crtc(crtc);
	struct drm_plane *plane = omap_crtc->plane;
	struct drm_display_mode *mode = &crtc->mode;

	return plane->funcs->update_plane(plane, crtc, crtc->fb,
			0, 0, mode->hdisplay, mode->vdisplay,
			x << 16, y << 16,
			mode->hdisplay << 16, mode->vdisplay << 16);
}

static void omap_crtc_load_lut(struct drm_crtc *crtc)
{
}

static void vblank_cb(void *arg)
{
	static uint32_t sequence = 0;
	struct drm_crtc *crtc = arg;
	struct drm_device *dev = crtc->dev;
	struct omap_crtc *omap_crtc = to_omap_crtc(crtc);
	struct drm_pending_vblank_event *event = omap_crtc->event;
<<<<<<< HEAD
	struct drm_framebuffer *old_fb = omap_crtc->old_fb;
	struct timeval now;
=======
>>>>>>> e9676695
	unsigned long flags;
	struct timeval now;

	WARN_ON(!event);

	omap_crtc->event = NULL;
	omap_crtc->old_fb = NULL;

<<<<<<< HEAD
	omap_crtc_mode_set_base(crtc, crtc->x, crtc->y, old_fb);

=======
>>>>>>> e9676695
	/* wakeup userspace */
	if (event) {
		do_gettimeofday(&now);

		spin_lock_irqsave(&dev->event_lock, flags);
		/* TODO: we can't yet use the vblank time accounting,
		 * because omapdss lower layer is the one that knows
		 * the irq # and registers the handler, which more or
		 * less defeats how drm_irq works.. for now just fake
		 * the sequence number and use gettimeofday..
		 *
		event->event.sequence = drm_vblank_count_and_time(
				dev, omap_crtc->id, &now);
		 */
		event->event.sequence = sequence++;
		event->event.tv_sec = now.tv_sec;
		event->event.tv_usec = now.tv_usec;
		list_add_tail(&event->base.link,
				&event->base.file_priv->event_list);
		wake_up_interruptible(&event->base.file_priv->event_wait);
		spin_unlock_irqrestore(&dev->event_lock, flags);
	}
}

static void page_flip_cb(void *arg)
{
	struct drm_crtc *crtc = arg;
	struct omap_crtc *omap_crtc = to_omap_crtc(crtc);
	struct drm_framebuffer *old_fb = omap_crtc->old_fb;

	omap_crtc->old_fb = NULL;

	omap_crtc_mode_set_base(crtc, crtc->x, crtc->y, old_fb);

	/* really we'd like to setup the callback atomically w/ setting the
	 * new scanout buffer to avoid getting stuck waiting an extra vblank
	 * cycle.. for now go for correctness and later figure out speed..
	 */
	omap_plane_on_endwin(omap_crtc->plane, vblank_cb, crtc);
}

static int omap_crtc_page_flip_locked(struct drm_crtc *crtc,
		 struct drm_framebuffer *fb,
		 struct drm_pending_vblank_event *event)
{
	struct drm_device *dev = crtc->dev;
	struct omap_crtc *omap_crtc = to_omap_crtc(crtc);

	DBG("%d -> %d", crtc->fb ? crtc->fb->base.id : -1, fb->base.id);

	if (omap_crtc->event) {
		dev_err(dev->dev, "already a pending flip\n");
		return -EINVAL;
	}

	omap_crtc->old_fb = crtc->fb;
	omap_crtc->event = event;
	crtc->fb = fb;

	omap_gem_op_async(omap_framebuffer_bo(fb, 0), OMAP_GEM_READ,
			page_flip_cb, crtc);

	return 0;
}

static const struct drm_crtc_funcs omap_crtc_funcs = {
	.gamma_set = omap_crtc_gamma_set,
	.set_config = drm_crtc_helper_set_config,
	.destroy = omap_crtc_destroy,
	.page_flip = omap_crtc_page_flip_locked,
};

static const struct drm_crtc_helper_funcs omap_crtc_helper_funcs = {
	.dpms = omap_crtc_dpms,
	.mode_fixup = omap_crtc_mode_fixup,
	.mode_set = omap_crtc_mode_set,
	.prepare = omap_crtc_prepare,
	.commit = omap_crtc_commit,
	.mode_set_base = omap_crtc_mode_set_base,
	.load_lut = omap_crtc_load_lut,
};

/* initialize crtc */
struct drm_crtc *omap_crtc_init(struct drm_device *dev,
		struct omap_overlay *ovl, int id)
{
	struct drm_crtc *crtc = NULL;
	struct omap_crtc *omap_crtc = kzalloc(sizeof(*omap_crtc), GFP_KERNEL);

	DBG("%s", ovl->name);

	if (!omap_crtc) {
		dev_err(dev->dev, "could not allocate CRTC\n");
		goto fail;
	}

	crtc = &omap_crtc->base;

	omap_crtc->plane = omap_plane_init(dev, ovl, (1 << id), true);
	omap_crtc->plane->crtc = crtc;
	omap_crtc->name = ovl->name;
	omap_crtc->id = id;

	drm_crtc_init(dev, crtc, &omap_crtc_funcs);
	drm_crtc_helper_add(crtc, &omap_crtc_helper_funcs);

	return crtc;

fail:
	if (crtc) {
		omap_crtc_destroy(crtc);
	}
	return NULL;
}<|MERGE_RESOLUTION|>--- conflicted
+++ resolved
@@ -125,24 +125,13 @@
 	struct drm_device *dev = crtc->dev;
 	struct omap_crtc *omap_crtc = to_omap_crtc(crtc);
 	struct drm_pending_vblank_event *event = omap_crtc->event;
-<<<<<<< HEAD
-	struct drm_framebuffer *old_fb = omap_crtc->old_fb;
-	struct timeval now;
-=======
->>>>>>> e9676695
 	unsigned long flags;
 	struct timeval now;
 
 	WARN_ON(!event);
 
 	omap_crtc->event = NULL;
-	omap_crtc->old_fb = NULL;
-
-<<<<<<< HEAD
-	omap_crtc_mode_set_base(crtc, crtc->x, crtc->y, old_fb);
-
-=======
->>>>>>> e9676695
+
 	/* wakeup userspace */
 	if (event) {
 		do_gettimeofday(&now);
