#ifndef _HFI1_KERNEL_H
#define _HFI1_KERNEL_H
/*
 * Copyright(c) 2020 Cornelis Networks, Inc.
 * Copyright(c) 2015-2020 Intel Corporation.
 *
 * This file is provided under a dual BSD/GPLv2 license.  When using or
 * redistributing this file, you may do so under either license.
 *
 * GPL LICENSE SUMMARY
 *
 * This program is free software; you can redistribute it and/or modify
 * it under the terms of version 2 of the GNU General Public License as
 * published by the Free Software Foundation.
 *
 * This program is distributed in the hope that it will be useful, but
 * WITHOUT ANY WARRANTY; without even the implied warranty of
 * MERCHANTABILITY or FITNESS FOR A PARTICULAR PURPOSE.  See the GNU
 * General Public License for more details.
 *
 * BSD LICENSE
 *
 * Redistribution and use in source and binary forms, with or without
 * modification, are permitted provided that the following conditions
 * are met:
 *
 *  - Redistributions of source code must retain the above copyright
 *    notice, this list of conditions and the following disclaimer.
 *  - Redistributions in binary form must reproduce the above copyright
 *    notice, this list of conditions and the following disclaimer in
 *    the documentation and/or other materials provided with the
 *    distribution.
 *  - Neither the name of Intel Corporation nor the names of its
 *    contributors may be used to endorse or promote products derived
 *    from this software without specific prior written permission.
 *
 * THIS SOFTWARE IS PROVIDED BY THE COPYRIGHT HOLDERS AND CONTRIBUTORS
 * "AS IS" AND ANY EXPRESS OR IMPLIED WARRANTIES, INCLUDING, BUT NOT
 * LIMITED TO, THE IMPLIED WARRANTIES OF MERCHANTABILITY AND FITNESS FOR
 * A PARTICULAR PURPOSE ARE DISCLAIMED. IN NO EVENT SHALL THE COPYRIGHT
 * OWNER OR CONTRIBUTORS BE LIABLE FOR ANY DIRECT, INDIRECT, INCIDENTAL,
 * SPECIAL, EXEMPLARY, OR CONSEQUENTIAL DAMAGES (INCLUDING, BUT NOT
 * LIMITED TO, PROCUREMENT OF SUBSTITUTE GOODS OR SERVICES; LOSS OF USE,
 * DATA, OR PROFITS; OR BUSINESS INTERRUPTION) HOWEVER CAUSED AND ON ANY
 * THEORY OF LIABILITY, WHETHER IN CONTRACT, STRICT LIABILITY, OR TORT
 * (INCLUDING NEGLIGENCE OR OTHERWISE) ARISING IN ANY WAY OUT OF THE USE
 * OF THIS SOFTWARE, EVEN IF ADVISED OF THE POSSIBILITY OF SUCH DAMAGE.
 *
 */

#include <linux/interrupt.h>
#include <linux/pci.h>
#include <linux/dma-mapping.h>
#include <linux/mutex.h>
#include <linux/list.h>
#include <linux/scatterlist.h>
#include <linux/slab.h>
#include <linux/io.h>
#include <linux/fs.h>
#include <linux/completion.h>
#include <linux/kref.h>
#include <linux/sched.h>
#include <linux/cdev.h>
#include <linux/delay.h>
#include <linux/kthread.h>
#include <linux/i2c.h>
#include <linux/i2c-algo-bit.h>
#include <linux/xarray.h>
#include <rdma/ib_hdrs.h>
#include <rdma/opa_addr.h>
#include <linux/rhashtable.h>
#include <rdma/rdma_vt.h>

#include "chip_registers.h"
#include "common.h"
#include "opfn.h"
#include "verbs.h"
#include "pio.h"
#include "chip.h"
#include "mad.h"
#include "qsfp.h"
#include "platform.h"
#include "affinity.h"
#include "msix.h"

/* bumped 1 from s/w major version of TrueScale */
#define HFI1_CHIP_VERS_MAJ 3U

/* don't care about this except printing */
#define HFI1_CHIP_VERS_MIN 0U

/* The Organization Unique Identifier (Mfg code), and its position in GUID */
#define HFI1_OUI 0x001175
#define HFI1_OUI_LSB 40

#define DROP_PACKET_OFF		0
#define DROP_PACKET_ON		1

#define NEIGHBOR_TYPE_HFI		0
#define NEIGHBOR_TYPE_SWITCH	1

#define HFI1_MAX_ACTIVE_WORKQUEUE_ENTRIES 5

extern unsigned long hfi1_cap_mask;
#define HFI1_CAP_KGET_MASK(mask, cap) ((mask) & HFI1_CAP_##cap)
#define HFI1_CAP_UGET_MASK(mask, cap) \
	(((mask) >> HFI1_CAP_USER_SHIFT) & HFI1_CAP_##cap)
#define HFI1_CAP_KGET(cap) (HFI1_CAP_KGET_MASK(hfi1_cap_mask, cap))
#define HFI1_CAP_UGET(cap) (HFI1_CAP_UGET_MASK(hfi1_cap_mask, cap))
#define HFI1_CAP_IS_KSET(cap) (!!HFI1_CAP_KGET(cap))
#define HFI1_CAP_IS_USET(cap) (!!HFI1_CAP_UGET(cap))
#define HFI1_MISC_GET() ((hfi1_cap_mask >> HFI1_CAP_MISC_SHIFT) & \
			HFI1_CAP_MISC_MASK)
/* Offline Disabled Reason is 4-bits */
#define HFI1_ODR_MASK(rsn) ((rsn) & OPA_PI_MASK_OFFLINE_REASON)

/*
 * Control context is always 0 and handles the error packets.
 * It also handles the VL15 and multicast packets.
 */
#define HFI1_CTRL_CTXT    0

/*
 * Driver context will store software counters for each of the events
 * associated with these status registers
 */
#define NUM_CCE_ERR_STATUS_COUNTERS 41
#define NUM_RCV_ERR_STATUS_COUNTERS 64
#define NUM_MISC_ERR_STATUS_COUNTERS 13
#define NUM_SEND_PIO_ERR_STATUS_COUNTERS 36
#define NUM_SEND_DMA_ERR_STATUS_COUNTERS 4
#define NUM_SEND_EGRESS_ERR_STATUS_COUNTERS 64
#define NUM_SEND_ERR_STATUS_COUNTERS 3
#define NUM_SEND_CTXT_ERR_STATUS_COUNTERS 5
#define NUM_SEND_DMA_ENG_ERR_STATUS_COUNTERS 24

/*
 * per driver stats, either not device nor port-specific, or
 * summed over all of the devices and ports.
 * They are described by name via ipathfs filesystem, so layout
 * and number of elements can change without breaking compatibility.
 * If members are added or deleted hfi1_statnames[] in debugfs.c must
 * change to match.
 */
struct hfi1_ib_stats {
	__u64 sps_ints; /* number of interrupts handled */
	__u64 sps_errints; /* number of error interrupts */
	__u64 sps_txerrs; /* tx-related packet errors */
	__u64 sps_rcverrs; /* non-crc rcv packet errors */
	__u64 sps_hwerrs; /* hardware errors reported (parity, etc.) */
	__u64 sps_nopiobufs; /* no pio bufs avail from kernel */
	__u64 sps_ctxts; /* number of contexts currently open */
	__u64 sps_lenerrs; /* number of kernel packets where RHF != LRH len */
	__u64 sps_buffull;
	__u64 sps_hdrfull;
};

extern struct hfi1_ib_stats hfi1_stats;
extern const struct pci_error_handlers hfi1_pci_err_handler;

extern int num_driver_cntrs;

/*
 * First-cut criterion for "device is active" is
 * two thousand dwords combined Tx, Rx traffic per
 * 5-second interval. SMA packets are 64 dwords,
 * and occur "a few per second", presumably each way.
 */
#define HFI1_TRAFFIC_ACTIVE_THRESHOLD (2000)

/*
 * Below contains all data related to a single context (formerly called port).
 */

struct hfi1_opcode_stats_perctx;

struct ctxt_eager_bufs {
	struct eager_buffer {
		void *addr;
		dma_addr_t dma;
		ssize_t len;
	} *buffers;
	struct {
		void *addr;
		dma_addr_t dma;
	} *rcvtids;
	u32 size;                /* total size of eager buffers */
	u32 rcvtid_size;         /* size of each eager rcv tid */
	u16 count;               /* size of buffers array */
	u16 numbufs;             /* number of buffers allocated */
	u16 alloced;             /* number of rcvarray entries used */
	u16 threshold;           /* head update threshold */
};

struct exp_tid_set {
	struct list_head list;
	u32 count;
};

struct hfi1_ctxtdata;
typedef int (*intr_handler)(struct hfi1_ctxtdata *rcd, int data);
typedef void (*rhf_rcv_function_ptr)(struct hfi1_packet *packet);

struct tid_queue {
	struct list_head queue_head;
			/* queue head for QP TID resource waiters */
	u32 enqueue;	/* count of tid enqueues */
	u32 dequeue;	/* count of tid dequeues */
};

struct hfi1_ctxtdata {
	/* rcvhdrq base, needs mmap before useful */
	void *rcvhdrq;
	/* kernel virtual address where hdrqtail is updated */
	volatile __le64 *rcvhdrtail_kvaddr;
	/* so functions that need physical port can get it easily */
	struct hfi1_pportdata *ppd;
	/* so file ops can get at unit */
	struct hfi1_devdata *dd;
	/* this receive context's assigned PIO ACK send context */
	struct send_context *sc;
	/* per context recv functions */
	const rhf_rcv_function_ptr *rhf_rcv_function_map;
	/*
	 * The interrupt handler for a particular receive context can vary
	 * throughout it's lifetime. This is not a lock protected data member so
	 * it must be updated atomically and the prev and new value must always
	 * be valid. Worst case is we process an extra interrupt and up to 64
	 * packets with the wrong interrupt handler.
	 */
	intr_handler do_interrupt;
	/** fast handler after autoactive */
	intr_handler fast_handler;
	/** slow handler */
	intr_handler slow_handler;
	/* napi pointer assiociated with netdev */
	struct napi_struct *napi;
	/* verbs rx_stats per rcd */
	struct hfi1_opcode_stats_perctx *opstats;
	/* clear interrupt mask */
	u64 imask;
	/* ctxt rcvhdrq head offset */
	u32 head;
	/* number of rcvhdrq entries */
	u16 rcvhdrq_cnt;
	u8 ireg;	/* clear interrupt register */
	/* receive packet sequence counter */
	u8 seq_cnt;
	/* size of each of the rcvhdrq entries */
	u8 rcvhdrqentsize;
	/* offset of RHF within receive header entry */
	u8 rhf_offset;
	/* dynamic receive available interrupt timeout */
	u8 rcvavail_timeout;
	/* Indicates that this is vnic context */
	bool is_vnic;
	/* vnic queue index this context is mapped to */
	u8 vnic_q_idx;
	/* Is ASPM interrupt supported for this context */
	bool aspm_intr_supported;
	/* ASPM state (enabled/disabled) for this context */
	bool aspm_enabled;
	/* Is ASPM processing enabled for this context (in intr context) */
	bool aspm_intr_enable;
	struct ctxt_eager_bufs egrbufs;
	/* QPs waiting for context processing */
	struct list_head qp_wait_list;
	/* tid allocation lists */
	struct exp_tid_set tid_group_list;
	struct exp_tid_set tid_used_list;
	struct exp_tid_set tid_full_list;

	/* Timer for re-enabling ASPM if interrupt activity quiets down */
	struct timer_list aspm_timer;
	/* per-context configuration flags */
	unsigned long flags;
	/* array of tid_groups */
	struct tid_group  *groups;
	/* mmap of hdrq, must fit in 44 bits */
	dma_addr_t rcvhdrq_dma;
	dma_addr_t rcvhdrqtailaddr_dma;
	/* Last interrupt timestamp */
	ktime_t aspm_ts_last_intr;
	/* Last timestamp at which we scheduled a timer for this context */
	ktime_t aspm_ts_timer_sched;
	/* Lock to serialize between intr, timer intr and user threads */
	spinlock_t aspm_lock;
	/* Reference count the base context usage */
	struct kref kref;
	/* numa node of this context */
	int numa_id;
	/* associated msix interrupt. */
	s16 msix_intr;
	/* job key */
	u16 jkey;
	/* number of RcvArray groups for this context. */
	u16 rcv_array_groups;
	/* index of first eager TID entry. */
	u16 eager_base;
	/* number of expected TID entries */
	u16 expected_count;
	/* index of first expected TID entry. */
	u16 expected_base;
	/* Device context index */
	u8 ctxt;

	/* PSM Specific fields */
	/* lock protecting all Expected TID data */
	struct mutex exp_mutex;
	/* lock protecting all Expected TID data of kernel contexts */
	spinlock_t exp_lock;
	/* Queue for QP's waiting for HW TID flows */
	struct tid_queue flow_queue;
	/* Queue for QP's waiting for HW receive array entries */
	struct tid_queue rarr_queue;
	/* when waiting for rcv or pioavail */
	wait_queue_head_t wait;
	/* uuid from PSM */
	u8 uuid[16];
	/* same size as task_struct .comm[], command that opened context */
	char comm[TASK_COMM_LEN];
	/* Bitmask of in use context(s) */
	DECLARE_BITMAP(in_use_ctxts, HFI1_MAX_SHARED_CTXTS);
	/* per-context event flags for fileops/intr communication */
	unsigned long event_flags;
	/* A page of memory for rcvhdrhead, rcvegrhead, rcvegrtail * N */
	void *subctxt_uregbase;
	/* An array of pages for the eager receive buffers * N */
	void *subctxt_rcvegrbuf;
	/* An array of pages for the eager header queue entries * N */
	void *subctxt_rcvhdr_base;
	/* total number of polled urgent packets */
	u32 urgent;
	/* saved total number of polled urgent packets for poll edge trigger */
	u32 urgent_poll;
	/* Type of packets or conditions we want to poll for */
	u16 poll_type;
	/* non-zero if ctxt is being shared. */
	u16 subctxt_id;
	/* The version of the library which opened this ctxt */
	u32 userversion;
	/*
	 * non-zero if ctxt can be shared, and defines the maximum number of
	 * sub-contexts for this device context.
	 */
	u8 subctxt_cnt;

	/* Bit mask to track free TID RDMA HW flows */
	unsigned long flow_mask;
	struct tid_flow_state flows[RXE_NUM_TID_FLOWS];
};

/**
 * rcvhdrq_size - return total size in bytes for header queue
 * @rcd: the receive context
 *
 * rcvhdrqentsize is in DWs, so we have to convert to bytes
 *
 */
static inline u32 rcvhdrq_size(struct hfi1_ctxtdata *rcd)
{
	return PAGE_ALIGN(rcd->rcvhdrq_cnt *
			  rcd->rcvhdrqentsize * sizeof(u32));
}

/*
 * Represents a single packet at a high level. Put commonly computed things in
 * here so we do not have to keep doing them over and over. The rule of thumb is
 * if something is used one time to derive some value, store that something in
 * here. If it is used multiple times, then store the result of that derivation
 * in here.
 */
struct hfi1_packet {
	void *ebuf;
	void *hdr;
	void *payload;
	struct hfi1_ctxtdata *rcd;
	__le32 *rhf_addr;
	struct rvt_qp *qp;
	struct ib_other_headers *ohdr;
	struct ib_grh *grh;
	struct opa_16b_mgmt *mgmt;
	u64 rhf;
	u32 maxcnt;
	u32 rhqoff;
	u32 dlid;
	u32 slid;
	int numpkt;
	u16 tlen;
	s16 etail;
	u16 pkey;
	u8 hlen;
	u8 rsize;
	u8 updegr;
	u8 etype;
	u8 extra_byte;
	u8 pad;
	u8 sc;
	u8 sl;
	u8 opcode;
	bool migrated;
};

/* Packet types */
#define HFI1_PKT_TYPE_9B  0
#define HFI1_PKT_TYPE_16B 1

/*
 * OPA 16B Header
 */
#define OPA_16B_L4_MASK		0xFFull
#define OPA_16B_SC_MASK		0x1F00000ull
#define OPA_16B_SC_SHIFT	20
#define OPA_16B_LID_MASK	0xFFFFFull
#define OPA_16B_DLID_MASK	0xF000ull
#define OPA_16B_DLID_SHIFT	20
#define OPA_16B_DLID_HIGH_SHIFT	12
#define OPA_16B_SLID_MASK	0xF00ull
#define OPA_16B_SLID_SHIFT	20
#define OPA_16B_SLID_HIGH_SHIFT	8
#define OPA_16B_BECN_MASK       0x80000000ull
#define OPA_16B_BECN_SHIFT      31
#define OPA_16B_FECN_MASK       0x10000000ull
#define OPA_16B_FECN_SHIFT      28
#define OPA_16B_L2_MASK		0x60000000ull
#define OPA_16B_L2_SHIFT	29
#define OPA_16B_PKEY_MASK	0xFFFF0000ull
#define OPA_16B_PKEY_SHIFT	16
#define OPA_16B_LEN_MASK	0x7FF00000ull
#define OPA_16B_LEN_SHIFT	20
#define OPA_16B_RC_MASK		0xE000000ull
#define OPA_16B_RC_SHIFT	25
#define OPA_16B_AGE_MASK	0xFF0000ull
#define OPA_16B_AGE_SHIFT	16
#define OPA_16B_ENTROPY_MASK	0xFFFFull

/*
 * OPA 16B L2/L4 Encodings
 */
#define OPA_16B_L4_9B		0x00
#define OPA_16B_L2_TYPE		0x02
#define OPA_16B_L4_FM		0x08
#define OPA_16B_L4_IB_LOCAL	0x09
#define OPA_16B_L4_IB_GLOBAL	0x0A
#define OPA_16B_L4_ETHR		OPA_VNIC_L4_ETHR

/*
 * OPA 16B Management
 */
#define OPA_16B_L4_FM_PAD	3  /* fixed 3B pad */
#define OPA_16B_L4_FM_HLEN	24 /* 16B(16) + L4_FM(8) */

static inline u8 hfi1_16B_get_l4(struct hfi1_16b_header *hdr)
{
	return (u8)(hdr->lrh[2] & OPA_16B_L4_MASK);
}

static inline u8 hfi1_16B_get_sc(struct hfi1_16b_header *hdr)
{
	return (u8)((hdr->lrh[1] & OPA_16B_SC_MASK) >> OPA_16B_SC_SHIFT);
}

static inline u32 hfi1_16B_get_dlid(struct hfi1_16b_header *hdr)
{
	return (u32)((hdr->lrh[1] & OPA_16B_LID_MASK) |
		     (((hdr->lrh[2] & OPA_16B_DLID_MASK) >>
		     OPA_16B_DLID_HIGH_SHIFT) << OPA_16B_DLID_SHIFT));
}

static inline u32 hfi1_16B_get_slid(struct hfi1_16b_header *hdr)
{
	return (u32)((hdr->lrh[0] & OPA_16B_LID_MASK) |
		     (((hdr->lrh[2] & OPA_16B_SLID_MASK) >>
		     OPA_16B_SLID_HIGH_SHIFT) << OPA_16B_SLID_SHIFT));
}

static inline u8 hfi1_16B_get_becn(struct hfi1_16b_header *hdr)
{
	return (u8)((hdr->lrh[0] & OPA_16B_BECN_MASK) >> OPA_16B_BECN_SHIFT);
}

static inline u8 hfi1_16B_get_fecn(struct hfi1_16b_header *hdr)
{
	return (u8)((hdr->lrh[1] & OPA_16B_FECN_MASK) >> OPA_16B_FECN_SHIFT);
}

static inline u8 hfi1_16B_get_l2(struct hfi1_16b_header *hdr)
{
	return (u8)((hdr->lrh[1] & OPA_16B_L2_MASK) >> OPA_16B_L2_SHIFT);
}

static inline u16 hfi1_16B_get_pkey(struct hfi1_16b_header *hdr)
{
	return (u16)((hdr->lrh[2] & OPA_16B_PKEY_MASK) >> OPA_16B_PKEY_SHIFT);
}

static inline u8 hfi1_16B_get_rc(struct hfi1_16b_header *hdr)
{
	return (u8)((hdr->lrh[1] & OPA_16B_RC_MASK) >> OPA_16B_RC_SHIFT);
}

static inline u8 hfi1_16B_get_age(struct hfi1_16b_header *hdr)
{
	return (u8)((hdr->lrh[3] & OPA_16B_AGE_MASK) >> OPA_16B_AGE_SHIFT);
}

static inline u16 hfi1_16B_get_len(struct hfi1_16b_header *hdr)
{
	return (u16)((hdr->lrh[0] & OPA_16B_LEN_MASK) >> OPA_16B_LEN_SHIFT);
}

static inline u16 hfi1_16B_get_entropy(struct hfi1_16b_header *hdr)
{
	return (u16)(hdr->lrh[3] & OPA_16B_ENTROPY_MASK);
}

#define OPA_16B_MAKE_QW(low_dw, high_dw) (((u64)(high_dw) << 32) | (low_dw))

/*
 * BTH
 */
#define OPA_16B_BTH_PAD_MASK	7
static inline u8 hfi1_16B_bth_get_pad(struct ib_other_headers *ohdr)
{
	return (u8)((be32_to_cpu(ohdr->bth[0]) >> IB_BTH_PAD_SHIFT) &
		   OPA_16B_BTH_PAD_MASK);
}

/*
 * 16B Management
 */
#define OPA_16B_MGMT_QPN_MASK	0xFFFFFF
static inline u32 hfi1_16B_get_dest_qpn(struct opa_16b_mgmt *mgmt)
{
	return be32_to_cpu(mgmt->dest_qpn) & OPA_16B_MGMT_QPN_MASK;
}

static inline u32 hfi1_16B_get_src_qpn(struct opa_16b_mgmt *mgmt)
{
	return be32_to_cpu(mgmt->src_qpn) & OPA_16B_MGMT_QPN_MASK;
}

static inline void hfi1_16B_set_qpn(struct opa_16b_mgmt *mgmt,
				    u32 dest_qp, u32 src_qp)
{
	mgmt->dest_qpn = cpu_to_be32(dest_qp & OPA_16B_MGMT_QPN_MASK);
	mgmt->src_qpn = cpu_to_be32(src_qp & OPA_16B_MGMT_QPN_MASK);
}

/**
 * hfi1_get_rc_ohdr - get extended header
 * @opah - the opaheader
 */
static inline struct ib_other_headers *
hfi1_get_rc_ohdr(struct hfi1_opa_header *opah)
{
	struct ib_other_headers *ohdr;
	struct ib_header *hdr = NULL;
	struct hfi1_16b_header *hdr_16b = NULL;

	/* Find out where the BTH is */
	if (opah->hdr_type == HFI1_PKT_TYPE_9B) {
		hdr = &opah->ibh;
		if (ib_get_lnh(hdr) == HFI1_LRH_BTH)
			ohdr = &hdr->u.oth;
		else
			ohdr = &hdr->u.l.oth;
	} else {
		u8 l4;

		hdr_16b = &opah->opah;
		l4  = hfi1_16B_get_l4(hdr_16b);
		if (l4 == OPA_16B_L4_IB_LOCAL)
			ohdr = &hdr_16b->u.oth;
		else
			ohdr = &hdr_16b->u.l.oth;
	}
	return ohdr;
}

struct rvt_sge_state;

/*
 * Get/Set IB link-level config parameters for f_get/set_ib_cfg()
 * Mostly for MADs that set or query link parameters, also ipath
 * config interfaces
 */
#define HFI1_IB_CFG_LIDLMC 0 /* LID (LS16b) and Mask (MS16b) */
#define HFI1_IB_CFG_LWID_DG_ENB 1 /* allowed Link-width downgrade */
#define HFI1_IB_CFG_LWID_ENB 2 /* allowed Link-width */
#define HFI1_IB_CFG_LWID 3 /* currently active Link-width */
#define HFI1_IB_CFG_SPD_ENB 4 /* allowed Link speeds */
#define HFI1_IB_CFG_SPD 5 /* current Link spd */
#define HFI1_IB_CFG_RXPOL_ENB 6 /* Auto-RX-polarity enable */
#define HFI1_IB_CFG_LREV_ENB 7 /* Auto-Lane-reversal enable */
#define HFI1_IB_CFG_LINKLATENCY 8 /* Link Latency (IB1.2 only) */
#define HFI1_IB_CFG_HRTBT 9 /* IB heartbeat off/enable/auto; DDR/QDR only */
#define HFI1_IB_CFG_OP_VLS 10 /* operational VLs */
#define HFI1_IB_CFG_VL_HIGH_CAP 11 /* num of VL high priority weights */
#define HFI1_IB_CFG_VL_LOW_CAP 12 /* num of VL low priority weights */
#define HFI1_IB_CFG_OVERRUN_THRESH 13 /* IB overrun threshold */
#define HFI1_IB_CFG_PHYERR_THRESH 14 /* IB PHY error threshold */
#define HFI1_IB_CFG_LINKDEFAULT 15 /* IB link default (sleep/poll) */
#define HFI1_IB_CFG_PKEYS 16 /* update partition keys */
#define HFI1_IB_CFG_MTU 17 /* update MTU in IBC */
#define HFI1_IB_CFG_VL_HIGH_LIMIT 19
#define HFI1_IB_CFG_PMA_TICKS 20 /* PMA sample tick resolution */
#define HFI1_IB_CFG_PORT 21 /* switch port we are connected to */

/*
 * HFI or Host Link States
 *
 * These describe the states the driver thinks the logical and physical
 * states are in.  Used as an argument to set_link_state().  Implemented
 * as bits for easy multi-state checking.  The actual state can only be
 * one.
 */
#define __HLS_UP_INIT_BP	0
#define __HLS_UP_ARMED_BP	1
#define __HLS_UP_ACTIVE_BP	2
#define __HLS_DN_DOWNDEF_BP	3	/* link down default */
#define __HLS_DN_POLL_BP	4
#define __HLS_DN_DISABLE_BP	5
#define __HLS_DN_OFFLINE_BP	6
#define __HLS_VERIFY_CAP_BP	7
#define __HLS_GOING_UP_BP	8
#define __HLS_GOING_OFFLINE_BP  9
#define __HLS_LINK_COOLDOWN_BP 10

#define HLS_UP_INIT	  BIT(__HLS_UP_INIT_BP)
#define HLS_UP_ARMED	  BIT(__HLS_UP_ARMED_BP)
#define HLS_UP_ACTIVE	  BIT(__HLS_UP_ACTIVE_BP)
#define HLS_DN_DOWNDEF	  BIT(__HLS_DN_DOWNDEF_BP) /* link down default */
#define HLS_DN_POLL	  BIT(__HLS_DN_POLL_BP)
#define HLS_DN_DISABLE	  BIT(__HLS_DN_DISABLE_BP)
#define HLS_DN_OFFLINE	  BIT(__HLS_DN_OFFLINE_BP)
#define HLS_VERIFY_CAP	  BIT(__HLS_VERIFY_CAP_BP)
#define HLS_GOING_UP	  BIT(__HLS_GOING_UP_BP)
#define HLS_GOING_OFFLINE BIT(__HLS_GOING_OFFLINE_BP)
#define HLS_LINK_COOLDOWN BIT(__HLS_LINK_COOLDOWN_BP)

#define HLS_UP (HLS_UP_INIT | HLS_UP_ARMED | HLS_UP_ACTIVE)
#define HLS_DOWN ~(HLS_UP)

#define HLS_DEFAULT HLS_DN_POLL

/* use this MTU size if none other is given */
#define HFI1_DEFAULT_ACTIVE_MTU 10240
/* use this MTU size as the default maximum */
#define HFI1_DEFAULT_MAX_MTU 10240
/* default partition key */
#define DEFAULT_PKEY 0xffff

/*
 * Possible fabric manager config parameters for fm_{get,set}_table()
 */
#define FM_TBL_VL_HIGH_ARB		1 /* Get/set VL high prio weights */
#define FM_TBL_VL_LOW_ARB		2 /* Get/set VL low prio weights */
#define FM_TBL_BUFFER_CONTROL		3 /* Get/set Buffer Control */
#define FM_TBL_SC2VLNT			4 /* Get/set SC->VLnt */
#define FM_TBL_VL_PREEMPT_ELEMS		5 /* Get (no set) VL preempt elems */
#define FM_TBL_VL_PREEMPT_MATRIX	6 /* Get (no set) VL preempt matrix */

/*
 * Possible "operations" for f_rcvctrl(ppd, op, ctxt)
 * these are bits so they can be combined, e.g.
 * HFI1_RCVCTRL_INTRAVAIL_ENB | HFI1_RCVCTRL_CTXT_ENB
 */
#define HFI1_RCVCTRL_TAILUPD_ENB 0x01
#define HFI1_RCVCTRL_TAILUPD_DIS 0x02
#define HFI1_RCVCTRL_CTXT_ENB 0x04
#define HFI1_RCVCTRL_CTXT_DIS 0x08
#define HFI1_RCVCTRL_INTRAVAIL_ENB 0x10
#define HFI1_RCVCTRL_INTRAVAIL_DIS 0x20
#define HFI1_RCVCTRL_PKEY_ENB 0x40  /* Note, default is enabled */
#define HFI1_RCVCTRL_PKEY_DIS 0x80
#define HFI1_RCVCTRL_TIDFLOW_ENB 0x0400
#define HFI1_RCVCTRL_TIDFLOW_DIS 0x0800
#define HFI1_RCVCTRL_ONE_PKT_EGR_ENB 0x1000
#define HFI1_RCVCTRL_ONE_PKT_EGR_DIS 0x2000
#define HFI1_RCVCTRL_NO_RHQ_DROP_ENB 0x4000
#define HFI1_RCVCTRL_NO_RHQ_DROP_DIS 0x8000
#define HFI1_RCVCTRL_NO_EGR_DROP_ENB 0x10000
#define HFI1_RCVCTRL_NO_EGR_DROP_DIS 0x20000
#define HFI1_RCVCTRL_URGENT_ENB 0x40000
#define HFI1_RCVCTRL_URGENT_DIS 0x80000

/* partition enforcement flags */
#define HFI1_PART_ENFORCE_IN	0x1
#define HFI1_PART_ENFORCE_OUT	0x2

/* how often we check for synthetic counter wrap around */
#define SYNTH_CNT_TIME 3

/* Counter flags */
#define CNTR_NORMAL		0x0 /* Normal counters, just read register */
#define CNTR_SYNTH		0x1 /* Synthetic counters, saturate at all 1s */
#define CNTR_DISABLED		0x2 /* Disable this counter */
#define CNTR_32BIT		0x4 /* Simulate 64 bits for this counter */
#define CNTR_VL			0x8 /* Per VL counter */
#define CNTR_SDMA              0x10
#define CNTR_INVALID_VL		-1  /* Specifies invalid VL */
#define CNTR_MODE_W		0x0
#define CNTR_MODE_R		0x1

/* VLs Supported/Operational */
#define HFI1_MIN_VLS_SUPPORTED 1
#define HFI1_MAX_VLS_SUPPORTED 8

#define HFI1_GUIDS_PER_PORT  5
#define HFI1_PORT_GUID_INDEX 0

static inline void incr_cntr64(u64 *cntr)
{
	if (*cntr < (u64)-1LL)
		(*cntr)++;
}

#define MAX_NAME_SIZE 64
struct hfi1_msix_entry {
	enum irq_type type;
	int irq;
	void *arg;
	cpumask_t mask;
	struct irq_affinity_notify notify;
};

struct hfi1_msix_info {
	/* lock to synchronize in_use_msix access */
	spinlock_t msix_lock;
	DECLARE_BITMAP(in_use_msix, CCE_NUM_MSIX_VECTORS);
	struct hfi1_msix_entry *msix_entries;
	u16 max_requested;
};

/* per-SL CCA information */
struct cca_timer {
	struct hrtimer hrtimer;
	struct hfi1_pportdata *ppd; /* read-only */
	int sl; /* read-only */
	u16 ccti; /* read/write - current value of CCTI */
};

struct link_down_reason {
	/*
	 * SMA-facing value.  Should be set from .latest when
	 * HLS_UP_* -> HLS_DN_* transition actually occurs.
	 */
	u8 sma;
	u8 latest;
};

enum {
	LO_PRIO_TABLE,
	HI_PRIO_TABLE,
	MAX_PRIO_TABLE
};

struct vl_arb_cache {
	/* protect vl arb cache */
	spinlock_t lock;
	struct ib_vl_weight_elem table[VL_ARB_TABLE_SIZE];
};

/*
 * The structure below encapsulates data relevant to a physical IB Port.
 * Current chips support only one such port, but the separation
 * clarifies things a bit. Note that to conform to IB conventions,
 * port-numbers are one-based. The first or only port is port1.
 */
struct hfi1_pportdata {
	struct hfi1_ibport ibport_data;

	struct hfi1_devdata *dd;
	struct kobject pport_cc_kobj;
	struct kobject sc2vl_kobj;
	struct kobject sl2sc_kobj;
	struct kobject vl2mtu_kobj;

	/* PHY support */
	struct qsfp_data qsfp_info;
	/* Values for SI tuning of SerDes */
	u32 port_type;
	u32 tx_preset_eq;
	u32 tx_preset_noeq;
	u32 rx_preset;
	u8  local_atten;
	u8  remote_atten;
	u8  default_atten;
	u8  max_power_class;

	/* did we read platform config from scratch registers? */
	bool config_from_scratch;

	/* GUIDs for this interface, in host order, guids[0] is a port guid */
	u64 guids[HFI1_GUIDS_PER_PORT];

	/* GUID for peer interface, in host order */
	u64 neighbor_guid;

	/* up or down physical link state */
	u32 linkup;

	/*
	 * this address is mapped read-only into user processes so they can
	 * get status cheaply, whenever they want.  One qword of status per port
	 */
	u64 *statusp;

	/* SendDMA related entries */

	struct workqueue_struct *hfi1_wq;
	struct workqueue_struct *link_wq;

	/* move out of interrupt context */
	struct work_struct link_vc_work;
	struct work_struct link_up_work;
	struct work_struct link_down_work;
	struct work_struct sma_message_work;
	struct work_struct freeze_work;
	struct work_struct link_downgrade_work;
	struct work_struct link_bounce_work;
	struct delayed_work start_link_work;
	/* host link state variables */
	struct mutex hls_lock;
	u32 host_link_state;

	/* these are the "32 bit" regs */

	u32 ibmtu; /* The MTU programmed for this unit */
	/*
	 * Current max size IB packet (in bytes) including IB headers, that
	 * we can send. Changes when ibmtu changes.
	 */
	u32 ibmaxlen;
	u32 current_egress_rate; /* units [10^6 bits/sec] */
	/* LID programmed for this instance */
	u32 lid;
	/* list of pkeys programmed; 0 if not set */
	u16 pkeys[MAX_PKEY_VALUES];
	u16 link_width_supported;
	u16 link_width_downgrade_supported;
	u16 link_speed_supported;
	u16 link_width_enabled;
	u16 link_width_downgrade_enabled;
	u16 link_speed_enabled;
	u16 link_width_active;
	u16 link_width_downgrade_tx_active;
	u16 link_width_downgrade_rx_active;
	u16 link_speed_active;
	u8 vls_supported;
	u8 vls_operational;
	u8 actual_vls_operational;
	/* LID mask control */
	u8 lmc;
	/* Rx Polarity inversion (compensate for ~tx on partner) */
	u8 rx_pol_inv;

	u8 hw_pidx;     /* physical port index */
	u32 port;        /* IB port number and index into dd->pports - 1 */
	/* type of neighbor node */
	u8 neighbor_type;
	u8 neighbor_normal;
	u8 neighbor_fm_security; /* 1 if firmware checking is disabled */
	u8 neighbor_port_number;
	u8 is_sm_config_started;
	u8 offline_disabled_reason;
	u8 is_active_optimize_enabled;
	u8 driver_link_ready;	/* driver ready for active link */
	u8 link_enabled;	/* link enabled? */
	u8 linkinit_reason;
	u8 local_tx_rate;	/* rate given to 8051 firmware */
	u8 qsfp_retry_count;

	/* placeholders for IB MAD packet settings */
	u8 overrun_threshold;
	u8 phy_error_threshold;
	unsigned int is_link_down_queued;

	/* Used to override LED behavior for things like maintenance beaconing*/
	/*
	 * Alternates per phase of blink
	 * [0] holds LED off duration, [1] holds LED on duration
	 */
	unsigned long led_override_vals[2];
	u8 led_override_phase; /* LSB picks from vals[] */
	atomic_t led_override_timer_active;
	/* Used to flash LEDs in override mode */
	struct timer_list led_override_timer;

	u32 sm_trap_qp;
	u32 sa_qp;

	/*
	 * cca_timer_lock protects access to the per-SL cca_timer
	 * structures (specifically the ccti member).
	 */
	spinlock_t cca_timer_lock ____cacheline_aligned_in_smp;
	struct cca_timer cca_timer[OPA_MAX_SLS];

	/* List of congestion control table entries */
	struct ib_cc_table_entry_shadow ccti_entries[CC_TABLE_SHADOW_MAX];

	/* congestion entries, each entry corresponding to a SL */
	struct opa_congestion_setting_entry_shadow
		congestion_entries[OPA_MAX_SLS];

	/*
	 * cc_state_lock protects (write) access to the per-port
	 * struct cc_state.
	 */
	spinlock_t cc_state_lock ____cacheline_aligned_in_smp;

	struct cc_state __rcu *cc_state;

	/* Total number of congestion control table entries */
	u16 total_cct_entry;

	/* Bit map identifying service level */
	u32 cc_sl_control_map;

	/* CA's max number of 64 entry units in the congestion control table */
	u8 cc_max_table_entries;

	/*
	 * begin congestion log related entries
	 * cc_log_lock protects all congestion log related data
	 */
	spinlock_t cc_log_lock ____cacheline_aligned_in_smp;
	u8 threshold_cong_event_map[OPA_MAX_SLS / 8];
	u16 threshold_event_counter;
	struct opa_hfi1_cong_log_event_internal cc_events[OPA_CONG_LOG_ELEMS];
	int cc_log_idx; /* index for logging events */
	int cc_mad_idx; /* index for reporting events */
	/* end congestion log related entries */

	struct vl_arb_cache vl_arb_cache[MAX_PRIO_TABLE];

	/* port relative counter buffer */
	u64 *cntrs;
	/* port relative synthetic counter buffer */
	u64 *scntrs;
	/* port_xmit_discards are synthesized from different egress errors */
	u64 port_xmit_discards;
	u64 port_xmit_discards_vl[C_VL_COUNT];
	u64 port_xmit_constraint_errors;
	u64 port_rcv_constraint_errors;
	/* count of 'link_err' interrupts from DC */
	u64 link_downed;
	/* number of times link retrained successfully */
	u64 link_up;
	/* number of times a link unknown frame was reported */
	u64 unknown_frame_count;
	/* port_ltp_crc_mode is returned in 'portinfo' MADs */
	u16 port_ltp_crc_mode;
	/* port_crc_mode_enabled is the crc we support */
	u8 port_crc_mode_enabled;
	/* mgmt_allowed is also returned in 'portinfo' MADs */
	u8 mgmt_allowed;
	u8 part_enforce; /* partition enforcement flags */
	struct link_down_reason local_link_down_reason;
	struct link_down_reason neigh_link_down_reason;
	/* Value to be sent to link peer on LinkDown .*/
	u8 remote_link_down_reason;
	/* Error events that will cause a port bounce. */
	u32 port_error_action;
	struct work_struct linkstate_active_work;
	/* Does this port need to prescan for FECNs */
	bool cc_prescan;
	/*
	 * Sample sendWaitCnt & sendWaitVlCnt during link transition
	 * and counter request.
	 */
	u64 port_vl_xmit_wait_last[C_VL_COUNT + 1];
	u16 prev_link_width;
	u64 vl_xmit_flit_cnt[C_VL_COUNT + 1];
};

typedef void (*opcode_handler)(struct hfi1_packet *packet);
typedef void (*hfi1_make_req)(struct rvt_qp *qp,
			      struct hfi1_pkt_state *ps,
			      struct rvt_swqe *wqe);
extern const rhf_rcv_function_ptr normal_rhf_rcv_functions[];
extern const rhf_rcv_function_ptr netdev_rhf_rcv_functions[];

/* return values for the RHF receive functions */
#define RHF_RCV_CONTINUE  0	/* keep going */
#define RHF_RCV_DONE	  1	/* stop, this packet processed */
#define RHF_RCV_REPROCESS 2	/* stop. retain this packet */

struct rcv_array_data {
	u16 ngroups;
	u16 nctxt_extra;
	u8 group_size;
};

struct per_vl_data {
	u16 mtu;
	struct send_context *sc;
};

/* 16 to directly index */
#define PER_VL_SEND_CONTEXTS 16

struct err_info_rcvport {
	u8 status_and_code;
	u64 packet_flit1;
	u64 packet_flit2;
};

struct err_info_constraint {
	u8 status;
	u16 pkey;
	u32 slid;
};

struct hfi1_temp {
	unsigned int curr;       /* current temperature */
	unsigned int lo_lim;     /* low temperature limit */
	unsigned int hi_lim;     /* high temperature limit */
	unsigned int crit_lim;   /* critical temperature limit */
	u8 triggers;      /* temperature triggers */
};

struct hfi1_i2c_bus {
	struct hfi1_devdata *controlling_dd; /* current controlling device */
	struct i2c_adapter adapter;	/* bus details */
	struct i2c_algo_bit_data algo;	/* bus algorithm details */
	int num;			/* bus number, 0 or 1 */
};

/* common data between shared ASIC HFIs */
struct hfi1_asic_data {
	struct hfi1_devdata *dds[2];	/* back pointers */
	struct mutex asic_resource_mutex;
	struct hfi1_i2c_bus *i2c_bus0;
	struct hfi1_i2c_bus *i2c_bus1;
};

/* sizes for both the QP and RSM map tables */
#define NUM_MAP_ENTRIES	 256
#define NUM_MAP_REGS      32

/* Virtual NIC information */
struct hfi1_vnic_data {
	struct kmem_cache *txreq_cache;
	u8 num_vports;
};

struct hfi1_vnic_vport_info;

/* device data struct now contains only "general per-device" info.
 * fields related to a physical IB port are in a hfi1_pportdata struct.
 */
struct sdma_engine;
struct sdma_vl_map;

#define BOARD_VERS_MAX 96 /* how long the version string can be */
#define SERIAL_MAX 16 /* length of the serial number */

typedef int (*send_routine)(struct rvt_qp *, struct hfi1_pkt_state *, u64);
struct hfi1_netdev_rx;
struct hfi1_devdata {
	struct hfi1_ibdev verbs_dev;     /* must be first */
	/* pointers to related structs for this device */
	/* pci access data structure */
	struct pci_dev *pcidev;
	struct cdev user_cdev;
	struct cdev diag_cdev;
	struct cdev ui_cdev;
	struct device *user_device;
	struct device *diag_device;
	struct device *ui_device;

	/* first mapping up to RcvArray */
	u8 __iomem *kregbase1;
	resource_size_t physaddr;

	/* second uncached mapping from RcvArray to pio send buffers */
	u8 __iomem *kregbase2;
	/* for detecting offset above kregbase2 address */
	u32 base2_start;

	/* Per VL data. Enough for all VLs but not all elements are set/used. */
	struct per_vl_data vld[PER_VL_SEND_CONTEXTS];
	/* send context data */
	struct send_context_info *send_contexts;
	/* map hardware send contexts to software index */
	u8 *hw_to_sw;
	/* spinlock for allocating and releasing send context resources */
	spinlock_t sc_lock;
	/* lock for pio_map */
	spinlock_t pio_map_lock;
	/* Send Context initialization lock. */
	spinlock_t sc_init_lock;
	/* lock for sdma_map */
	spinlock_t                          sde_map_lock;
	/* array of kernel send contexts */
	struct send_context **kernel_send_context;
	/* array of vl maps */
	struct pio_vl_map __rcu *pio_map;
	/* default flags to last descriptor */
	u64 default_desc1;

	/* fields common to all SDMA engines */

	volatile __le64                    *sdma_heads_dma; /* DMA'ed by chip */
	dma_addr_t                          sdma_heads_phys;
	void                               *sdma_pad_dma; /* DMA'ed by chip */
	dma_addr_t                          sdma_pad_phys;
	/* for deallocation */
	size_t                              sdma_heads_size;
	/* num used */
	u32                                 num_sdma;
	/* array of engines sized by num_sdma */
	struct sdma_engine                 *per_sdma;
	/* array of vl maps */
	struct sdma_vl_map __rcu           *sdma_map;
	/* SPC freeze waitqueue and variable */
	wait_queue_head_t		  sdma_unfreeze_wq;
	atomic_t			  sdma_unfreeze_count;

	u32 lcb_access_count;		/* count of LCB users */

	/* common data between shared ASIC HFIs in this OS */
	struct hfi1_asic_data *asic_data;

	/* mem-mapped pointer to base of PIO buffers */
	void __iomem *piobase;
	/*
	 * write-combining mem-mapped pointer to base of RcvArray
	 * memory.
	 */
	void __iomem *rcvarray_wc;
	/*
	 * credit return base - a per-NUMA range of DMA address that
	 * the chip will use to update the per-context free counter
	 */
	struct credit_return_base *cr_base;

	/* send context numbers and sizes for each type */
	struct sc_config_sizes sc_sizes[SC_MAX];

	char *boardname; /* human readable board info */

	u64 ctx0_seq_drop;

	/* reset value */
	u64 z_int_counter;
	u64 z_rcv_limit;
	u64 z_send_schedule;

	u64 __percpu *send_schedule;
	/* number of reserved contexts for netdev usage */
	u16 num_netdev_contexts;
	/* number of receive contexts in use by the driver */
	u32 num_rcv_contexts;
	/* number of pio send contexts in use by the driver */
	u32 num_send_contexts;
	/*
	 * number of ctxts available for PSM open
	 */
	u32 freectxts;
	/* total number of available user/PSM contexts */
	u32 num_user_contexts;
	/* base receive interrupt timeout, in CSR units */
	u32 rcv_intr_timeout_csr;

	spinlock_t sendctrl_lock; /* protect changes to SendCtrl */
	spinlock_t rcvctrl_lock; /* protect changes to RcvCtrl */
	spinlock_t uctxt_lock; /* protect rcd changes */
	struct mutex dc8051_lock; /* exclusive access to 8051 */
	struct workqueue_struct *update_cntr_wq;
	struct work_struct update_cntr_work;
	/* exclusive access to 8051 memory */
	spinlock_t dc8051_memlock;
	int dc8051_timed_out;	/* remember if the 8051 timed out */
	/*
	 * A page that will hold event notification bitmaps for all
	 * contexts. This page will be mapped into all processes.
	 */
	unsigned long *events;
	/*
	 * per unit status, see also portdata statusp
	 * mapped read-only into user processes so they can get unit and
	 * IB link status cheaply
	 */
	struct hfi1_status *status;

	/* revision register shadow */
	u64 revision;
	/* Base GUID for device (network order) */
	u64 base_guid;

	/* both sides of the PCIe link are gen3 capable */
	u8 link_gen3_capable;
	u8 dc_shutdown;
	/* localbus width (1, 2,4,8,16,32) from config space  */
	u32 lbus_width;
	/* localbus speed in MHz */
	u32 lbus_speed;
	int unit; /* unit # of this chip */
	int node; /* home node of this chip */

	/* save these PCI fields to restore after a reset */
	u32 pcibar0;
	u32 pcibar1;
	u32 pci_rom;
	u16 pci_command;
	u16 pcie_devctl;
	u16 pcie_lnkctl;
	u16 pcie_devctl2;
	u32 pci_msix0;
	u32 pci_tph2;

	/*
	 * ASCII serial number, from flash, large enough for original
	 * all digit strings, and longer serial number format
	 */
	u8 serial[SERIAL_MAX];
	/* human readable board version */
	u8 boardversion[BOARD_VERS_MAX];
	u8 lbus_info[32]; /* human readable localbus info */
	/* chip major rev, from CceRevision */
	u8 majrev;
	/* chip minor rev, from CceRevision */
	u8 minrev;
	/* hardware ID */
	u8 hfi1_id;
	/* implementation code */
	u8 icode;
	/* vAU of this device */
	u8 vau;
	/* vCU of this device */
	u8 vcu;
	/* link credits of this device */
	u16 link_credits;
	/* initial vl15 credits to use */
	u16 vl15_init;

	/*
	 * Cached value for vl15buf, read during verify cap interrupt. VL15
	 * credits are to be kept at 0 and set when handling the link-up
	 * interrupt. This removes the possibility of receiving VL15 MAD
	 * packets before this HFI is ready.
	 */
	u16 vl15buf_cached;

	/* Misc small ints */
	u8 n_krcv_queues;
	u8 qos_shift;

	u16 irev;	/* implementation revision */
	u32 dc8051_ver; /* 8051 firmware version */

	spinlock_t hfi1_diag_trans_lock; /* protect diag observer ops */
	struct platform_config platform_config;
	struct platform_config_cache pcfg_cache;

	struct diag_client *diag_client;

	/* general interrupt: mask of handled interrupts */
	u64 gi_mask[CCE_NUM_INT_CSRS];

	struct rcv_array_data rcv_entries;

	/* cycle length of PS* counters in HW (in picoseconds) */
	u16 psxmitwait_check_rate;

	/*
	 * 64 bit synthetic counters
	 */
	struct timer_list synth_stats_timer;

	/* MSI-X information */
	struct hfi1_msix_info msix_info;

	/*
	 * device counters
	 */
	char *cntrnames;
	size_t cntrnameslen;
	size_t ndevcntrs;
	u64 *cntrs;
	u64 *scntrs;

	/*
	 * remembered values for synthetic counters
	 */
	u64 last_tx;
	u64 last_rx;

	/*
	 * per-port counters
	 */
	size_t nportcntrs;
	char *portcntrnames;
	size_t portcntrnameslen;

	struct err_info_rcvport err_info_rcvport;
	struct err_info_constraint err_info_rcv_constraint;
	struct err_info_constraint err_info_xmit_constraint;

	atomic_t drop_packet;
	bool do_drop;
	u8 err_info_uncorrectable;
	u8 err_info_fmconfig;

	/*
	 * Software counters for the status bits defined by the
	 * associated error status registers
	 */
	u64 cce_err_status_cnt[NUM_CCE_ERR_STATUS_COUNTERS];
	u64 rcv_err_status_cnt[NUM_RCV_ERR_STATUS_COUNTERS];
	u64 misc_err_status_cnt[NUM_MISC_ERR_STATUS_COUNTERS];
	u64 send_pio_err_status_cnt[NUM_SEND_PIO_ERR_STATUS_COUNTERS];
	u64 send_dma_err_status_cnt[NUM_SEND_DMA_ERR_STATUS_COUNTERS];
	u64 send_egress_err_status_cnt[NUM_SEND_EGRESS_ERR_STATUS_COUNTERS];
	u64 send_err_status_cnt[NUM_SEND_ERR_STATUS_COUNTERS];

	/* Software counter that spans all contexts */
	u64 sw_ctxt_err_status_cnt[NUM_SEND_CTXT_ERR_STATUS_COUNTERS];
	/* Software counter that spans all DMA engines */
	u64 sw_send_dma_eng_err_status_cnt[
		NUM_SEND_DMA_ENG_ERR_STATUS_COUNTERS];
	/* Software counter that aggregates all cce_err_status errors */
	u64 sw_cce_err_status_aggregate;
	/* Software counter that aggregates all bypass packet rcv errors */
	u64 sw_rcv_bypass_packet_errors;

	/* Save the enabled LCB error bits */
	u64 lcb_err_en;
	struct cpu_mask_set *comp_vect;
	int *comp_vect_mappings;
	u32 comp_vect_possible_cpus;

	/*
	 * Capability to have different send engines simply by changing a
	 * pointer value.
	 */
	send_routine process_pio_send ____cacheline_aligned_in_smp;
	send_routine process_dma_send;
	void (*pio_inline_send)(struct hfi1_devdata *dd, struct pio_buf *pbuf,
				u64 pbc, const void *from, size_t count);
	int (*process_vnic_dma_send)(struct hfi1_devdata *dd, u8 q_idx,
				     struct hfi1_vnic_vport_info *vinfo,
				     struct sk_buff *skb, u64 pbc, u8 plen);
	/* hfi1_pportdata, points to array of (physical) port-specific
	 * data structs, indexed by pidx (0..n-1)
	 */
	struct hfi1_pportdata *pport;
	/* receive context data */
	struct hfi1_ctxtdata **rcd;
	u64 __percpu *int_counter;
	/* verbs tx opcode stats */
	struct hfi1_opcode_stats_perctx __percpu *tx_opstats;
	/* device (not port) flags, basically device capabilities */
	u16 flags;
	/* Number of physical ports available */
	u8 num_pports;
	/* Lowest context number which can be used by user processes or VNIC */
	u8 first_dyn_alloc_ctxt;
	/* adding a new field here would make it part of this cacheline */

	/* seqlock for sc2vl */
	seqlock_t sc2vl_lock ____cacheline_aligned_in_smp;
	u64 sc2vl[4];
	u64 __percpu *rcv_limit;
	/* adding a new field here would make it part of this cacheline */

	/* OUI comes from the HW. Used everywhere as 3 separate bytes. */
	u8 oui1;
	u8 oui2;
	u8 oui3;

	/* Timer and counter used to detect RcvBufOvflCnt changes */
	struct timer_list rcverr_timer;

	wait_queue_head_t event_queue;

	/* receive context tail dummy address */
	__le64 *rcvhdrtail_dummy_kvaddr;
	dma_addr_t rcvhdrtail_dummy_dma;

	u32 rcv_ovfl_cnt;
	/* Serialize ASPM enable/disable between multiple verbs contexts */
	spinlock_t aspm_lock;
	/* Number of verbs contexts which have disabled ASPM */
	atomic_t aspm_disabled_cnt;
	/* Keeps track of user space clients */
	atomic_t user_refcount;
	/* Used to wait for outstanding user space clients before dev removal */
	struct completion user_comp;

	bool eprom_available;	/* true if EPROM is available for this device */
	bool aspm_supported;	/* Does HW support ASPM */
	bool aspm_enabled;	/* ASPM state: enabled/disabled */
	struct rhashtable *sdma_rht;

	/* vnic data */
	struct hfi1_vnic_data vnic;
	/* Lock to protect IRQ SRC register access */
	spinlock_t irq_src_lock;
	int vnic_num_vports;
<<<<<<< HEAD
	struct net_device *dummy_netdev;
=======
	struct hfi1_netdev_rx *netdev_rx;
>>>>>>> 11e4b63a
	struct hfi1_affinity_node *affinity_entry;

	/* Keeps track of IPoIB RSM rule users */
	atomic_t ipoib_rsm_usr_num;
};

/* 8051 firmware version helper */
#define dc8051_ver(a, b, c) ((a) << 16 | (b) << 8 | (c))
#define dc8051_ver_maj(a) (((a) & 0xff0000) >> 16)
#define dc8051_ver_min(a) (((a) & 0x00ff00) >> 8)
#define dc8051_ver_patch(a) ((a) & 0x0000ff)

/* f_put_tid types */
#define PT_EXPECTED       0
#define PT_EAGER          1
#define PT_INVALID_FLUSH  2
#define PT_INVALID        3

struct tid_rb_node;
struct mmu_rb_node;
struct mmu_rb_handler;

/* Private data for file operations */
struct hfi1_filedata {
	struct srcu_struct pq_srcu;
	struct hfi1_devdata *dd;
	struct hfi1_ctxtdata *uctxt;
	struct hfi1_user_sdma_comp_q *cq;
	/* update side lock for SRCU */
	spinlock_t pq_rcu_lock;
	struct hfi1_user_sdma_pkt_q __rcu *pq;
	u16 subctxt;
	/* for cpu affinity; -1 if none */
	int rec_cpu_num;
	u32 tid_n_pinned;
	bool use_mn;
	struct tid_rb_node **entry_to_rb;
	spinlock_t tid_lock; /* protect tid_[limit,used] counters */
	u32 tid_limit;
	u32 tid_used;
	u32 *invalid_tids;
	u32 invalid_tid_idx;
	/* protect invalid_tids array and invalid_tid_idx */
	spinlock_t invalid_lock;
};

extern struct xarray hfi1_dev_table;
struct hfi1_devdata *hfi1_lookup(int unit);

static inline unsigned long uctxt_offset(struct hfi1_ctxtdata *uctxt)
{
	return (uctxt->ctxt - uctxt->dd->first_dyn_alloc_ctxt) *
		HFI1_MAX_SHARED_CTXTS;
}

int hfi1_init(struct hfi1_devdata *dd, int reinit);
int hfi1_count_active_units(void);

int hfi1_diag_add(struct hfi1_devdata *dd);
void hfi1_diag_remove(struct hfi1_devdata *dd);
void handle_linkup_change(struct hfi1_devdata *dd, u32 linkup);

void handle_user_interrupt(struct hfi1_ctxtdata *rcd);

int hfi1_create_rcvhdrq(struct hfi1_devdata *dd, struct hfi1_ctxtdata *rcd);
int hfi1_setup_eagerbufs(struct hfi1_ctxtdata *rcd);
int hfi1_create_kctxts(struct hfi1_devdata *dd);
int hfi1_create_ctxtdata(struct hfi1_pportdata *ppd, int numa,
			 struct hfi1_ctxtdata **rcd);
void hfi1_free_ctxt(struct hfi1_ctxtdata *rcd);
void hfi1_init_pportdata(struct pci_dev *pdev, struct hfi1_pportdata *ppd,
			 struct hfi1_devdata *dd, u8 hw_pidx, u32 port);
void hfi1_free_ctxtdata(struct hfi1_devdata *dd, struct hfi1_ctxtdata *rcd);
int hfi1_rcd_put(struct hfi1_ctxtdata *rcd);
int hfi1_rcd_get(struct hfi1_ctxtdata *rcd);
struct hfi1_ctxtdata *hfi1_rcd_get_by_index_safe(struct hfi1_devdata *dd,
						 u16 ctxt);
struct hfi1_ctxtdata *hfi1_rcd_get_by_index(struct hfi1_devdata *dd, u16 ctxt);
int handle_receive_interrupt(struct hfi1_ctxtdata *rcd, int thread);
int handle_receive_interrupt_nodma_rtail(struct hfi1_ctxtdata *rcd, int thread);
int handle_receive_interrupt_dma_rtail(struct hfi1_ctxtdata *rcd, int thread);
int handle_receive_interrupt_napi_fp(struct hfi1_ctxtdata *rcd, int budget);
int handle_receive_interrupt_napi_sp(struct hfi1_ctxtdata *rcd, int budget);
void set_all_slowpath(struct hfi1_devdata *dd);

extern const struct pci_device_id hfi1_pci_tbl[];
void hfi1_make_ud_req_9B(struct rvt_qp *qp,
			 struct hfi1_pkt_state *ps,
			 struct rvt_swqe *wqe);

void hfi1_make_ud_req_16B(struct rvt_qp *qp,
			  struct hfi1_pkt_state *ps,
			  struct rvt_swqe *wqe);

/* receive packet handler dispositions */
#define RCV_PKT_OK      0x0 /* keep going */
#define RCV_PKT_LIMIT   0x1 /* stop, hit limit, start thread */
#define RCV_PKT_DONE    0x2 /* stop, no more packets detected */

/**
 * hfi1_rcd_head - add accessor for rcd head
 * @rcd: the context
 */
static inline u32 hfi1_rcd_head(struct hfi1_ctxtdata *rcd)
{
	return rcd->head;
}

/**
 * hfi1_set_rcd_head - add accessor for rcd head
 * @rcd: the context
 * @head: the new head
 */
static inline void hfi1_set_rcd_head(struct hfi1_ctxtdata *rcd, u32 head)
{
	rcd->head = head;
}

/* calculate the current RHF address */
static inline __le32 *get_rhf_addr(struct hfi1_ctxtdata *rcd)
{
	return (__le32 *)rcd->rcvhdrq + rcd->head + rcd->rhf_offset;
}

/* return DMA_RTAIL configuration */
static inline bool get_dma_rtail_setting(struct hfi1_ctxtdata *rcd)
{
	return !!HFI1_CAP_KGET_MASK(rcd->flags, DMA_RTAIL);
}

/**
 * hfi1_seq_incr_wrap - wrapping increment for sequence
 * @seq: the current sequence number
 *
 * Returns: the incremented seq
 */
static inline u8 hfi1_seq_incr_wrap(u8 seq)
{
	if (++seq > RHF_MAX_SEQ)
		seq = 1;
	return seq;
}

/**
 * hfi1_seq_cnt - return seq_cnt member
 * @rcd: the receive context
 *
 * Return seq_cnt member
 */
static inline u8 hfi1_seq_cnt(struct hfi1_ctxtdata *rcd)
{
	return rcd->seq_cnt;
}

/**
 * hfi1_set_seq_cnt - return seq_cnt member
 * @rcd: the receive context
 *
 * Return seq_cnt member
 */
static inline void hfi1_set_seq_cnt(struct hfi1_ctxtdata *rcd, u8 cnt)
{
	rcd->seq_cnt = cnt;
}

/**
 * last_rcv_seq - is last
 * @rcd: the receive context
 * @seq: sequence
 *
 * return true if last packet
 */
static inline bool last_rcv_seq(struct hfi1_ctxtdata *rcd, u32 seq)
{
	return seq != rcd->seq_cnt;
}

/**
 * rcd_seq_incr - increment context sequence number
 * @rcd: the receive context
 * @seq: the current sequence number
 *
 * Returns: true if the this was the last packet
 */
static inline bool hfi1_seq_incr(struct hfi1_ctxtdata *rcd, u32 seq)
{
	rcd->seq_cnt = hfi1_seq_incr_wrap(rcd->seq_cnt);
	return last_rcv_seq(rcd, seq);
}

/**
 * get_hdrqentsize - return hdrq entry size
 * @rcd: the receive context
 */
static inline u8 get_hdrqentsize(struct hfi1_ctxtdata *rcd)
{
	return rcd->rcvhdrqentsize;
}

/**
 * get_hdrq_cnt - return hdrq count
 * @rcd: the receive context
 */
static inline u16 get_hdrq_cnt(struct hfi1_ctxtdata *rcd)
{
	return rcd->rcvhdrq_cnt;
}

/**
 * hfi1_is_slowpath - check if this context is slow path
 * @rcd: the receive context
 */
static inline bool hfi1_is_slowpath(struct hfi1_ctxtdata *rcd)
{
	return rcd->do_interrupt == rcd->slow_handler;
}

/**
 * hfi1_is_fastpath - check if this context is fast path
 * @rcd: the receive context
 */
static inline bool hfi1_is_fastpath(struct hfi1_ctxtdata *rcd)
{
	if (rcd->ctxt == HFI1_CTRL_CTXT)
		return false;

	return rcd->do_interrupt == rcd->fast_handler;
}

/**
 * hfi1_set_fast - change to the fast handler
 * @rcd: the receive context
 */
static inline void hfi1_set_fast(struct hfi1_ctxtdata *rcd)
{
	if (unlikely(!rcd))
		return;
	if (unlikely(!hfi1_is_fastpath(rcd)))
		rcd->do_interrupt = rcd->fast_handler;
}

int hfi1_reset_device(int);

void receive_interrupt_work(struct work_struct *work);

/* extract service channel from header and rhf */
static inline int hfi1_9B_get_sc5(struct ib_header *hdr, u64 rhf)
{
	return ib_get_sc(hdr) | ((!!(rhf_dc_info(rhf))) << 4);
}

#define HFI1_JKEY_WIDTH       16
#define HFI1_JKEY_MASK        (BIT(16) - 1)
#define HFI1_ADMIN_JKEY_RANGE 32

/*
 * J_KEYs are split and allocated in the following groups:
 *   0 - 31    - users with administrator privileges
 *  32 - 63    - kernel protocols using KDETH packets
 *  64 - 65535 - all other users using KDETH packets
 */
static inline u16 generate_jkey(kuid_t uid)
{
	u16 jkey = from_kuid(current_user_ns(), uid) & HFI1_JKEY_MASK;

	if (capable(CAP_SYS_ADMIN))
		jkey &= HFI1_ADMIN_JKEY_RANGE - 1;
	else if (jkey < 64)
		jkey |= BIT(HFI1_JKEY_WIDTH - 1);

	return jkey;
}

/*
 * active_egress_rate
 *
 * returns the active egress rate in units of [10^6 bits/sec]
 */
static inline u32 active_egress_rate(struct hfi1_pportdata *ppd)
{
	u16 link_speed = ppd->link_speed_active;
	u16 link_width = ppd->link_width_active;
	u32 egress_rate;

	if (link_speed == OPA_LINK_SPEED_25G)
		egress_rate = 25000;
	else /* assume OPA_LINK_SPEED_12_5G */
		egress_rate = 12500;

	switch (link_width) {
	case OPA_LINK_WIDTH_4X:
		egress_rate *= 4;
		break;
	case OPA_LINK_WIDTH_3X:
		egress_rate *= 3;
		break;
	case OPA_LINK_WIDTH_2X:
		egress_rate *= 2;
		break;
	default:
		/* assume IB_WIDTH_1X */
		break;
	}

	return egress_rate;
}

/*
 * egress_cycles
 *
 * Returns the number of 'fabric clock cycles' to egress a packet
 * of length 'len' bytes, at 'rate' Mbit/s. Since the fabric clock
 * rate is (approximately) 805 MHz, the units of the returned value
 * are (1/805 MHz).
 */
static inline u32 egress_cycles(u32 len, u32 rate)
{
	u32 cycles;

	/*
	 * cycles is:
	 *
	 *          (length) [bits] / (rate) [bits/sec]
	 *  ---------------------------------------------------
	 *  fabric_clock_period == 1 /(805 * 10^6) [cycles/sec]
	 */

	cycles = len * 8; /* bits */
	cycles *= 805;
	cycles /= rate;

	return cycles;
}

void set_link_ipg(struct hfi1_pportdata *ppd);
void process_becn(struct hfi1_pportdata *ppd, u8 sl, u32 rlid, u32 lqpn,
		  u32 rqpn, u8 svc_type);
void return_cnp(struct hfi1_ibport *ibp, struct rvt_qp *qp, u32 remote_qpn,
		u16 pkey, u32 slid, u32 dlid, u8 sc5,
		const struct ib_grh *old_grh);
void return_cnp_16B(struct hfi1_ibport *ibp, struct rvt_qp *qp,
		    u32 remote_qpn, u16 pkey, u32 slid, u32 dlid,
		    u8 sc5, const struct ib_grh *old_grh);
typedef void (*hfi1_handle_cnp)(struct hfi1_ibport *ibp, struct rvt_qp *qp,
				u32 remote_qpn, u16 pkey, u32 slid, u32 dlid,
				u8 sc5, const struct ib_grh *old_grh);

#define PKEY_CHECK_INVALID -1
int egress_pkey_check(struct hfi1_pportdata *ppd, u32 slid, u16 pkey,
		      u8 sc5, int8_t s_pkey_index);

#define PACKET_EGRESS_TIMEOUT 350
static inline void pause_for_credit_return(struct hfi1_devdata *dd)
{
	/* Pause at least 1us, to ensure chip returns all credits */
	u32 usec = cclock_to_ns(dd, PACKET_EGRESS_TIMEOUT) / 1000;

	udelay(usec ? usec : 1);
}

/**
 * sc_to_vlt() reverse lookup sc to vl
 * @dd - devdata
 * @sc5 - 5 bit sc
 */
static inline u8 sc_to_vlt(struct hfi1_devdata *dd, u8 sc5)
{
	unsigned seq;
	u8 rval;

	if (sc5 >= OPA_MAX_SCS)
		return (u8)(0xff);

	do {
		seq = read_seqbegin(&dd->sc2vl_lock);
		rval = *(((u8 *)dd->sc2vl) + sc5);
	} while (read_seqretry(&dd->sc2vl_lock, seq));

	return rval;
}

#define PKEY_MEMBER_MASK 0x8000
#define PKEY_LOW_15_MASK 0x7fff

/*
 * ingress_pkey_matches_entry - return 1 if the pkey matches ent (ent
 * being an entry from the ingress partition key table), return 0
 * otherwise. Use the matching criteria for ingress partition keys
 * specified in the OPAv1 spec., section 9.10.14.
 */
static inline int ingress_pkey_matches_entry(u16 pkey, u16 ent)
{
	u16 mkey = pkey & PKEY_LOW_15_MASK;
	u16 ment = ent & PKEY_LOW_15_MASK;

	if (mkey == ment) {
		/*
		 * If pkey[15] is clear (limited partition member),
		 * is bit 15 in the corresponding table element
		 * clear (limited member)?
		 */
		if (!(pkey & PKEY_MEMBER_MASK))
			return !!(ent & PKEY_MEMBER_MASK);
		return 1;
	}
	return 0;
}

/*
 * ingress_pkey_table_search - search the entire pkey table for
 * an entry which matches 'pkey'. return 0 if a match is found,
 * and 1 otherwise.
 */
static int ingress_pkey_table_search(struct hfi1_pportdata *ppd, u16 pkey)
{
	int i;

	for (i = 0; i < MAX_PKEY_VALUES; i++) {
		if (ingress_pkey_matches_entry(pkey, ppd->pkeys[i]))
			return 0;
	}
	return 1;
}

/*
 * ingress_pkey_table_fail - record a failure of ingress pkey validation,
 * i.e., increment port_rcv_constraint_errors for the port, and record
 * the 'error info' for this failure.
 */
static void ingress_pkey_table_fail(struct hfi1_pportdata *ppd, u16 pkey,
				    u32 slid)
{
	struct hfi1_devdata *dd = ppd->dd;

	incr_cntr64(&ppd->port_rcv_constraint_errors);
	if (!(dd->err_info_rcv_constraint.status & OPA_EI_STATUS_SMASK)) {
		dd->err_info_rcv_constraint.status |= OPA_EI_STATUS_SMASK;
		dd->err_info_rcv_constraint.slid = slid;
		dd->err_info_rcv_constraint.pkey = pkey;
	}
}

/*
 * ingress_pkey_check - Return 0 if the ingress pkey is valid, return 1
 * otherwise. Use the criteria in the OPAv1 spec, section 9.10.14. idx
 * is a hint as to the best place in the partition key table to begin
 * searching. This function should not be called on the data path because
 * of performance reasons. On datapath pkey check is expected to be done
 * by HW and rcv_pkey_check function should be called instead.
 */
static inline int ingress_pkey_check(struct hfi1_pportdata *ppd, u16 pkey,
				     u8 sc5, u8 idx, u32 slid, bool force)
{
	if (!(force) && !(ppd->part_enforce & HFI1_PART_ENFORCE_IN))
		return 0;

	/* If SC15, pkey[0:14] must be 0x7fff */
	if ((sc5 == 0xf) && ((pkey & PKEY_LOW_15_MASK) != PKEY_LOW_15_MASK))
		goto bad;

	/* Is the pkey = 0x0, or 0x8000? */
	if ((pkey & PKEY_LOW_15_MASK) == 0)
		goto bad;

	/* The most likely matching pkey has index 'idx' */
	if (ingress_pkey_matches_entry(pkey, ppd->pkeys[idx]))
		return 0;

	/* no match - try the whole table */
	if (!ingress_pkey_table_search(ppd, pkey))
		return 0;

bad:
	ingress_pkey_table_fail(ppd, pkey, slid);
	return 1;
}

/*
 * rcv_pkey_check - Return 0 if the ingress pkey is valid, return 1
 * otherwise. It only ensures pkey is vlid for QP0. This function
 * should be called on the data path instead of ingress_pkey_check
 * as on data path, pkey check is done by HW (except for QP0).
 */
static inline int rcv_pkey_check(struct hfi1_pportdata *ppd, u16 pkey,
				 u8 sc5, u16 slid)
{
	if (!(ppd->part_enforce & HFI1_PART_ENFORCE_IN))
		return 0;

	/* If SC15, pkey[0:14] must be 0x7fff */
	if ((sc5 == 0xf) && ((pkey & PKEY_LOW_15_MASK) != PKEY_LOW_15_MASK))
		goto bad;

	return 0;
bad:
	ingress_pkey_table_fail(ppd, pkey, slid);
	return 1;
}

/* MTU handling */

/* MTU enumeration, 256-4k match IB */
#define OPA_MTU_0     0
#define OPA_MTU_256   1
#define OPA_MTU_512   2
#define OPA_MTU_1024  3
#define OPA_MTU_2048  4
#define OPA_MTU_4096  5

u32 lrh_max_header_bytes(struct hfi1_devdata *dd);
int mtu_to_enum(u32 mtu, int default_if_bad);
u16 enum_to_mtu(int mtu);
static inline int valid_ib_mtu(unsigned int mtu)
{
	return mtu == 256 || mtu == 512 ||
		mtu == 1024 || mtu == 2048 ||
		mtu == 4096;
}

static inline int valid_opa_max_mtu(unsigned int mtu)
{
	return mtu >= 2048 &&
		(valid_ib_mtu(mtu) || mtu == 8192 || mtu == 10240);
}

int set_mtu(struct hfi1_pportdata *ppd);

int hfi1_set_lid(struct hfi1_pportdata *ppd, u32 lid, u8 lmc);
void hfi1_disable_after_error(struct hfi1_devdata *dd);
int hfi1_set_uevent_bits(struct hfi1_pportdata *ppd, const int evtbit);
int hfi1_rcvbuf_validate(u32 size, u8 type, u16 *encode);

int fm_get_table(struct hfi1_pportdata *ppd, int which, void *t);
int fm_set_table(struct hfi1_pportdata *ppd, int which, void *t);

void set_up_vau(struct hfi1_devdata *dd, u8 vau);
void set_up_vl15(struct hfi1_devdata *dd, u16 vl15buf);
void reset_link_credits(struct hfi1_devdata *dd);
void assign_remote_cm_au_table(struct hfi1_devdata *dd, u8 vcu);

int set_buffer_control(struct hfi1_pportdata *ppd, struct buffer_control *bc);

static inline struct hfi1_devdata *dd_from_ppd(struct hfi1_pportdata *ppd)
{
	return ppd->dd;
}

static inline struct hfi1_devdata *dd_from_dev(struct hfi1_ibdev *dev)
{
	return container_of(dev, struct hfi1_devdata, verbs_dev);
}

static inline struct hfi1_devdata *dd_from_ibdev(struct ib_device *ibdev)
{
	return dd_from_dev(to_idev(ibdev));
}

static inline struct hfi1_pportdata *ppd_from_ibp(struct hfi1_ibport *ibp)
{
	return container_of(ibp, struct hfi1_pportdata, ibport_data);
}

static inline struct hfi1_ibdev *dev_from_rdi(struct rvt_dev_info *rdi)
{
	return container_of(rdi, struct hfi1_ibdev, rdi);
}

static inline struct hfi1_ibport *to_iport(struct ib_device *ibdev, u32 port)
{
	struct hfi1_devdata *dd = dd_from_ibdev(ibdev);
	u32 pidx = port - 1; /* IB number port from 1, hdw from 0 */

	WARN_ON(pidx >= dd->num_pports);
	return &dd->pport[pidx].ibport_data;
}

static inline struct hfi1_ibport *rcd_to_iport(struct hfi1_ctxtdata *rcd)
{
	return &rcd->ppd->ibport_data;
}

/**
 * hfi1_may_ecn - Check whether FECN or BECN processing should be done
 * @pkt: the packet to be evaluated
 *
 * Check whether the FECN or BECN bits in the packet's header are
 * enabled, depending on packet type.
 *
 * This function only checks for FECN and BECN bits. Additional checks
 * are done in the slowpath (hfi1_process_ecn_slowpath()) in order to
 * ensure correct handling.
 */
static inline bool hfi1_may_ecn(struct hfi1_packet *pkt)
{
	bool fecn, becn;

	if (pkt->etype == RHF_RCV_TYPE_BYPASS) {
		fecn = hfi1_16B_get_fecn(pkt->hdr);
		becn = hfi1_16B_get_becn(pkt->hdr);
	} else {
		fecn = ib_bth_get_fecn(pkt->ohdr);
		becn = ib_bth_get_becn(pkt->ohdr);
	}
	return fecn || becn;
}

bool hfi1_process_ecn_slowpath(struct rvt_qp *qp, struct hfi1_packet *pkt,
			       bool prescan);
static inline bool process_ecn(struct rvt_qp *qp, struct hfi1_packet *pkt)
{
	bool do_work;

	do_work = hfi1_may_ecn(pkt);
	if (unlikely(do_work))
		return hfi1_process_ecn_slowpath(qp, pkt, false);
	return false;
}

/*
 * Return the indexed PKEY from the port PKEY table.
 */
static inline u16 hfi1_get_pkey(struct hfi1_ibport *ibp, unsigned index)
{
	struct hfi1_pportdata *ppd = ppd_from_ibp(ibp);
	u16 ret;

	if (index >= ARRAY_SIZE(ppd->pkeys))
		ret = 0;
	else
		ret = ppd->pkeys[index];

	return ret;
}

/*
 * Return the indexed GUID from the port GUIDs table.
 */
static inline __be64 get_sguid(struct hfi1_ibport *ibp, unsigned int index)
{
	struct hfi1_pportdata *ppd = ppd_from_ibp(ibp);

	WARN_ON(index >= HFI1_GUIDS_PER_PORT);
	return cpu_to_be64(ppd->guids[index]);
}

/*
 * Called by readers of cc_state only, must call under rcu_read_lock().
 */
static inline struct cc_state *get_cc_state(struct hfi1_pportdata *ppd)
{
	return rcu_dereference(ppd->cc_state);
}

/*
 * Called by writers of cc_state only,  must call under cc_state_lock.
 */
static inline
struct cc_state *get_cc_state_protected(struct hfi1_pportdata *ppd)
{
	return rcu_dereference_protected(ppd->cc_state,
					 lockdep_is_held(&ppd->cc_state_lock));
}

/*
 * values for dd->flags (_device_ related flags)
 */
#define HFI1_INITTED           0x1    /* chip and driver up and initted */
#define HFI1_PRESENT           0x2    /* chip accesses can be done */
#define HFI1_FROZEN            0x4    /* chip in SPC freeze */
#define HFI1_HAS_SDMA_TIMEOUT  0x8
#define HFI1_HAS_SEND_DMA      0x10   /* Supports Send DMA */
#define HFI1_FORCED_FREEZE     0x80   /* driver forced freeze mode */
#define HFI1_SHUTDOWN          0x100  /* device is shutting down */

/* IB dword length mask in PBC (lower 11 bits); same for all chips */
#define HFI1_PBC_LENGTH_MASK                     ((1 << 11) - 1)

/* ctxt_flag bit offsets */
		/* base context has not finished initializing */
#define HFI1_CTXT_BASE_UNINIT 1
		/* base context initaliation failed */
#define HFI1_CTXT_BASE_FAILED 2
		/* waiting for a packet to arrive */
#define HFI1_CTXT_WAITING_RCV 3
		/* waiting for an urgent packet to arrive */
#define HFI1_CTXT_WAITING_URG 4

/* free up any allocated data at closes */
int hfi1_init_dd(struct hfi1_devdata *dd);
void hfi1_free_devdata(struct hfi1_devdata *dd);

/* LED beaconing functions */
void hfi1_start_led_override(struct hfi1_pportdata *ppd, unsigned int timeon,
			     unsigned int timeoff);
void shutdown_led_override(struct hfi1_pportdata *ppd);

#define HFI1_CREDIT_RETURN_RATE (100)

/*
 * The number of words for the KDETH protocol field.  If this is
 * larger then the actual field used, then part of the payload
 * will be in the header.
 *
 * Optimally, we want this sized so that a typical case will
 * use full cache lines.  The typical local KDETH header would
 * be:
 *
 *	Bytes	Field
 *	  8	LRH
 *	 12	BHT
 *	 ??	KDETH
 *	  8	RHF
 *	---
 *	 28 + KDETH
 *
 * For a 64-byte cache line, KDETH would need to be 36 bytes or 9 DWORDS
 */
#define DEFAULT_RCVHDRSIZE 9

/*
 * Maximal header byte count:
 *
 *	Bytes	Field
 *	  8	LRH
 *	 40	GRH (optional)
 *	 12	BTH
 *	 ??	KDETH
 *	  8	RHF
 *	---
 *	 68 + KDETH
 *
 * We also want to maintain a cache line alignment to assist DMA'ing
 * of the header bytes.  Round up to a good size.
 */
#define DEFAULT_RCVHDR_ENTSIZE 32

bool hfi1_can_pin_pages(struct hfi1_devdata *dd, struct mm_struct *mm,
			u32 nlocked, u32 npages);
int hfi1_acquire_user_pages(struct mm_struct *mm, unsigned long vaddr,
			    size_t npages, bool writable, struct page **pages);
void hfi1_release_user_pages(struct mm_struct *mm, struct page **p,
			     size_t npages, bool dirty);

/**
 * hfi1_rcvhdrtail_kvaddr - return tail kvaddr
 * @rcd - the receive context
 */
static inline __le64 *hfi1_rcvhdrtail_kvaddr(const struct hfi1_ctxtdata *rcd)
{
	return (__le64 *)rcd->rcvhdrtail_kvaddr;
}

static inline void clear_rcvhdrtail(const struct hfi1_ctxtdata *rcd)
{
	u64 *kv = (u64 *)hfi1_rcvhdrtail_kvaddr(rcd);

	if (kv)
		*kv = 0ULL;
}

static inline u32 get_rcvhdrtail(const struct hfi1_ctxtdata *rcd)
{
	/*
	 * volatile because it's a DMA target from the chip, routine is
	 * inlined, and don't want register caching or reordering.
	 */
	return (u32)le64_to_cpu(*hfi1_rcvhdrtail_kvaddr(rcd));
}

static inline bool hfi1_packet_present(struct hfi1_ctxtdata *rcd)
{
	if (likely(!rcd->rcvhdrtail_kvaddr)) {
		u32 seq = rhf_rcv_seq(rhf_to_cpu(get_rhf_addr(rcd)));

		return !last_rcv_seq(rcd, seq);
	}
	return hfi1_rcd_head(rcd) != get_rcvhdrtail(rcd);
}

/*
 * sysfs interface.
 */

extern const char ib_hfi1_version[];
extern const struct attribute_group ib_hfi1_attr_group;

int hfi1_device_create(struct hfi1_devdata *dd);
void hfi1_device_remove(struct hfi1_devdata *dd);

int hfi1_create_port_files(struct ib_device *ibdev, u32 port_num,
			   struct kobject *kobj);
int hfi1_verbs_register_sysfs(struct hfi1_devdata *dd);
void hfi1_verbs_unregister_sysfs(struct hfi1_devdata *dd);
/* Hook for sysfs read of QSFP */
int qsfp_dump(struct hfi1_pportdata *ppd, char *buf, int len);

int hfi1_pcie_init(struct hfi1_devdata *dd);
void hfi1_pcie_cleanup(struct pci_dev *pdev);
int hfi1_pcie_ddinit(struct hfi1_devdata *dd, struct pci_dev *pdev);
void hfi1_pcie_ddcleanup(struct hfi1_devdata *);
int pcie_speeds(struct hfi1_devdata *dd);
int restore_pci_variables(struct hfi1_devdata *dd);
int save_pci_variables(struct hfi1_devdata *dd);
int do_pcie_gen3_transition(struct hfi1_devdata *dd);
void tune_pcie_caps(struct hfi1_devdata *dd);
int parse_platform_config(struct hfi1_devdata *dd);
int get_platform_config_field(struct hfi1_devdata *dd,
			      enum platform_config_table_type_encoding
			      table_type, int table_index, int field_index,
			      u32 *data, u32 len);

struct pci_dev *get_pci_dev(struct rvt_dev_info *rdi);

/*
 * Flush write combining store buffers (if present) and perform a write
 * barrier.
 */
static inline void flush_wc(void)
{
	asm volatile("sfence" : : : "memory");
}

void handle_eflags(struct hfi1_packet *packet);
void seqfile_dump_rcd(struct seq_file *s, struct hfi1_ctxtdata *rcd);

/* global module parameter variables */
extern unsigned int hfi1_max_mtu;
extern unsigned int hfi1_cu;
extern unsigned int user_credit_return_threshold;
extern int num_user_contexts;
extern unsigned long n_krcvqs;
extern uint krcvqs[];
extern int krcvqsset;
extern uint loopback;
extern uint quick_linkup;
extern uint rcv_intr_timeout;
extern uint rcv_intr_count;
extern uint rcv_intr_dynamic;
extern ushort link_crc_mask;

extern struct mutex hfi1_mutex;

/* Number of seconds before our card status check...  */
#define STATUS_TIMEOUT 60

#define DRIVER_NAME		"hfi1"
#define HFI1_USER_MINOR_BASE     0
#define HFI1_TRACE_MINOR         127
#define HFI1_NMINORS             255

#define PCI_VENDOR_ID_INTEL 0x8086
#define PCI_DEVICE_ID_INTEL0 0x24f0
#define PCI_DEVICE_ID_INTEL1 0x24f1

#define HFI1_PKT_USER_SC_INTEGRITY					    \
	(SEND_CTXT_CHECK_ENABLE_DISALLOW_NON_KDETH_PACKETS_SMASK	    \
	| SEND_CTXT_CHECK_ENABLE_DISALLOW_KDETH_PACKETS_SMASK		\
	| SEND_CTXT_CHECK_ENABLE_DISALLOW_BYPASS_SMASK		    \
	| SEND_CTXT_CHECK_ENABLE_DISALLOW_GRH_SMASK)

#define HFI1_PKT_KERNEL_SC_INTEGRITY					    \
	(SEND_CTXT_CHECK_ENABLE_DISALLOW_KDETH_PACKETS_SMASK)

static inline u64 hfi1_pkt_default_send_ctxt_mask(struct hfi1_devdata *dd,
						  u16 ctxt_type)
{
	u64 base_sc_integrity;

	/* No integrity checks if HFI1_CAP_NO_INTEGRITY is set */
	if (HFI1_CAP_IS_KSET(NO_INTEGRITY))
		return 0;

	base_sc_integrity =
	SEND_CTXT_CHECK_ENABLE_DISALLOW_BYPASS_BAD_PKT_LEN_SMASK
	| SEND_CTXT_CHECK_ENABLE_DISALLOW_PBC_STATIC_RATE_CONTROL_SMASK
	| SEND_CTXT_CHECK_ENABLE_DISALLOW_TOO_LONG_BYPASS_PACKETS_SMASK
	| SEND_CTXT_CHECK_ENABLE_DISALLOW_TOO_LONG_IB_PACKETS_SMASK
	| SEND_CTXT_CHECK_ENABLE_DISALLOW_BAD_PKT_LEN_SMASK
#ifndef CONFIG_FAULT_INJECTION
	| SEND_CTXT_CHECK_ENABLE_DISALLOW_PBC_TEST_SMASK
#endif
	| SEND_CTXT_CHECK_ENABLE_DISALLOW_TOO_SMALL_BYPASS_PACKETS_SMASK
	| SEND_CTXT_CHECK_ENABLE_DISALLOW_TOO_SMALL_IB_PACKETS_SMASK
	| SEND_CTXT_CHECK_ENABLE_DISALLOW_RAW_IPV6_SMASK
	| SEND_CTXT_CHECK_ENABLE_DISALLOW_RAW_SMASK
	| SEND_CTXT_CHECK_ENABLE_CHECK_BYPASS_VL_MAPPING_SMASK
	| SEND_CTXT_CHECK_ENABLE_CHECK_VL_MAPPING_SMASK
	| SEND_CTXT_CHECK_ENABLE_CHECK_OPCODE_SMASK
	| SEND_CTXT_CHECK_ENABLE_CHECK_SLID_SMASK
	| SEND_CTXT_CHECK_ENABLE_CHECK_VL_SMASK
	| SEND_CTXT_CHECK_ENABLE_CHECK_ENABLE_SMASK;

	if (ctxt_type == SC_USER)
		base_sc_integrity |=
#ifndef CONFIG_FAULT_INJECTION
			SEND_CTXT_CHECK_ENABLE_DISALLOW_PBC_TEST_SMASK |
#endif
			HFI1_PKT_USER_SC_INTEGRITY;
	else if (ctxt_type != SC_KERNEL)
		base_sc_integrity |= HFI1_PKT_KERNEL_SC_INTEGRITY;

	/* turn on send-side job key checks if !A0 */
	if (!is_ax(dd))
		base_sc_integrity |= SEND_CTXT_CHECK_ENABLE_CHECK_JOB_KEY_SMASK;

	return base_sc_integrity;
}

static inline u64 hfi1_pkt_base_sdma_integrity(struct hfi1_devdata *dd)
{
	u64 base_sdma_integrity;

	/* No integrity checks if HFI1_CAP_NO_INTEGRITY is set */
	if (HFI1_CAP_IS_KSET(NO_INTEGRITY))
		return 0;

	base_sdma_integrity =
	SEND_DMA_CHECK_ENABLE_DISALLOW_BYPASS_BAD_PKT_LEN_SMASK
	| SEND_DMA_CHECK_ENABLE_DISALLOW_TOO_LONG_BYPASS_PACKETS_SMASK
	| SEND_DMA_CHECK_ENABLE_DISALLOW_TOO_LONG_IB_PACKETS_SMASK
	| SEND_DMA_CHECK_ENABLE_DISALLOW_BAD_PKT_LEN_SMASK
	| SEND_DMA_CHECK_ENABLE_DISALLOW_TOO_SMALL_BYPASS_PACKETS_SMASK
	| SEND_DMA_CHECK_ENABLE_DISALLOW_TOO_SMALL_IB_PACKETS_SMASK
	| SEND_DMA_CHECK_ENABLE_DISALLOW_RAW_IPV6_SMASK
	| SEND_DMA_CHECK_ENABLE_DISALLOW_RAW_SMASK
	| SEND_DMA_CHECK_ENABLE_CHECK_BYPASS_VL_MAPPING_SMASK
	| SEND_DMA_CHECK_ENABLE_CHECK_VL_MAPPING_SMASK
	| SEND_DMA_CHECK_ENABLE_CHECK_OPCODE_SMASK
	| SEND_DMA_CHECK_ENABLE_CHECK_SLID_SMASK
	| SEND_DMA_CHECK_ENABLE_CHECK_VL_SMASK
	| SEND_DMA_CHECK_ENABLE_CHECK_ENABLE_SMASK;

	if (!HFI1_CAP_IS_KSET(STATIC_RATE_CTRL))
		base_sdma_integrity |=
		SEND_DMA_CHECK_ENABLE_DISALLOW_PBC_STATIC_RATE_CONTROL_SMASK;

	/* turn on send-side job key checks if !A0 */
	if (!is_ax(dd))
		base_sdma_integrity |=
			SEND_DMA_CHECK_ENABLE_CHECK_JOB_KEY_SMASK;

	return base_sdma_integrity;
}

#define dd_dev_emerg(dd, fmt, ...) \
	dev_emerg(&(dd)->pcidev->dev, "%s: " fmt, \
		  rvt_get_ibdev_name(&(dd)->verbs_dev.rdi), ##__VA_ARGS__)

#define dd_dev_err(dd, fmt, ...) \
	dev_err(&(dd)->pcidev->dev, "%s: " fmt, \
		rvt_get_ibdev_name(&(dd)->verbs_dev.rdi), ##__VA_ARGS__)

#define dd_dev_err_ratelimited(dd, fmt, ...) \
	dev_err_ratelimited(&(dd)->pcidev->dev, "%s: " fmt, \
			    rvt_get_ibdev_name(&(dd)->verbs_dev.rdi), \
			    ##__VA_ARGS__)

#define dd_dev_warn(dd, fmt, ...) \
	dev_warn(&(dd)->pcidev->dev, "%s: " fmt, \
		 rvt_get_ibdev_name(&(dd)->verbs_dev.rdi), ##__VA_ARGS__)

#define dd_dev_warn_ratelimited(dd, fmt, ...) \
	dev_warn_ratelimited(&(dd)->pcidev->dev, "%s: " fmt, \
			     rvt_get_ibdev_name(&(dd)->verbs_dev.rdi), \
			     ##__VA_ARGS__)

#define dd_dev_info(dd, fmt, ...) \
	dev_info(&(dd)->pcidev->dev, "%s: " fmt, \
		 rvt_get_ibdev_name(&(dd)->verbs_dev.rdi), ##__VA_ARGS__)

#define dd_dev_info_ratelimited(dd, fmt, ...) \
	dev_info_ratelimited(&(dd)->pcidev->dev, "%s: " fmt, \
			     rvt_get_ibdev_name(&(dd)->verbs_dev.rdi), \
			     ##__VA_ARGS__)

#define dd_dev_dbg(dd, fmt, ...) \
	dev_dbg(&(dd)->pcidev->dev, "%s: " fmt, \
		rvt_get_ibdev_name(&(dd)->verbs_dev.rdi), ##__VA_ARGS__)

#define hfi1_dev_porterr(dd, port, fmt, ...) \
	dev_err(&(dd)->pcidev->dev, "%s: port %u: " fmt, \
		rvt_get_ibdev_name(&(dd)->verbs_dev.rdi), (port), ##__VA_ARGS__)

/*
 * this is used for formatting hw error messages...
 */
struct hfi1_hwerror_msgs {
	u64 mask;
	const char *msg;
	size_t sz;
};

/* in intr.c... */
void hfi1_format_hwerrors(u64 hwerrs,
			  const struct hfi1_hwerror_msgs *hwerrmsgs,
			  size_t nhwerrmsgs, char *msg, size_t lmsg);

#define USER_OPCODE_CHECK_VAL 0xC0
#define USER_OPCODE_CHECK_MASK 0xC0
#define OPCODE_CHECK_VAL_DISABLED 0x0
#define OPCODE_CHECK_MASK_DISABLED 0x0

static inline void hfi1_reset_cpu_counters(struct hfi1_devdata *dd)
{
	struct hfi1_pportdata *ppd;
	int i;

	dd->z_int_counter = get_all_cpu_total(dd->int_counter);
	dd->z_rcv_limit = get_all_cpu_total(dd->rcv_limit);
	dd->z_send_schedule = get_all_cpu_total(dd->send_schedule);

	ppd = (struct hfi1_pportdata *)(dd + 1);
	for (i = 0; i < dd->num_pports; i++, ppd++) {
		ppd->ibport_data.rvp.z_rc_acks =
			get_all_cpu_total(ppd->ibport_data.rvp.rc_acks);
		ppd->ibport_data.rvp.z_rc_qacks =
			get_all_cpu_total(ppd->ibport_data.rvp.rc_qacks);
	}
}

/* Control LED state */
static inline void setextled(struct hfi1_devdata *dd, u32 on)
{
	if (on)
		write_csr(dd, DCC_CFG_LED_CNTRL, 0x1F);
	else
		write_csr(dd, DCC_CFG_LED_CNTRL, 0x10);
}

/* return the i2c resource given the target */
static inline u32 i2c_target(u32 target)
{
	return target ? CR_I2C2 : CR_I2C1;
}

/* return the i2c chain chip resource that this HFI uses for QSFP */
static inline u32 qsfp_resource(struct hfi1_devdata *dd)
{
	return i2c_target(dd->hfi1_id);
}

/* Is this device integrated or discrete? */
static inline bool is_integrated(struct hfi1_devdata *dd)
{
	return dd->pcidev->device == PCI_DEVICE_ID_INTEL1;
}

/**
 * hfi1_need_drop - detect need for drop
 * @dd: - the device
 *
 * In some cases, the first packet needs to be dropped.
 *
 * Return true is the current packet needs to be dropped and false otherwise.
 */
static inline bool hfi1_need_drop(struct hfi1_devdata *dd)
{
	if (unlikely(dd->do_drop &&
		     atomic_xchg(&dd->drop_packet, DROP_PACKET_OFF) ==
		     DROP_PACKET_ON)) {
		dd->do_drop = false;
		return true;
	}
	return false;
}

int hfi1_tempsense_rd(struct hfi1_devdata *dd, struct hfi1_temp *temp);

#define DD_DEV_ENTRY(dd)       __string(dev, dev_name(&(dd)->pcidev->dev))
#define DD_DEV_ASSIGN(dd)      __assign_str(dev, dev_name(&(dd)->pcidev->dev))

static inline void hfi1_update_ah_attr(struct ib_device *ibdev,
				       struct rdma_ah_attr *attr)
{
	struct hfi1_pportdata *ppd;
	struct hfi1_ibport *ibp;
	u32 dlid = rdma_ah_get_dlid(attr);

	/*
	 * Kernel clients may not have setup GRH information
	 * Set that here.
	 */
	ibp = to_iport(ibdev, rdma_ah_get_port_num(attr));
	ppd = ppd_from_ibp(ibp);
	if ((((dlid >= be16_to_cpu(IB_MULTICAST_LID_BASE)) ||
	      (ppd->lid >= be16_to_cpu(IB_MULTICAST_LID_BASE))) &&
	    (dlid != be32_to_cpu(OPA_LID_PERMISSIVE)) &&
	    (dlid != be16_to_cpu(IB_LID_PERMISSIVE)) &&
	    (!(rdma_ah_get_ah_flags(attr) & IB_AH_GRH))) ||
	    (rdma_ah_get_make_grd(attr))) {
		rdma_ah_set_ah_flags(attr, IB_AH_GRH);
		rdma_ah_set_interface_id(attr, OPA_MAKE_ID(dlid));
		rdma_ah_set_subnet_prefix(attr, ibp->rvp.gid_prefix);
	}
}

/*
 * hfi1_check_mcast- Check if the given lid is
 * in the OPA multicast range.
 *
 * The LID might either reside in ah.dlid or might be
 * in the GRH of the address handle as DGID if extended
 * addresses are in use.
 */
static inline bool hfi1_check_mcast(u32 lid)
{
	return ((lid >= opa_get_mcast_base(OPA_MCAST_NR)) &&
		(lid != be32_to_cpu(OPA_LID_PERMISSIVE)));
}

#define opa_get_lid(lid, format)	\
	__opa_get_lid(lid, OPA_PORT_PACKET_FORMAT_##format)

/* Convert a lid to a specific lid space */
static inline u32 __opa_get_lid(u32 lid, u8 format)
{
	bool is_mcast = hfi1_check_mcast(lid);

	switch (format) {
	case OPA_PORT_PACKET_FORMAT_8B:
	case OPA_PORT_PACKET_FORMAT_10B:
		if (is_mcast)
			return (lid - opa_get_mcast_base(OPA_MCAST_NR) +
				0xF0000);
		return lid & 0xFFFFF;
	case OPA_PORT_PACKET_FORMAT_16B:
		if (is_mcast)
			return (lid - opa_get_mcast_base(OPA_MCAST_NR) +
				0xF00000);
		return lid & 0xFFFFFF;
	case OPA_PORT_PACKET_FORMAT_9B:
		if (is_mcast)
			return (lid -
				opa_get_mcast_base(OPA_MCAST_NR) +
				be16_to_cpu(IB_MULTICAST_LID_BASE));
		else
			return lid & 0xFFFF;
	default:
		return lid;
	}
}

/* Return true if the given lid is the OPA 16B multicast range */
static inline bool hfi1_is_16B_mcast(u32 lid)
{
	return ((lid >=
		opa_get_lid(opa_get_mcast_base(OPA_MCAST_NR), 16B)) &&
		(lid != opa_get_lid(be32_to_cpu(OPA_LID_PERMISSIVE), 16B)));
}

static inline void hfi1_make_opa_lid(struct rdma_ah_attr *attr)
{
	const struct ib_global_route *grh = rdma_ah_read_grh(attr);
	u32 dlid = rdma_ah_get_dlid(attr);

	/* Modify ah_attr.dlid to be in the 32 bit LID space.
	 * This is how the address will be laid out:
	 * Assuming MCAST_NR to be 4,
	 * 32 bit permissive LID = 0xFFFFFFFF
	 * Multicast LID range = 0xFFFFFFFE to 0xF0000000
	 * Unicast LID range = 0xEFFFFFFF to 1
	 * Invalid LID = 0
	 */
	if (ib_is_opa_gid(&grh->dgid))
		dlid = opa_get_lid_from_gid(&grh->dgid);
	else if ((dlid >= be16_to_cpu(IB_MULTICAST_LID_BASE)) &&
		 (dlid != be16_to_cpu(IB_LID_PERMISSIVE)) &&
		 (dlid != be32_to_cpu(OPA_LID_PERMISSIVE)))
		dlid = dlid - be16_to_cpu(IB_MULTICAST_LID_BASE) +
			opa_get_mcast_base(OPA_MCAST_NR);
	else if (dlid == be16_to_cpu(IB_LID_PERMISSIVE))
		dlid = be32_to_cpu(OPA_LID_PERMISSIVE);

	rdma_ah_set_dlid(attr, dlid);
}

static inline u8 hfi1_get_packet_type(u32 lid)
{
	/* 9B if lid > 0xF0000000 */
	if (lid >= opa_get_mcast_base(OPA_MCAST_NR))
		return HFI1_PKT_TYPE_9B;

	/* 16B if lid > 0xC000 */
	if (lid >= opa_get_lid(opa_get_mcast_base(OPA_MCAST_NR), 9B))
		return HFI1_PKT_TYPE_16B;

	return HFI1_PKT_TYPE_9B;
}

static inline bool hfi1_get_hdr_type(u32 lid, struct rdma_ah_attr *attr)
{
	/*
	 * If there was an incoming 16B packet with permissive
	 * LIDs, OPA GIDs would have been programmed when those
	 * packets were received. A 16B packet will have to
	 * be sent in response to that packet. Return a 16B
	 * header type if that's the case.
	 */
	if (rdma_ah_get_dlid(attr) == be32_to_cpu(OPA_LID_PERMISSIVE))
		return (ib_is_opa_gid(&rdma_ah_read_grh(attr)->dgid)) ?
			HFI1_PKT_TYPE_16B : HFI1_PKT_TYPE_9B;

	/*
	 * Return a 16B header type if either the the destination
	 * or source lid is extended.
	 */
	if (hfi1_get_packet_type(rdma_ah_get_dlid(attr)) == HFI1_PKT_TYPE_16B)
		return HFI1_PKT_TYPE_16B;

	return hfi1_get_packet_type(lid);
}

static inline void hfi1_make_ext_grh(struct hfi1_packet *packet,
				     struct ib_grh *grh, u32 slid,
				     u32 dlid)
{
	struct hfi1_ibport *ibp = &packet->rcd->ppd->ibport_data;
	struct hfi1_pportdata *ppd = ppd_from_ibp(ibp);

	if (!ibp)
		return;

	grh->hop_limit = 1;
	grh->sgid.global.subnet_prefix = ibp->rvp.gid_prefix;
	if (slid == opa_get_lid(be32_to_cpu(OPA_LID_PERMISSIVE), 16B))
		grh->sgid.global.interface_id =
			OPA_MAKE_ID(be32_to_cpu(OPA_LID_PERMISSIVE));
	else
		grh->sgid.global.interface_id = OPA_MAKE_ID(slid);

	/*
	 * Upper layers (like mad) may compare the dgid in the
	 * wc that is obtained here with the sgid_index in
	 * the wr. Since sgid_index in wr is always 0 for
	 * extended lids, set the dgid here to the default
	 * IB gid.
	 */
	grh->dgid.global.subnet_prefix = ibp->rvp.gid_prefix;
	grh->dgid.global.interface_id =
		cpu_to_be64(ppd->guids[HFI1_PORT_GUID_INDEX]);
}

static inline int hfi1_get_16b_padding(u32 hdr_size, u32 payload)
{
	return -(hdr_size + payload + (SIZE_OF_CRC << 2) +
		     SIZE_OF_LT) & 0x7;
}

static inline void hfi1_make_ib_hdr(struct ib_header *hdr,
				    u16 lrh0, u16 len,
				    u16 dlid, u16 slid)
{
	hdr->lrh[0] = cpu_to_be16(lrh0);
	hdr->lrh[1] = cpu_to_be16(dlid);
	hdr->lrh[2] = cpu_to_be16(len);
	hdr->lrh[3] = cpu_to_be16(slid);
}

static inline void hfi1_make_16b_hdr(struct hfi1_16b_header *hdr,
				     u32 slid, u32 dlid,
				     u16 len, u16 pkey,
				     bool becn, bool fecn, u8 l4,
				     u8 sc)
{
	u32 lrh0 = 0;
	u32 lrh1 = 0x40000000;
	u32 lrh2 = 0;
	u32 lrh3 = 0;

	lrh0 = (lrh0 & ~OPA_16B_BECN_MASK) | (becn << OPA_16B_BECN_SHIFT);
	lrh0 = (lrh0 & ~OPA_16B_LEN_MASK) | (len << OPA_16B_LEN_SHIFT);
	lrh0 = (lrh0 & ~OPA_16B_LID_MASK)  | (slid & OPA_16B_LID_MASK);
	lrh1 = (lrh1 & ~OPA_16B_FECN_MASK) | (fecn << OPA_16B_FECN_SHIFT);
	lrh1 = (lrh1 & ~OPA_16B_SC_MASK) | (sc << OPA_16B_SC_SHIFT);
	lrh1 = (lrh1 & ~OPA_16B_LID_MASK) | (dlid & OPA_16B_LID_MASK);
	lrh2 = (lrh2 & ~OPA_16B_SLID_MASK) |
		((slid >> OPA_16B_SLID_SHIFT) << OPA_16B_SLID_HIGH_SHIFT);
	lrh2 = (lrh2 & ~OPA_16B_DLID_MASK) |
		((dlid >> OPA_16B_DLID_SHIFT) << OPA_16B_DLID_HIGH_SHIFT);
	lrh2 = (lrh2 & ~OPA_16B_PKEY_MASK) | ((u32)pkey << OPA_16B_PKEY_SHIFT);
	lrh2 = (lrh2 & ~OPA_16B_L4_MASK) | l4;

	hdr->lrh[0] = lrh0;
	hdr->lrh[1] = lrh1;
	hdr->lrh[2] = lrh2;
	hdr->lrh[3] = lrh3;
}
#endif                          /* _HFI1_KERNEL_H */<|MERGE_RESOLUTION|>--- conflicted
+++ resolved
@@ -1402,11 +1402,7 @@
 	/* Lock to protect IRQ SRC register access */
 	spinlock_t irq_src_lock;
 	int vnic_num_vports;
-<<<<<<< HEAD
-	struct net_device *dummy_netdev;
-=======
 	struct hfi1_netdev_rx *netdev_rx;
->>>>>>> 11e4b63a
 	struct hfi1_affinity_node *affinity_entry;
 
 	/* Keeps track of IPoIB RSM rule users */
