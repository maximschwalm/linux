/*
 * Copyright (c) 2016 Hisilicon Limited.
 *
 * This software is available to you under a choice of one of two
 * licenses.  You may choose to be licensed under the terms of the GNU
 * General Public License (GPL) Version 2, available from the file
 * COPYING in the main directory of this source tree, or the
 * OpenIB.org BSD license below:
 *
 *     Redistribution and use in source and binary forms, with or
 *     without modification, are permitted provided that the following
 *     conditions are met:
 *
 *      - Redistributions of source code must retain the above
 *        copyright notice, this list of conditions and the following
 *        disclaimer.
 *
 *      - Redistributions in binary form must reproduce the above
 *        copyright notice, this list of conditions and the following
 *        disclaimer in the documentation and/or other materials
 *        provided with the distribution.
 *
 * THE SOFTWARE IS PROVIDED "AS IS", WITHOUT WARRANTY OF ANY KIND,
 * EXPRESS OR IMPLIED, INCLUDING BUT NOT LIMITED TO THE WARRANTIES OF
 * MERCHANTABILITY, FITNESS FOR A PARTICULAR PURPOSE AND
 * NONINFRINGEMENT. IN NO EVENT SHALL THE AUTHORS OR COPYRIGHT HOLDERS
 * BE LIABLE FOR ANY CLAIM, DAMAGES OR OTHER LIABILITY, WHETHER IN AN
 * ACTION OF CONTRACT, TORT OR OTHERWISE, ARISING FROM, OUT OF OR IN
 * CONNECTION WITH THE SOFTWARE OR THE USE OR OTHER DEALINGS IN THE
 * SOFTWARE.
 */

#include <linux/platform_device.h>
#include <linux/acpi.h>
#include <linux/etherdevice.h>
#include <linux/interrupt.h>
#include <linux/of.h>
#include <linux/of_platform.h>
#include <rdma/ib_umem.h>
#include "hns_roce_common.h"
#include "hns_roce_device.h"
#include "hns_roce_cmd.h"
#include "hns_roce_hem.h"
#include "hns_roce_hw_v1.h"

static void set_data_seg(struct hns_roce_wqe_data_seg *dseg, struct ib_sge *sg)
{
	dseg->lkey = cpu_to_le32(sg->lkey);
	dseg->addr = cpu_to_le64(sg->addr);
	dseg->len  = cpu_to_le32(sg->length);
}

static void set_raddr_seg(struct hns_roce_wqe_raddr_seg *rseg, u64 remote_addr,
			  u32 rkey)
{
	rseg->raddr = cpu_to_le64(remote_addr);
	rseg->rkey  = cpu_to_le32(rkey);
	rseg->len   = 0;
}

static int hns_roce_v1_post_send(struct ib_qp *ibqp,
				 const struct ib_send_wr *wr,
				 const struct ib_send_wr **bad_wr)
{
	struct hns_roce_dev *hr_dev = to_hr_dev(ibqp->device);
	struct hns_roce_ah *ah = to_hr_ah(ud_wr(wr)->ah);
	struct hns_roce_ud_send_wqe *ud_sq_wqe = NULL;
	struct hns_roce_wqe_ctrl_seg *ctrl = NULL;
	struct hns_roce_wqe_data_seg *dseg = NULL;
	struct hns_roce_qp *qp = to_hr_qp(ibqp);
	struct device *dev = &hr_dev->pdev->dev;
	struct hns_roce_sq_db sq_db = {};
	int ps_opcode, i;
	unsigned long flags = 0;
	void *wqe = NULL;
	__le32 doorbell[2];
	int ret = 0;
	int loopback;
	u32 wqe_idx;
	int nreq;
	u8 *smac;

	if (unlikely(ibqp->qp_type != IB_QPT_GSI &&
		ibqp->qp_type != IB_QPT_RC)) {
		dev_err(dev, "un-supported QP type\n");
		*bad_wr = NULL;
		return -EOPNOTSUPP;
	}

	spin_lock_irqsave(&qp->sq.lock, flags);

	for (nreq = 0; wr; ++nreq, wr = wr->next) {
		if (hns_roce_wq_overflow(&qp->sq, nreq, qp->ibqp.send_cq)) {
			ret = -ENOMEM;
			*bad_wr = wr;
			goto out;
		}

		wqe_idx = (qp->sq.head + nreq) & (qp->sq.wqe_cnt - 1);

		if (unlikely(wr->num_sge > qp->sq.max_gs)) {
			dev_err(dev, "num_sge=%d > qp->sq.max_gs=%d\n",
				wr->num_sge, qp->sq.max_gs);
			ret = -EINVAL;
			*bad_wr = wr;
			goto out;
		}

		wqe = hns_roce_get_send_wqe(qp, wqe_idx);
		qp->sq.wrid[wqe_idx] = wr->wr_id;

		/* Corresponding to the RC and RD type wqe process separately */
		if (ibqp->qp_type == IB_QPT_GSI) {
			ud_sq_wqe = wqe;
			roce_set_field(ud_sq_wqe->dmac_h,
				       UD_SEND_WQE_U32_4_DMAC_0_M,
				       UD_SEND_WQE_U32_4_DMAC_0_S,
				       ah->av.mac[0]);
			roce_set_field(ud_sq_wqe->dmac_h,
				       UD_SEND_WQE_U32_4_DMAC_1_M,
				       UD_SEND_WQE_U32_4_DMAC_1_S,
				       ah->av.mac[1]);
			roce_set_field(ud_sq_wqe->dmac_h,
				       UD_SEND_WQE_U32_4_DMAC_2_M,
				       UD_SEND_WQE_U32_4_DMAC_2_S,
				       ah->av.mac[2]);
			roce_set_field(ud_sq_wqe->dmac_h,
				       UD_SEND_WQE_U32_4_DMAC_3_M,
				       UD_SEND_WQE_U32_4_DMAC_3_S,
				       ah->av.mac[3]);

			roce_set_field(ud_sq_wqe->u32_8,
				       UD_SEND_WQE_U32_8_DMAC_4_M,
				       UD_SEND_WQE_U32_8_DMAC_4_S,
				       ah->av.mac[4]);
			roce_set_field(ud_sq_wqe->u32_8,
				       UD_SEND_WQE_U32_8_DMAC_5_M,
				       UD_SEND_WQE_U32_8_DMAC_5_S,
				       ah->av.mac[5]);

			smac = (u8 *)hr_dev->dev_addr[qp->port];
			loopback = ether_addr_equal_unaligned(ah->av.mac,
							      smac) ? 1 : 0;
			roce_set_bit(ud_sq_wqe->u32_8,
				     UD_SEND_WQE_U32_8_LOOPBACK_INDICATOR_S,
				     loopback);

			roce_set_field(ud_sq_wqe->u32_8,
				       UD_SEND_WQE_U32_8_OPERATION_TYPE_M,
				       UD_SEND_WQE_U32_8_OPERATION_TYPE_S,
				       HNS_ROCE_WQE_OPCODE_SEND);
			roce_set_field(ud_sq_wqe->u32_8,
				       UD_SEND_WQE_U32_8_NUMBER_OF_DATA_SEG_M,
				       UD_SEND_WQE_U32_8_NUMBER_OF_DATA_SEG_S,
				       2);
			roce_set_bit(ud_sq_wqe->u32_8,
				UD_SEND_WQE_U32_8_SEND_GL_ROUTING_HDR_FLAG_S,
				1);

			ud_sq_wqe->u32_8 |= (wr->send_flags & IB_SEND_SIGNALED ?
				cpu_to_le32(HNS_ROCE_WQE_CQ_NOTIFY) : 0) |
				(wr->send_flags & IB_SEND_SOLICITED ?
				cpu_to_le32(HNS_ROCE_WQE_SE) : 0) |
				((wr->opcode == IB_WR_SEND_WITH_IMM) ?
				cpu_to_le32(HNS_ROCE_WQE_IMM) : 0);

			roce_set_field(ud_sq_wqe->u32_16,
				       UD_SEND_WQE_U32_16_DEST_QP_M,
				       UD_SEND_WQE_U32_16_DEST_QP_S,
				       ud_wr(wr)->remote_qpn);
			roce_set_field(ud_sq_wqe->u32_16,
				       UD_SEND_WQE_U32_16_MAX_STATIC_RATE_M,
				       UD_SEND_WQE_U32_16_MAX_STATIC_RATE_S,
				       ah->av.stat_rate);

			roce_set_field(ud_sq_wqe->u32_36,
				       UD_SEND_WQE_U32_36_FLOW_LABEL_M,
				       UD_SEND_WQE_U32_36_FLOW_LABEL_S,
				       ah->av.flowlabel);
			roce_set_field(ud_sq_wqe->u32_36,
				      UD_SEND_WQE_U32_36_PRIORITY_M,
				      UD_SEND_WQE_U32_36_PRIORITY_S,
				      ah->av.sl);
			roce_set_field(ud_sq_wqe->u32_36,
				       UD_SEND_WQE_U32_36_SGID_INDEX_M,
				       UD_SEND_WQE_U32_36_SGID_INDEX_S,
				       hns_get_gid_index(hr_dev, qp->phy_port,
							 ah->av.gid_index));

			roce_set_field(ud_sq_wqe->u32_40,
				       UD_SEND_WQE_U32_40_HOP_LIMIT_M,
				       UD_SEND_WQE_U32_40_HOP_LIMIT_S,
				       ah->av.hop_limit);
			roce_set_field(ud_sq_wqe->u32_40,
				       UD_SEND_WQE_U32_40_TRAFFIC_CLASS_M,
				       UD_SEND_WQE_U32_40_TRAFFIC_CLASS_S,
				       ah->av.tclass);

			memcpy(&ud_sq_wqe->dgid[0], &ah->av.dgid[0], GID_LEN);

			ud_sq_wqe->va0_l =
				       cpu_to_le32((u32)wr->sg_list[0].addr);
			ud_sq_wqe->va0_h =
				       cpu_to_le32((wr->sg_list[0].addr) >> 32);
			ud_sq_wqe->l_key0 =
				       cpu_to_le32(wr->sg_list[0].lkey);

			ud_sq_wqe->va1_l =
				       cpu_to_le32((u32)wr->sg_list[1].addr);
			ud_sq_wqe->va1_h =
				       cpu_to_le32((wr->sg_list[1].addr) >> 32);
			ud_sq_wqe->l_key1 =
				       cpu_to_le32(wr->sg_list[1].lkey);
		} else if (ibqp->qp_type == IB_QPT_RC) {
			u32 tmp_len = 0;

			ctrl = wqe;
			memset(ctrl, 0, sizeof(struct hns_roce_wqe_ctrl_seg));
			for (i = 0; i < wr->num_sge; i++)
				tmp_len += wr->sg_list[i].length;

			ctrl->msg_length =
			  cpu_to_le32(le32_to_cpu(ctrl->msg_length) + tmp_len);

			ctrl->sgl_pa_h = 0;
			ctrl->flag = 0;

			switch (wr->opcode) {
			case IB_WR_SEND_WITH_IMM:
			case IB_WR_RDMA_WRITE_WITH_IMM:
				ctrl->imm_data = wr->ex.imm_data;
				break;
			case IB_WR_SEND_WITH_INV:
				ctrl->inv_key =
					cpu_to_le32(wr->ex.invalidate_rkey);
				break;
			default:
				ctrl->imm_data = 0;
				break;
			}

			/* Ctrl field, ctrl set type: sig, solic, imm, fence */
			/* SO wait for conforming application scenarios */
			ctrl->flag |= (wr->send_flags & IB_SEND_SIGNALED ?
				      cpu_to_le32(HNS_ROCE_WQE_CQ_NOTIFY) : 0) |
				      (wr->send_flags & IB_SEND_SOLICITED ?
				      cpu_to_le32(HNS_ROCE_WQE_SE) : 0) |
				      ((wr->opcode == IB_WR_SEND_WITH_IMM ||
				      wr->opcode == IB_WR_RDMA_WRITE_WITH_IMM) ?
				      cpu_to_le32(HNS_ROCE_WQE_IMM) : 0) |
				      (wr->send_flags & IB_SEND_FENCE ?
				      (cpu_to_le32(HNS_ROCE_WQE_FENCE)) : 0);

			wqe += sizeof(struct hns_roce_wqe_ctrl_seg);

			switch (wr->opcode) {
			case IB_WR_RDMA_READ:
				ps_opcode = HNS_ROCE_WQE_OPCODE_RDMA_READ;
				set_raddr_seg(wqe,  rdma_wr(wr)->remote_addr,
					       rdma_wr(wr)->rkey);
				break;
			case IB_WR_RDMA_WRITE:
			case IB_WR_RDMA_WRITE_WITH_IMM:
				ps_opcode = HNS_ROCE_WQE_OPCODE_RDMA_WRITE;
				set_raddr_seg(wqe,  rdma_wr(wr)->remote_addr,
					      rdma_wr(wr)->rkey);
				break;
			case IB_WR_SEND:
			case IB_WR_SEND_WITH_INV:
			case IB_WR_SEND_WITH_IMM:
				ps_opcode = HNS_ROCE_WQE_OPCODE_SEND;
				break;
			case IB_WR_LOCAL_INV:
			case IB_WR_ATOMIC_CMP_AND_SWP:
			case IB_WR_ATOMIC_FETCH_AND_ADD:
			case IB_WR_LSO:
			default:
				ps_opcode = HNS_ROCE_WQE_OPCODE_MASK;
				break;
			}
			ctrl->flag |= cpu_to_le32(ps_opcode);
			wqe += sizeof(struct hns_roce_wqe_raddr_seg);

			dseg = wqe;
			if (wr->send_flags & IB_SEND_INLINE && wr->num_sge) {
				if (le32_to_cpu(ctrl->msg_length) >
				    hr_dev->caps.max_sq_inline) {
					ret = -EINVAL;
					*bad_wr = wr;
					dev_err(dev, "inline len(1-%d)=%d, illegal",
						le32_to_cpu(ctrl->msg_length),
						hr_dev->caps.max_sq_inline);
					goto out;
				}
				for (i = 0; i < wr->num_sge; i++) {
					memcpy(wqe, ((void *) (uintptr_t)
					       wr->sg_list[i].addr),
					       wr->sg_list[i].length);
					wqe += wr->sg_list[i].length;
				}
				ctrl->flag |= cpu_to_le32(HNS_ROCE_WQE_INLINE);
			} else {
				/* sqe num is two */
				for (i = 0; i < wr->num_sge; i++)
					set_data_seg(dseg + i, wr->sg_list + i);

				ctrl->flag |= cpu_to_le32(wr->num_sge <<
					      HNS_ROCE_WQE_SGE_NUM_BIT);
			}
		}
	}

out:
	/* Set DB return */
	if (likely(nreq)) {
		qp->sq.head += nreq;
		/* Memory barrier */
		wmb();

		roce_set_field(sq_db.u32_4, SQ_DOORBELL_U32_4_SQ_HEAD_M,
			       SQ_DOORBELL_U32_4_SQ_HEAD_S,
			      (qp->sq.head & ((qp->sq.wqe_cnt << 1) - 1)));
		roce_set_field(sq_db.u32_4, SQ_DOORBELL_U32_4_SL_M,
			       SQ_DOORBELL_U32_4_SL_S, qp->sl);
		roce_set_field(sq_db.u32_4, SQ_DOORBELL_U32_4_PORT_M,
			       SQ_DOORBELL_U32_4_PORT_S, qp->phy_port);
		roce_set_field(sq_db.u32_8, SQ_DOORBELL_U32_8_QPN_M,
			       SQ_DOORBELL_U32_8_QPN_S, qp->doorbell_qpn);
		roce_set_bit(sq_db.u32_8, SQ_DOORBELL_HW_SYNC_S, 1);

		doorbell[0] = sq_db.u32_4;
		doorbell[1] = sq_db.u32_8;

		hns_roce_write64_k(doorbell, qp->sq.db_reg_l);
	}

	spin_unlock_irqrestore(&qp->sq.lock, flags);

	return ret;
}

static int hns_roce_v1_post_recv(struct ib_qp *ibqp,
				 const struct ib_recv_wr *wr,
				 const struct ib_recv_wr **bad_wr)
{
	struct hns_roce_rq_wqe_ctrl *ctrl = NULL;
	struct hns_roce_wqe_data_seg *scat = NULL;
	struct hns_roce_qp *hr_qp = to_hr_qp(ibqp);
	struct hns_roce_dev *hr_dev = to_hr_dev(ibqp->device);
	struct device *dev = &hr_dev->pdev->dev;
	struct hns_roce_rq_db rq_db = {};
	__le32 doorbell[2] = {0};
	unsigned long flags = 0;
	unsigned int wqe_idx;
	int ret = 0;
	int nreq;
	int i;
	u32 reg_val;

	spin_lock_irqsave(&hr_qp->rq.lock, flags);

	for (nreq = 0; wr; ++nreq, wr = wr->next) {
		if (hns_roce_wq_overflow(&hr_qp->rq, nreq,
			hr_qp->ibqp.recv_cq)) {
			ret = -ENOMEM;
			*bad_wr = wr;
			goto out;
		}

		wqe_idx = (hr_qp->rq.head + nreq) & (hr_qp->rq.wqe_cnt - 1);

		if (unlikely(wr->num_sge > hr_qp->rq.max_gs)) {
			dev_err(dev, "rq:num_sge=%d > qp->sq.max_gs=%d\n",
				wr->num_sge, hr_qp->rq.max_gs);
			ret = -EINVAL;
			*bad_wr = wr;
			goto out;
		}

		ctrl = hns_roce_get_recv_wqe(hr_qp, wqe_idx);

		roce_set_field(ctrl->rwqe_byte_12,
			       RQ_WQE_CTRL_RWQE_BYTE_12_RWQE_SGE_NUM_M,
			       RQ_WQE_CTRL_RWQE_BYTE_12_RWQE_SGE_NUM_S,
			       wr->num_sge);

		scat = (struct hns_roce_wqe_data_seg *)(ctrl + 1);

		for (i = 0; i < wr->num_sge; i++)
			set_data_seg(scat + i, wr->sg_list + i);

		hr_qp->rq.wrid[wqe_idx] = wr->wr_id;
	}

out:
	if (likely(nreq)) {
		hr_qp->rq.head += nreq;
		/* Memory barrier */
		wmb();

		if (ibqp->qp_type == IB_QPT_GSI) {
			__le32 tmp;

			/* SW update GSI rq header */
			reg_val = roce_read(to_hr_dev(ibqp->device),
					    ROCEE_QP1C_CFG3_0_REG +
					    QP1C_CFGN_OFFSET * hr_qp->phy_port);
			tmp = cpu_to_le32(reg_val);
			roce_set_field(tmp,
				       ROCEE_QP1C_CFG3_0_ROCEE_QP1C_RQ_HEAD_M,
				       ROCEE_QP1C_CFG3_0_ROCEE_QP1C_RQ_HEAD_S,
				       hr_qp->rq.head);
			reg_val = le32_to_cpu(tmp);
			roce_write(to_hr_dev(ibqp->device),
				   ROCEE_QP1C_CFG3_0_REG +
				   QP1C_CFGN_OFFSET * hr_qp->phy_port, reg_val);
		} else {
			roce_set_field(rq_db.u32_4, RQ_DOORBELL_U32_4_RQ_HEAD_M,
				       RQ_DOORBELL_U32_4_RQ_HEAD_S,
				       hr_qp->rq.head);
			roce_set_field(rq_db.u32_8, RQ_DOORBELL_U32_8_QPN_M,
				       RQ_DOORBELL_U32_8_QPN_S, hr_qp->qpn);
			roce_set_field(rq_db.u32_8, RQ_DOORBELL_U32_8_CMD_M,
				       RQ_DOORBELL_U32_8_CMD_S, 1);
			roce_set_bit(rq_db.u32_8, RQ_DOORBELL_U32_8_HW_SYNC_S,
				     1);

			doorbell[0] = rq_db.u32_4;
			doorbell[1] = rq_db.u32_8;

			hns_roce_write64_k(doorbell, hr_qp->rq.db_reg_l);
		}
	}
	spin_unlock_irqrestore(&hr_qp->rq.lock, flags);

	return ret;
}

static void hns_roce_set_db_event_mode(struct hns_roce_dev *hr_dev,
				       int sdb_mode, int odb_mode)
{
	__le32 tmp;
	u32 val;

	val = roce_read(hr_dev, ROCEE_GLB_CFG_REG);
	tmp = cpu_to_le32(val);
	roce_set_bit(tmp, ROCEE_GLB_CFG_ROCEE_DB_SQ_MODE_S, sdb_mode);
	roce_set_bit(tmp, ROCEE_GLB_CFG_ROCEE_DB_OTH_MODE_S, odb_mode);
	val = le32_to_cpu(tmp);
	roce_write(hr_dev, ROCEE_GLB_CFG_REG, val);
}

static void hns_roce_set_db_ext_mode(struct hns_roce_dev *hr_dev, u32 sdb_mode,
				     u32 odb_mode)
{
	__le32 tmp;
	u32 val;

	/* Configure SDB/ODB extend mode */
	val = roce_read(hr_dev, ROCEE_GLB_CFG_REG);
	tmp = cpu_to_le32(val);
	roce_set_bit(tmp, ROCEE_GLB_CFG_SQ_EXT_DB_MODE_S, sdb_mode);
	roce_set_bit(tmp, ROCEE_GLB_CFG_OTH_EXT_DB_MODE_S, odb_mode);
	val = le32_to_cpu(tmp);
	roce_write(hr_dev, ROCEE_GLB_CFG_REG, val);
}

static void hns_roce_set_sdb(struct hns_roce_dev *hr_dev, u32 sdb_alept,
			     u32 sdb_alful)
{
	__le32 tmp;
	u32 val;

	/* Configure SDB */
	val = roce_read(hr_dev, ROCEE_DB_SQ_WL_REG);
	tmp = cpu_to_le32(val);
	roce_set_field(tmp, ROCEE_DB_SQ_WL_ROCEE_DB_SQ_WL_M,
		       ROCEE_DB_SQ_WL_ROCEE_DB_SQ_WL_S, sdb_alful);
	roce_set_field(tmp, ROCEE_DB_SQ_WL_ROCEE_DB_SQ_WL_EMPTY_M,
		       ROCEE_DB_SQ_WL_ROCEE_DB_SQ_WL_EMPTY_S, sdb_alept);
	val = le32_to_cpu(tmp);
	roce_write(hr_dev, ROCEE_DB_SQ_WL_REG, val);
}

static void hns_roce_set_odb(struct hns_roce_dev *hr_dev, u32 odb_alept,
			     u32 odb_alful)
{
	__le32 tmp;
	u32 val;

	/* Configure ODB */
	val = roce_read(hr_dev, ROCEE_DB_OTHERS_WL_REG);
	tmp = cpu_to_le32(val);
	roce_set_field(tmp, ROCEE_DB_OTHERS_WL_ROCEE_DB_OTH_WL_M,
		       ROCEE_DB_OTHERS_WL_ROCEE_DB_OTH_WL_S, odb_alful);
	roce_set_field(tmp, ROCEE_DB_OTHERS_WL_ROCEE_DB_OTH_WL_EMPTY_M,
		       ROCEE_DB_OTHERS_WL_ROCEE_DB_OTH_WL_EMPTY_S, odb_alept);
	val = le32_to_cpu(tmp);
	roce_write(hr_dev, ROCEE_DB_OTHERS_WL_REG, val);
}

static void hns_roce_set_sdb_ext(struct hns_roce_dev *hr_dev, u32 ext_sdb_alept,
				 u32 ext_sdb_alful)
{
	struct hns_roce_v1_priv *priv = hr_dev->priv;
	struct hns_roce_db_table *db = &priv->db_table;
	struct device *dev = &hr_dev->pdev->dev;
	dma_addr_t sdb_dma_addr;
	__le32 tmp;
	u32 val;

	/* Configure extend SDB threshold */
	roce_write(hr_dev, ROCEE_EXT_DB_SQ_WL_EMPTY_REG, ext_sdb_alept);
	roce_write(hr_dev, ROCEE_EXT_DB_SQ_WL_REG, ext_sdb_alful);

	/* Configure extend SDB base addr */
	sdb_dma_addr = db->ext_db->sdb_buf_list->map;
	roce_write(hr_dev, ROCEE_EXT_DB_SQ_REG, (u32)(sdb_dma_addr >> 12));

	/* Configure extend SDB depth */
	val = roce_read(hr_dev, ROCEE_EXT_DB_SQ_H_REG);
	tmp = cpu_to_le32(val);
	roce_set_field(tmp, ROCEE_EXT_DB_SQ_H_EXT_DB_SQ_SHIFT_M,
		       ROCEE_EXT_DB_SQ_H_EXT_DB_SQ_SHIFT_S,
		       db->ext_db->esdb_dep);
	/*
	 * 44 = 32 + 12, When evaluating addr to hardware, shift 12 because of
	 * using 4K page, and shift more 32 because of
	 * caculating the high 32 bit value evaluated to hardware.
	 */
	roce_set_field(tmp, ROCEE_EXT_DB_SQ_H_EXT_DB_SQ_BA_H_M,
		       ROCEE_EXT_DB_SQ_H_EXT_DB_SQ_BA_H_S, sdb_dma_addr >> 44);
	val = le32_to_cpu(tmp);
	roce_write(hr_dev, ROCEE_EXT_DB_SQ_H_REG, val);

	dev_dbg(dev, "ext SDB depth: 0x%x\n", db->ext_db->esdb_dep);
	dev_dbg(dev, "ext SDB threshold: empty: 0x%x, ful: 0x%x\n",
		ext_sdb_alept, ext_sdb_alful);
}

static void hns_roce_set_odb_ext(struct hns_roce_dev *hr_dev, u32 ext_odb_alept,
				 u32 ext_odb_alful)
{
	struct hns_roce_v1_priv *priv = hr_dev->priv;
	struct hns_roce_db_table *db = &priv->db_table;
	struct device *dev = &hr_dev->pdev->dev;
	dma_addr_t odb_dma_addr;
	__le32 tmp;
	u32 val;

	/* Configure extend ODB threshold */
	roce_write(hr_dev, ROCEE_EXT_DB_OTHERS_WL_EMPTY_REG, ext_odb_alept);
	roce_write(hr_dev, ROCEE_EXT_DB_OTHERS_WL_REG, ext_odb_alful);

	/* Configure extend ODB base addr */
	odb_dma_addr = db->ext_db->odb_buf_list->map;
	roce_write(hr_dev, ROCEE_EXT_DB_OTH_REG, (u32)(odb_dma_addr >> 12));

	/* Configure extend ODB depth */
	val = roce_read(hr_dev, ROCEE_EXT_DB_OTH_H_REG);
	tmp = cpu_to_le32(val);
	roce_set_field(tmp, ROCEE_EXT_DB_OTH_H_EXT_DB_OTH_SHIFT_M,
		       ROCEE_EXT_DB_OTH_H_EXT_DB_OTH_SHIFT_S,
		       db->ext_db->eodb_dep);
	roce_set_field(tmp, ROCEE_EXT_DB_SQ_H_EXT_DB_OTH_BA_H_M,
		       ROCEE_EXT_DB_SQ_H_EXT_DB_OTH_BA_H_S,
		       db->ext_db->eodb_dep);
	val = le32_to_cpu(tmp);
	roce_write(hr_dev, ROCEE_EXT_DB_OTH_H_REG, val);

	dev_dbg(dev, "ext ODB depth: 0x%x\n", db->ext_db->eodb_dep);
	dev_dbg(dev, "ext ODB threshold: empty: 0x%x, ful: 0x%x\n",
		ext_odb_alept, ext_odb_alful);
}

static int hns_roce_db_ext_init(struct hns_roce_dev *hr_dev, u32 sdb_ext_mod,
				u32 odb_ext_mod)
{
	struct hns_roce_v1_priv *priv = hr_dev->priv;
	struct hns_roce_db_table *db = &priv->db_table;
	struct device *dev = &hr_dev->pdev->dev;
	dma_addr_t sdb_dma_addr;
	dma_addr_t odb_dma_addr;
	int ret = 0;

	db->ext_db = kmalloc(sizeof(*db->ext_db), GFP_KERNEL);
	if (!db->ext_db)
		return -ENOMEM;

	if (sdb_ext_mod) {
		db->ext_db->sdb_buf_list = kmalloc(
				sizeof(*db->ext_db->sdb_buf_list), GFP_KERNEL);
		if (!db->ext_db->sdb_buf_list) {
			ret = -ENOMEM;
			goto ext_sdb_buf_fail_out;
		}

		db->ext_db->sdb_buf_list->buf = dma_alloc_coherent(dev,
						     HNS_ROCE_V1_EXT_SDB_SIZE,
						     &sdb_dma_addr, GFP_KERNEL);
		if (!db->ext_db->sdb_buf_list->buf) {
			ret = -ENOMEM;
			goto alloc_sq_db_buf_fail;
		}
		db->ext_db->sdb_buf_list->map = sdb_dma_addr;

		db->ext_db->esdb_dep = ilog2(HNS_ROCE_V1_EXT_SDB_DEPTH);
		hns_roce_set_sdb_ext(hr_dev, HNS_ROCE_V1_EXT_SDB_ALEPT,
				     HNS_ROCE_V1_EXT_SDB_ALFUL);
	} else
		hns_roce_set_sdb(hr_dev, HNS_ROCE_V1_SDB_ALEPT,
				 HNS_ROCE_V1_SDB_ALFUL);

	if (odb_ext_mod) {
		db->ext_db->odb_buf_list = kmalloc(
				sizeof(*db->ext_db->odb_buf_list), GFP_KERNEL);
		if (!db->ext_db->odb_buf_list) {
			ret = -ENOMEM;
			goto ext_odb_buf_fail_out;
		}

		db->ext_db->odb_buf_list->buf = dma_alloc_coherent(dev,
						     HNS_ROCE_V1_EXT_ODB_SIZE,
						     &odb_dma_addr, GFP_KERNEL);
		if (!db->ext_db->odb_buf_list->buf) {
			ret = -ENOMEM;
			goto alloc_otr_db_buf_fail;
		}
		db->ext_db->odb_buf_list->map = odb_dma_addr;

		db->ext_db->eodb_dep = ilog2(HNS_ROCE_V1_EXT_ODB_DEPTH);
		hns_roce_set_odb_ext(hr_dev, HNS_ROCE_V1_EXT_ODB_ALEPT,
				     HNS_ROCE_V1_EXT_ODB_ALFUL);
	} else
		hns_roce_set_odb(hr_dev, HNS_ROCE_V1_ODB_ALEPT,
				 HNS_ROCE_V1_ODB_ALFUL);

	hns_roce_set_db_ext_mode(hr_dev, sdb_ext_mod, odb_ext_mod);

	return 0;

alloc_otr_db_buf_fail:
	kfree(db->ext_db->odb_buf_list);

ext_odb_buf_fail_out:
	if (sdb_ext_mod) {
		dma_free_coherent(dev, HNS_ROCE_V1_EXT_SDB_SIZE,
				  db->ext_db->sdb_buf_list->buf,
				  db->ext_db->sdb_buf_list->map);
	}

alloc_sq_db_buf_fail:
	if (sdb_ext_mod)
		kfree(db->ext_db->sdb_buf_list);

ext_sdb_buf_fail_out:
	kfree(db->ext_db);
	return ret;
}

static struct hns_roce_qp *hns_roce_v1_create_lp_qp(struct hns_roce_dev *hr_dev,
						    struct ib_pd *pd)
{
	struct device *dev = &hr_dev->pdev->dev;
	struct ib_qp_init_attr init_attr;
	struct ib_qp *qp;

	memset(&init_attr, 0, sizeof(struct ib_qp_init_attr));
	init_attr.qp_type		= IB_QPT_RC;
	init_attr.sq_sig_type		= IB_SIGNAL_ALL_WR;
	init_attr.cap.max_recv_wr	= HNS_ROCE_MIN_WQE_NUM;
	init_attr.cap.max_send_wr	= HNS_ROCE_MIN_WQE_NUM;

	qp = hns_roce_create_qp(pd, &init_attr, NULL);
	if (IS_ERR(qp)) {
		dev_err(dev, "Create loop qp for mr free failed!");
		return NULL;
	}

	return to_hr_qp(qp);
}

static int hns_roce_v1_rsv_lp_qp(struct hns_roce_dev *hr_dev)
{
	struct hns_roce_v1_priv *priv = hr_dev->priv;
	struct hns_roce_free_mr *free_mr = &priv->free_mr;
	struct hns_roce_caps *caps = &hr_dev->caps;
	struct ib_device *ibdev = &hr_dev->ib_dev;
	struct device *dev = &hr_dev->pdev->dev;
	struct ib_cq_init_attr cq_init_attr;
	struct ib_qp_attr attr = { 0 };
	struct hns_roce_qp *hr_qp;
	struct ib_cq *cq;
	struct ib_pd *pd;
	union ib_gid dgid;
	__be64 subnet_prefix;
	int attr_mask = 0;
	int ret;
	int i, j;
	u8 queue_en[HNS_ROCE_V1_RESV_QP] = { 0 };
	u8 phy_port;
	u8 port = 0;
	u8 sl;

	/* Reserved cq for loop qp */
	cq_init_attr.cqe		= HNS_ROCE_MIN_WQE_NUM * 2;
	cq_init_attr.comp_vector	= 0;

	cq = rdma_zalloc_drv_obj(ibdev, ib_cq);
	if (!cq)
		return -ENOMEM;

	ret = hns_roce_create_cq(cq, &cq_init_attr, NULL);
	if (ret) {
		dev_err(dev, "Create cq for reserved loop qp failed!");
		goto alloc_cq_failed;
	}
	free_mr->mr_free_cq = to_hr_cq(cq);
	free_mr->mr_free_cq->ib_cq.device		= &hr_dev->ib_dev;
	free_mr->mr_free_cq->ib_cq.uobject		= NULL;
	free_mr->mr_free_cq->ib_cq.comp_handler		= NULL;
	free_mr->mr_free_cq->ib_cq.event_handler	= NULL;
	free_mr->mr_free_cq->ib_cq.cq_context		= NULL;
	atomic_set(&free_mr->mr_free_cq->ib_cq.usecnt, 0);

	pd = rdma_zalloc_drv_obj(ibdev, ib_pd);
	if (!pd) {
		ret = -ENOMEM;
		goto alloc_mem_failed;
	}

	pd->device  = ibdev;
	ret = hns_roce_alloc_pd(pd, NULL);
	if (ret)
		goto alloc_pd_failed;

	free_mr->mr_free_pd = to_hr_pd(pd);
	free_mr->mr_free_pd->ibpd.device  = &hr_dev->ib_dev;
	free_mr->mr_free_pd->ibpd.uobject = NULL;
	free_mr->mr_free_pd->ibpd.__internal_mr = NULL;
	atomic_set(&free_mr->mr_free_pd->ibpd.usecnt, 0);

	attr.qp_access_flags	= IB_ACCESS_REMOTE_WRITE;
	attr.pkey_index		= 0;
	attr.min_rnr_timer	= 0;
	/* Disable read ability */
	attr.max_dest_rd_atomic = 0;
	attr.max_rd_atomic	= 0;
	/* Use arbitrary values as rq_psn and sq_psn */
	attr.rq_psn		= 0x0808;
	attr.sq_psn		= 0x0808;
	attr.retry_cnt		= 7;
	attr.rnr_retry		= 7;
	attr.timeout		= 0x12;
	attr.path_mtu		= IB_MTU_256;
	attr.ah_attr.type	= RDMA_AH_ATTR_TYPE_ROCE;
	rdma_ah_set_grh(&attr.ah_attr, NULL, 0, 0, 1, 0);
	rdma_ah_set_static_rate(&attr.ah_attr, 3);

	subnet_prefix = cpu_to_be64(0xfe80000000000000LL);
	for (i = 0; i < HNS_ROCE_V1_RESV_QP; i++) {
		phy_port = (i >= HNS_ROCE_MAX_PORTS) ? (i - 2) :
				(i % HNS_ROCE_MAX_PORTS);
		sl = i / HNS_ROCE_MAX_PORTS;

		for (j = 0; j < caps->num_ports; j++) {
			if (hr_dev->iboe.phy_port[j] == phy_port) {
				queue_en[i] = 1;
				port = j;
				break;
			}
		}

		if (!queue_en[i])
			continue;

		free_mr->mr_free_qp[i] = hns_roce_v1_create_lp_qp(hr_dev, pd);
		if (!free_mr->mr_free_qp[i]) {
			dev_err(dev, "Create loop qp failed!\n");
			ret = -ENOMEM;
			goto create_lp_qp_failed;
		}
		hr_qp = free_mr->mr_free_qp[i];

		hr_qp->port		= port;
		hr_qp->phy_port		= phy_port;
		hr_qp->ibqp.qp_type	= IB_QPT_RC;
		hr_qp->ibqp.device	= &hr_dev->ib_dev;
		hr_qp->ibqp.uobject	= NULL;
		atomic_set(&hr_qp->ibqp.usecnt, 0);
		hr_qp->ibqp.pd		= pd;
		hr_qp->ibqp.recv_cq	= cq;
		hr_qp->ibqp.send_cq	= cq;

		rdma_ah_set_port_num(&attr.ah_attr, port + 1);
		rdma_ah_set_sl(&attr.ah_attr, sl);
		attr.port_num		= port + 1;

		attr.dest_qp_num	= hr_qp->qpn;
		memcpy(rdma_ah_retrieve_dmac(&attr.ah_attr),
		       hr_dev->dev_addr[port],
		       ETH_ALEN);

		memcpy(&dgid.raw, &subnet_prefix, sizeof(u64));
		memcpy(&dgid.raw[8], hr_dev->dev_addr[port], 3);
		memcpy(&dgid.raw[13], hr_dev->dev_addr[port] + 3, 3);
		dgid.raw[11] = 0xff;
		dgid.raw[12] = 0xfe;
		dgid.raw[8] ^= 2;
		rdma_ah_set_dgid_raw(&attr.ah_attr, dgid.raw);

		ret = hr_dev->hw->modify_qp(&hr_qp->ibqp, &attr, attr_mask,
					    IB_QPS_RESET, IB_QPS_INIT);
		if (ret) {
			dev_err(dev, "modify qp failed(%d)!\n", ret);
			goto create_lp_qp_failed;
		}

		ret = hr_dev->hw->modify_qp(&hr_qp->ibqp, &attr, IB_QP_DEST_QPN,
					    IB_QPS_INIT, IB_QPS_RTR);
		if (ret) {
			dev_err(dev, "modify qp failed(%d)!\n", ret);
			goto create_lp_qp_failed;
		}

		ret = hr_dev->hw->modify_qp(&hr_qp->ibqp, &attr, attr_mask,
					    IB_QPS_RTR, IB_QPS_RTS);
		if (ret) {
			dev_err(dev, "modify qp failed(%d)!\n", ret);
			goto create_lp_qp_failed;
		}
	}

	return 0;

create_lp_qp_failed:
	for (i -= 1; i >= 0; i--) {
		hr_qp = free_mr->mr_free_qp[i];
		if (hns_roce_v1_destroy_qp(&hr_qp->ibqp, NULL))
			dev_err(dev, "Destroy qp %d for mr free failed!\n", i);
	}

	hns_roce_dealloc_pd(pd, NULL);

alloc_pd_failed:
	kfree(pd);

alloc_mem_failed:
	hns_roce_destroy_cq(cq, NULL);
alloc_cq_failed:
	kfree(cq);
	return ret;
}

static void hns_roce_v1_release_lp_qp(struct hns_roce_dev *hr_dev)
{
	struct hns_roce_v1_priv *priv = hr_dev->priv;
	struct hns_roce_free_mr *free_mr = &priv->free_mr;
	struct device *dev = &hr_dev->pdev->dev;
	struct hns_roce_qp *hr_qp;
	int ret;
	int i;

	for (i = 0; i < HNS_ROCE_V1_RESV_QP; i++) {
		hr_qp = free_mr->mr_free_qp[i];
		if (!hr_qp)
			continue;

		ret = hns_roce_v1_destroy_qp(&hr_qp->ibqp, NULL);
		if (ret)
			dev_err(dev, "Destroy qp %d for mr free failed(%d)!\n",
				i, ret);
	}

	hns_roce_destroy_cq(&free_mr->mr_free_cq->ib_cq, NULL);
	kfree(&free_mr->mr_free_cq->ib_cq);
	hns_roce_dealloc_pd(&free_mr->mr_free_pd->ibpd, NULL);
	kfree(&free_mr->mr_free_pd->ibpd);
}

static int hns_roce_db_init(struct hns_roce_dev *hr_dev)
{
	struct hns_roce_v1_priv *priv = hr_dev->priv;
	struct hns_roce_db_table *db = &priv->db_table;
	struct device *dev = &hr_dev->pdev->dev;
	u32 sdb_ext_mod;
	u32 odb_ext_mod;
	u32 sdb_evt_mod;
	u32 odb_evt_mod;
	int ret;

	memset(db, 0, sizeof(*db));

	/* Default DB mode */
	sdb_ext_mod = HNS_ROCE_SDB_EXTEND_MODE;
	odb_ext_mod = HNS_ROCE_ODB_EXTEND_MODE;
	sdb_evt_mod = HNS_ROCE_SDB_NORMAL_MODE;
	odb_evt_mod = HNS_ROCE_ODB_POLL_MODE;

	db->sdb_ext_mod = sdb_ext_mod;
	db->odb_ext_mod = odb_ext_mod;

	/* Init extend DB */
	ret = hns_roce_db_ext_init(hr_dev, sdb_ext_mod, odb_ext_mod);
	if (ret) {
		dev_err(dev, "Failed in extend DB configuration.\n");
		return ret;
	}

	hns_roce_set_db_event_mode(hr_dev, sdb_evt_mod, odb_evt_mod);

	return 0;
}

static void hns_roce_v1_recreate_lp_qp_work_fn(struct work_struct *work)
{
	struct hns_roce_recreate_lp_qp_work *lp_qp_work;
	struct hns_roce_dev *hr_dev;

	lp_qp_work = container_of(work, struct hns_roce_recreate_lp_qp_work,
				  work);
	hr_dev = to_hr_dev(lp_qp_work->ib_dev);

	hns_roce_v1_release_lp_qp(hr_dev);

	if (hns_roce_v1_rsv_lp_qp(hr_dev))
		dev_err(&hr_dev->pdev->dev, "create reserver qp failed\n");

	if (lp_qp_work->comp_flag)
		complete(lp_qp_work->comp);

	kfree(lp_qp_work);
}

static int hns_roce_v1_recreate_lp_qp(struct hns_roce_dev *hr_dev)
{
	long end = HNS_ROCE_V1_RECREATE_LP_QP_TIMEOUT_MSECS;
	struct hns_roce_v1_priv *priv = hr_dev->priv;
	struct hns_roce_free_mr *free_mr = &priv->free_mr;
	struct hns_roce_recreate_lp_qp_work *lp_qp_work;
	struct device *dev = &hr_dev->pdev->dev;
	struct completion comp;

	lp_qp_work = kzalloc(sizeof(struct hns_roce_recreate_lp_qp_work),
			     GFP_KERNEL);
	if (!lp_qp_work)
		return -ENOMEM;

	INIT_WORK(&(lp_qp_work->work), hns_roce_v1_recreate_lp_qp_work_fn);

	lp_qp_work->ib_dev = &(hr_dev->ib_dev);
	lp_qp_work->comp = &comp;
	lp_qp_work->comp_flag = 1;

	init_completion(lp_qp_work->comp);

	queue_work(free_mr->free_mr_wq, &(lp_qp_work->work));

	while (end > 0) {
		if (try_wait_for_completion(&comp))
			return 0;
		msleep(HNS_ROCE_V1_RECREATE_LP_QP_WAIT_VALUE);
		end -= HNS_ROCE_V1_RECREATE_LP_QP_WAIT_VALUE;
	}

	lp_qp_work->comp_flag = 0;
	if (try_wait_for_completion(&comp))
		return 0;

	dev_warn(dev, "recreate lp qp failed 20s timeout and return failed!\n");
	return -ETIMEDOUT;
}

static int hns_roce_v1_send_lp_wqe(struct hns_roce_qp *hr_qp)
{
	struct hns_roce_dev *hr_dev = to_hr_dev(hr_qp->ibqp.device);
	struct device *dev = &hr_dev->pdev->dev;
	struct ib_send_wr send_wr;
	const struct ib_send_wr *bad_wr;
	int ret;

	memset(&send_wr, 0, sizeof(send_wr));
	send_wr.next	= NULL;
	send_wr.num_sge	= 0;
	send_wr.send_flags = 0;
	send_wr.sg_list	= NULL;
	send_wr.wr_id	= (unsigned long long)&send_wr;
	send_wr.opcode	= IB_WR_RDMA_WRITE;

	ret = hns_roce_v1_post_send(&hr_qp->ibqp, &send_wr, &bad_wr);
	if (ret) {
		dev_err(dev, "Post write wqe for mr free failed(%d)!", ret);
		return ret;
	}

	return 0;
}

static void hns_roce_v1_mr_free_work_fn(struct work_struct *work)
{
	unsigned long end =
		msecs_to_jiffies(HNS_ROCE_V1_FREE_MR_TIMEOUT_MSECS) + jiffies;
	struct hns_roce_mr_free_work *mr_work =
		container_of(work, struct hns_roce_mr_free_work, work);
	struct hns_roce_dev *hr_dev = to_hr_dev(mr_work->ib_dev);
	struct hns_roce_v1_priv *priv = hr_dev->priv;
	struct hns_roce_free_mr *free_mr = &priv->free_mr;
	struct hns_roce_cq *mr_free_cq = free_mr->mr_free_cq;
	struct hns_roce_mr *hr_mr = mr_work->mr;
	struct device *dev = &hr_dev->pdev->dev;
	struct ib_wc wc[HNS_ROCE_V1_RESV_QP];
	struct hns_roce_qp *hr_qp;
	int ne = 0;
	int ret;
	int i;

	for (i = 0; i < HNS_ROCE_V1_RESV_QP; i++) {
		hr_qp = free_mr->mr_free_qp[i];
		if (!hr_qp)
			continue;
		ne++;

		ret = hns_roce_v1_send_lp_wqe(hr_qp);
		if (ret) {
			dev_err(dev,
			     "Send wqe (qp:0x%lx) for mr free failed(%d)!\n",
			     hr_qp->qpn, ret);
			goto free_work;
		}
	}

	if (!ne) {
		dev_err(dev, "Reserved loop qp is absent!\n");
		goto free_work;
	}

	do {
		ret = hns_roce_v1_poll_cq(&mr_free_cq->ib_cq, ne, wc);
		if (ret < 0 && hr_qp) {
			dev_err(dev,
			   "(qp:0x%lx) starts, Poll cqe failed(%d) for mr 0x%x free! Remain %d cqe\n",
			   hr_qp->qpn, ret, hr_mr->key, ne);
			goto free_work;
		}
		ne -= ret;
		usleep_range(HNS_ROCE_V1_FREE_MR_WAIT_VALUE * 1000,
			     (1 + HNS_ROCE_V1_FREE_MR_WAIT_VALUE) * 1000);
	} while (ne && time_before_eq(jiffies, end));

	if (ne != 0)
		dev_err(dev,
			"Poll cqe for mr 0x%x free timeout! Remain %d cqe\n",
			hr_mr->key, ne);

free_work:
	if (mr_work->comp_flag)
		complete(mr_work->comp);
	kfree(mr_work);
}

static int hns_roce_v1_dereg_mr(struct hns_roce_dev *hr_dev,
				struct hns_roce_mr *mr, struct ib_udata *udata)
{
	struct hns_roce_v1_priv *priv = hr_dev->priv;
	struct hns_roce_free_mr *free_mr = &priv->free_mr;
	long end = HNS_ROCE_V1_FREE_MR_TIMEOUT_MSECS;
	struct device *dev = &hr_dev->pdev->dev;
	struct hns_roce_mr_free_work *mr_work;
	unsigned long start = jiffies;
	struct completion comp;
	int ret = 0;

	if (mr->enabled) {
		if (hns_roce_hw_destroy_mpt(hr_dev, NULL,
					    key_to_hw_index(mr->key) &
					    (hr_dev->caps.num_mtpts - 1)))
			dev_warn(dev, "DESTROY_MPT failed!\n");
	}

	mr_work = kzalloc(sizeof(*mr_work), GFP_KERNEL);
	if (!mr_work) {
		ret = -ENOMEM;
		goto free_mr;
	}

	INIT_WORK(&(mr_work->work), hns_roce_v1_mr_free_work_fn);

	mr_work->ib_dev = &(hr_dev->ib_dev);
	mr_work->comp = &comp;
	mr_work->comp_flag = 1;
	mr_work->mr = (void *)mr;
	init_completion(mr_work->comp);

	queue_work(free_mr->free_mr_wq, &(mr_work->work));

	while (end > 0) {
		if (try_wait_for_completion(&comp))
			goto free_mr;
		msleep(HNS_ROCE_V1_FREE_MR_WAIT_VALUE);
		end -= HNS_ROCE_V1_FREE_MR_WAIT_VALUE;
	}

	mr_work->comp_flag = 0;
	if (try_wait_for_completion(&comp))
		goto free_mr;

	dev_warn(dev, "Free mr work 0x%x over 50s and failed!\n", mr->key);
	ret = -ETIMEDOUT;

free_mr:
	dev_dbg(dev, "Free mr 0x%x use 0x%x us.\n",
		mr->key, jiffies_to_usecs(jiffies) - jiffies_to_usecs(start));

	hns_roce_bitmap_free(&hr_dev->mr_table.mtpt_bitmap,
			     key_to_hw_index(mr->key), 0);
	hns_roce_mtr_destroy(hr_dev, &mr->pbl_mtr);
	kfree(mr);

	return ret;
}

static void hns_roce_db_free(struct hns_roce_dev *hr_dev)
{
	struct hns_roce_v1_priv *priv = hr_dev->priv;
	struct hns_roce_db_table *db = &priv->db_table;
	struct device *dev = &hr_dev->pdev->dev;

	if (db->sdb_ext_mod) {
		dma_free_coherent(dev, HNS_ROCE_V1_EXT_SDB_SIZE,
				  db->ext_db->sdb_buf_list->buf,
				  db->ext_db->sdb_buf_list->map);
		kfree(db->ext_db->sdb_buf_list);
	}

	if (db->odb_ext_mod) {
		dma_free_coherent(dev, HNS_ROCE_V1_EXT_ODB_SIZE,
				  db->ext_db->odb_buf_list->buf,
				  db->ext_db->odb_buf_list->map);
		kfree(db->ext_db->odb_buf_list);
	}

	kfree(db->ext_db);
}

static int hns_roce_raq_init(struct hns_roce_dev *hr_dev)
{
	struct hns_roce_v1_priv *priv = hr_dev->priv;
	struct hns_roce_raq_table *raq = &priv->raq_table;
	struct device *dev = &hr_dev->pdev->dev;
	dma_addr_t addr;
	int raq_shift;
	__le32 tmp;
	u32 val;
	int ret;

	raq->e_raq_buf = kzalloc(sizeof(*(raq->e_raq_buf)), GFP_KERNEL);
	if (!raq->e_raq_buf)
		return -ENOMEM;

	raq->e_raq_buf->buf = dma_alloc_coherent(dev, HNS_ROCE_V1_RAQ_SIZE,
						 &addr, GFP_KERNEL);
	if (!raq->e_raq_buf->buf) {
		ret = -ENOMEM;
		goto err_dma_alloc_raq;
	}
	raq->e_raq_buf->map = addr;

	/* Configure raq extended address. 48bit 4K align */
	roce_write(hr_dev, ROCEE_EXT_RAQ_REG, raq->e_raq_buf->map >> 12);

	/* Configure raq_shift */
	raq_shift = ilog2(HNS_ROCE_V1_RAQ_SIZE / HNS_ROCE_V1_RAQ_ENTRY);
	val = roce_read(hr_dev, ROCEE_EXT_RAQ_H_REG);
	tmp = cpu_to_le32(val);
	roce_set_field(tmp, ROCEE_EXT_RAQ_H_EXT_RAQ_SHIFT_M,
		       ROCEE_EXT_RAQ_H_EXT_RAQ_SHIFT_S, raq_shift);
	/*
	 * 44 = 32 + 12, When evaluating addr to hardware, shift 12 because of
	 * using 4K page, and shift more 32 because of
	 * caculating the high 32 bit value evaluated to hardware.
	 */
	roce_set_field(tmp, ROCEE_EXT_RAQ_H_EXT_RAQ_BA_H_M,
		       ROCEE_EXT_RAQ_H_EXT_RAQ_BA_H_S,
		       raq->e_raq_buf->map >> 44);
	val = le32_to_cpu(tmp);
	roce_write(hr_dev, ROCEE_EXT_RAQ_H_REG, val);
	dev_dbg(dev, "Configure raq_shift 0x%x.\n", val);

	/* Configure raq threshold */
	val = roce_read(hr_dev, ROCEE_RAQ_WL_REG);
	tmp = cpu_to_le32(val);
	roce_set_field(tmp, ROCEE_RAQ_WL_ROCEE_RAQ_WL_M,
		       ROCEE_RAQ_WL_ROCEE_RAQ_WL_S,
		       HNS_ROCE_V1_EXT_RAQ_WF);
	val = le32_to_cpu(tmp);
	roce_write(hr_dev, ROCEE_RAQ_WL_REG, val);
	dev_dbg(dev, "Configure raq_wl 0x%x.\n", val);

	/* Enable extend raq */
	val = roce_read(hr_dev, ROCEE_WRMS_POL_TIME_INTERVAL_REG);
	tmp = cpu_to_le32(val);
	roce_set_field(tmp,
		       ROCEE_WRMS_POL_TIME_INTERVAL_WRMS_POL_TIME_INTERVAL_M,
		       ROCEE_WRMS_POL_TIME_INTERVAL_WRMS_POL_TIME_INTERVAL_S,
		       POL_TIME_INTERVAL_VAL);
	roce_set_bit(tmp, ROCEE_WRMS_POL_TIME_INTERVAL_WRMS_EXT_RAQ_MODE, 1);
	roce_set_field(tmp,
		       ROCEE_WRMS_POL_TIME_INTERVAL_WRMS_RAQ_TIMEOUT_CHK_CFG_M,
		       ROCEE_WRMS_POL_TIME_INTERVAL_WRMS_RAQ_TIMEOUT_CHK_CFG_S,
		       2);
	roce_set_bit(tmp,
		     ROCEE_WRMS_POL_TIME_INTERVAL_WRMS_RAQ_TIMEOUT_CHK_EN_S, 1);
	val = le32_to_cpu(tmp);
	roce_write(hr_dev, ROCEE_WRMS_POL_TIME_INTERVAL_REG, val);
	dev_dbg(dev, "Configure WrmsPolTimeInterval 0x%x.\n", val);

	/* Enable raq drop */
	val = roce_read(hr_dev, ROCEE_GLB_CFG_REG);
	tmp = cpu_to_le32(val);
	roce_set_bit(tmp, ROCEE_GLB_CFG_TRP_RAQ_DROP_EN_S, 1);
	val = le32_to_cpu(tmp);
	roce_write(hr_dev, ROCEE_GLB_CFG_REG, val);
	dev_dbg(dev, "Configure GlbCfg = 0x%x.\n", val);

	return 0;

err_dma_alloc_raq:
	kfree(raq->e_raq_buf);
	return ret;
}

static void hns_roce_raq_free(struct hns_roce_dev *hr_dev)
{
	struct hns_roce_v1_priv *priv = hr_dev->priv;
	struct hns_roce_raq_table *raq = &priv->raq_table;
	struct device *dev = &hr_dev->pdev->dev;

	dma_free_coherent(dev, HNS_ROCE_V1_RAQ_SIZE, raq->e_raq_buf->buf,
			  raq->e_raq_buf->map);
	kfree(raq->e_raq_buf);
}

static void hns_roce_port_enable(struct hns_roce_dev *hr_dev, int enable_flag)
{
	__le32 tmp;
	u32 val;

	if (enable_flag) {
		val = roce_read(hr_dev, ROCEE_GLB_CFG_REG);
		 /* Open all ports */
		tmp = cpu_to_le32(val);
		roce_set_field(tmp, ROCEE_GLB_CFG_ROCEE_PORT_ST_M,
			       ROCEE_GLB_CFG_ROCEE_PORT_ST_S,
			       ALL_PORT_VAL_OPEN);
		val = le32_to_cpu(tmp);
		roce_write(hr_dev, ROCEE_GLB_CFG_REG, val);
	} else {
		val = roce_read(hr_dev, ROCEE_GLB_CFG_REG);
		/* Close all ports */
		tmp = cpu_to_le32(val);
		roce_set_field(tmp, ROCEE_GLB_CFG_ROCEE_PORT_ST_M,
			       ROCEE_GLB_CFG_ROCEE_PORT_ST_S, 0x0);
		val = le32_to_cpu(tmp);
		roce_write(hr_dev, ROCEE_GLB_CFG_REG, val);
	}
}

static int hns_roce_bt_init(struct hns_roce_dev *hr_dev)
{
	struct hns_roce_v1_priv *priv = hr_dev->priv;
	struct device *dev = &hr_dev->pdev->dev;
	int ret;

	priv->bt_table.qpc_buf.buf = dma_alloc_coherent(dev,
		HNS_ROCE_BT_RSV_BUF_SIZE, &priv->bt_table.qpc_buf.map,
		GFP_KERNEL);
	if (!priv->bt_table.qpc_buf.buf)
		return -ENOMEM;

	priv->bt_table.mtpt_buf.buf = dma_alloc_coherent(dev,
		HNS_ROCE_BT_RSV_BUF_SIZE, &priv->bt_table.mtpt_buf.map,
		GFP_KERNEL);
	if (!priv->bt_table.mtpt_buf.buf) {
		ret = -ENOMEM;
		goto err_failed_alloc_mtpt_buf;
	}

	priv->bt_table.cqc_buf.buf = dma_alloc_coherent(dev,
		HNS_ROCE_BT_RSV_BUF_SIZE, &priv->bt_table.cqc_buf.map,
		GFP_KERNEL);
	if (!priv->bt_table.cqc_buf.buf) {
		ret = -ENOMEM;
		goto err_failed_alloc_cqc_buf;
	}

	return 0;

err_failed_alloc_cqc_buf:
	dma_free_coherent(dev, HNS_ROCE_BT_RSV_BUF_SIZE,
		priv->bt_table.mtpt_buf.buf, priv->bt_table.mtpt_buf.map);

err_failed_alloc_mtpt_buf:
	dma_free_coherent(dev, HNS_ROCE_BT_RSV_BUF_SIZE,
		priv->bt_table.qpc_buf.buf, priv->bt_table.qpc_buf.map);

	return ret;
}

static void hns_roce_bt_free(struct hns_roce_dev *hr_dev)
{
	struct hns_roce_v1_priv *priv = hr_dev->priv;
	struct device *dev = &hr_dev->pdev->dev;

	dma_free_coherent(dev, HNS_ROCE_BT_RSV_BUF_SIZE,
		priv->bt_table.cqc_buf.buf, priv->bt_table.cqc_buf.map);

	dma_free_coherent(dev, HNS_ROCE_BT_RSV_BUF_SIZE,
		priv->bt_table.mtpt_buf.buf, priv->bt_table.mtpt_buf.map);

	dma_free_coherent(dev, HNS_ROCE_BT_RSV_BUF_SIZE,
		priv->bt_table.qpc_buf.buf, priv->bt_table.qpc_buf.map);
}

static int hns_roce_tptr_init(struct hns_roce_dev *hr_dev)
{
	struct hns_roce_v1_priv *priv = hr_dev->priv;
	struct hns_roce_buf_list *tptr_buf = &priv->tptr_table.tptr_buf;
	struct device *dev = &hr_dev->pdev->dev;

	/*
	 * This buffer will be used for CQ's tptr(tail pointer), also
	 * named ci(customer index). Every CQ will use 2 bytes to save
	 * cqe ci in hip06. Hardware will read this area to get new ci
	 * when the queue is almost full.
	 */
	tptr_buf->buf = dma_alloc_coherent(dev, HNS_ROCE_V1_TPTR_BUF_SIZE,
					   &tptr_buf->map, GFP_KERNEL);
	if (!tptr_buf->buf)
		return -ENOMEM;

	hr_dev->tptr_dma_addr = tptr_buf->map;
	hr_dev->tptr_size = HNS_ROCE_V1_TPTR_BUF_SIZE;

	return 0;
}

static void hns_roce_tptr_free(struct hns_roce_dev *hr_dev)
{
	struct hns_roce_v1_priv *priv = hr_dev->priv;
	struct hns_roce_buf_list *tptr_buf = &priv->tptr_table.tptr_buf;
	struct device *dev = &hr_dev->pdev->dev;

	dma_free_coherent(dev, HNS_ROCE_V1_TPTR_BUF_SIZE,
			  tptr_buf->buf, tptr_buf->map);
}

static int hns_roce_free_mr_init(struct hns_roce_dev *hr_dev)
{
	struct hns_roce_v1_priv *priv = hr_dev->priv;
	struct hns_roce_free_mr *free_mr = &priv->free_mr;
	struct device *dev = &hr_dev->pdev->dev;
	int ret;

	free_mr->free_mr_wq = create_singlethread_workqueue("hns_roce_free_mr");
	if (!free_mr->free_mr_wq) {
		dev_err(dev, "Create free mr workqueue failed!\n");
		return -ENOMEM;
	}

	ret = hns_roce_v1_rsv_lp_qp(hr_dev);
	if (ret) {
		dev_err(dev, "Reserved loop qp failed(%d)!\n", ret);
		flush_workqueue(free_mr->free_mr_wq);
		destroy_workqueue(free_mr->free_mr_wq);
	}

	return ret;
}

static void hns_roce_free_mr_free(struct hns_roce_dev *hr_dev)
{
	struct hns_roce_v1_priv *priv = hr_dev->priv;
	struct hns_roce_free_mr *free_mr = &priv->free_mr;

	flush_workqueue(free_mr->free_mr_wq);
	destroy_workqueue(free_mr->free_mr_wq);

	hns_roce_v1_release_lp_qp(hr_dev);
}

/**
 * hns_roce_v1_reset - reset RoCE
 * @hr_dev: RoCE device struct pointer
 * @enable: true -- drop reset, false -- reset
 * return 0 - success , negative --fail
 */
static int hns_roce_v1_reset(struct hns_roce_dev *hr_dev, bool dereset)
{
	struct device_node *dsaf_node;
	struct device *dev = &hr_dev->pdev->dev;
	struct device_node *np = dev->of_node;
	struct fwnode_handle *fwnode;
	int ret;

	/* check if this is DT/ACPI case */
	if (dev_of_node(dev)) {
		dsaf_node = of_parse_phandle(np, "dsaf-handle", 0);
		if (!dsaf_node) {
			dev_err(dev, "could not find dsaf-handle\n");
			return -EINVAL;
		}
		fwnode = &dsaf_node->fwnode;
	} else if (is_acpi_device_node(dev->fwnode)) {
		struct fwnode_reference_args args;

		ret = acpi_node_get_property_reference(dev->fwnode,
						       "dsaf-handle", 0, &args);
		if (ret) {
			dev_err(dev, "could not find dsaf-handle\n");
			return ret;
		}
		fwnode = args.fwnode;
	} else {
		dev_err(dev, "cannot read data from DT or ACPI\n");
		return -ENXIO;
	}

	ret = hns_dsaf_roce_reset(fwnode, false);
	if (ret)
		return ret;

	if (dereset) {
		msleep(SLEEP_TIME_INTERVAL);
		ret = hns_dsaf_roce_reset(fwnode, true);
	}

	return ret;
}

static int hns_roce_v1_profile(struct hns_roce_dev *hr_dev)
{
	struct hns_roce_caps *caps = &hr_dev->caps;
	int i;

	hr_dev->vendor_id = roce_read(hr_dev, ROCEE_VENDOR_ID_REG);
	hr_dev->vendor_part_id = roce_read(hr_dev, ROCEE_VENDOR_PART_ID_REG);
	hr_dev->sys_image_guid = roce_read(hr_dev, ROCEE_SYS_IMAGE_GUID_L_REG) |
				((u64)roce_read(hr_dev,
					    ROCEE_SYS_IMAGE_GUID_H_REG) << 32);
	hr_dev->hw_rev		= HNS_ROCE_HW_VER1;

	caps->num_qps		= HNS_ROCE_V1_MAX_QP_NUM;
	caps->max_wqes		= HNS_ROCE_V1_MAX_WQE_NUM;
	caps->min_wqes		= HNS_ROCE_MIN_WQE_NUM;
	caps->num_cqs		= HNS_ROCE_V1_MAX_CQ_NUM;
	caps->min_cqes		= HNS_ROCE_MIN_CQE_NUM;
	caps->max_cqes		= HNS_ROCE_V1_MAX_CQE_NUM;
	caps->max_sq_sg		= HNS_ROCE_V1_SG_NUM;
	caps->max_rq_sg		= HNS_ROCE_V1_SG_NUM;
	caps->max_sq_inline	= HNS_ROCE_V1_INLINE_SIZE;
	caps->num_uars		= HNS_ROCE_V1_UAR_NUM;
	caps->phy_num_uars	= HNS_ROCE_V1_PHY_UAR_NUM;
	caps->num_aeq_vectors	= HNS_ROCE_V1_AEQE_VEC_NUM;
	caps->num_comp_vectors	= HNS_ROCE_V1_COMP_VEC_NUM;
	caps->num_other_vectors	= HNS_ROCE_V1_ABNORMAL_VEC_NUM;
	caps->num_mtpts		= HNS_ROCE_V1_MAX_MTPT_NUM;
	caps->num_mtt_segs	= HNS_ROCE_V1_MAX_MTT_SEGS;
	caps->num_pds		= HNS_ROCE_V1_MAX_PD_NUM;
	caps->max_qp_init_rdma	= HNS_ROCE_V1_MAX_QP_INIT_RDMA;
	caps->max_qp_dest_rdma	= HNS_ROCE_V1_MAX_QP_DEST_RDMA;
	caps->max_sq_desc_sz	= HNS_ROCE_V1_MAX_SQ_DESC_SZ;
	caps->max_rq_desc_sz	= HNS_ROCE_V1_MAX_RQ_DESC_SZ;
	caps->qpc_sz		= HNS_ROCE_V1_QPC_SIZE;
	caps->irrl_entry_sz	= HNS_ROCE_V1_IRRL_ENTRY_SIZE;
	caps->cqc_entry_sz	= HNS_ROCE_V1_CQC_ENTRY_SIZE;
	caps->mtpt_entry_sz	= HNS_ROCE_V1_MTPT_ENTRY_SIZE;
	caps->mtt_entry_sz	= HNS_ROCE_V1_MTT_ENTRY_SIZE;
	caps->cqe_sz		= HNS_ROCE_V1_CQE_SIZE;
	caps->page_size_cap	= HNS_ROCE_V1_PAGE_SIZE_SUPPORT;
	caps->reserved_lkey	= 0;
	caps->reserved_pds	= 0;
	caps->reserved_mrws	= 1;
	caps->reserved_uars	= 0;
	caps->reserved_cqs	= 0;
	caps->reserved_qps	= 12; /* 2 SQP per port, six ports total 12 */
	caps->chunk_sz		= HNS_ROCE_V1_TABLE_CHUNK_SIZE;

	for (i = 0; i < caps->num_ports; i++)
		caps->pkey_table_len[i] = 1;

	for (i = 0; i < caps->num_ports; i++) {
		/* Six ports shared 16 GID in v1 engine */
		if (i >= (HNS_ROCE_V1_GID_NUM % caps->num_ports))
			caps->gid_table_len[i] = HNS_ROCE_V1_GID_NUM /
						 caps->num_ports;
		else
			caps->gid_table_len[i] = HNS_ROCE_V1_GID_NUM /
						 caps->num_ports + 1;
	}

	caps->ceqe_depth = HNS_ROCE_V1_COMP_EQE_NUM;
	caps->aeqe_depth = HNS_ROCE_V1_ASYNC_EQE_NUM;
	caps->local_ca_ack_delay = roce_read(hr_dev, ROCEE_ACK_DELAY_REG);
	caps->max_mtu = IB_MTU_2048;

	return 0;
}

static int hns_roce_v1_init(struct hns_roce_dev *hr_dev)
{
	int ret;
	u32 val;
	__le32 tmp;
	struct device *dev = &hr_dev->pdev->dev;

	/* DMAE user config */
	val = roce_read(hr_dev, ROCEE_DMAE_USER_CFG1_REG);
	tmp = cpu_to_le32(val);
	roce_set_field(tmp, ROCEE_DMAE_USER_CFG1_ROCEE_CACHE_TB_CFG_M,
		       ROCEE_DMAE_USER_CFG1_ROCEE_CACHE_TB_CFG_S, 0xf);
	roce_set_field(tmp, ROCEE_DMAE_USER_CFG1_ROCEE_STREAM_ID_TB_CFG_M,
		       ROCEE_DMAE_USER_CFG1_ROCEE_STREAM_ID_TB_CFG_S,
		       1 << PAGES_SHIFT_16);
	val = le32_to_cpu(tmp);
	roce_write(hr_dev, ROCEE_DMAE_USER_CFG1_REG, val);

	val = roce_read(hr_dev, ROCEE_DMAE_USER_CFG2_REG);
	tmp = cpu_to_le32(val);
	roce_set_field(tmp, ROCEE_DMAE_USER_CFG2_ROCEE_CACHE_PKT_CFG_M,
		       ROCEE_DMAE_USER_CFG2_ROCEE_CACHE_PKT_CFG_S, 0xf);
	roce_set_field(tmp, ROCEE_DMAE_USER_CFG2_ROCEE_STREAM_ID_PKT_CFG_M,
		       ROCEE_DMAE_USER_CFG2_ROCEE_STREAM_ID_PKT_CFG_S,
		       1 << PAGES_SHIFT_16);

	ret = hns_roce_db_init(hr_dev);
	if (ret) {
		dev_err(dev, "doorbell init failed!\n");
		return ret;
	}

	ret = hns_roce_raq_init(hr_dev);
	if (ret) {
		dev_err(dev, "raq init failed!\n");
		goto error_failed_raq_init;
	}

	ret = hns_roce_bt_init(hr_dev);
	if (ret) {
		dev_err(dev, "bt init failed!\n");
		goto error_failed_bt_init;
	}

	ret = hns_roce_tptr_init(hr_dev);
	if (ret) {
		dev_err(dev, "tptr init failed!\n");
		goto error_failed_tptr_init;
	}

	ret = hns_roce_free_mr_init(hr_dev);
	if (ret) {
		dev_err(dev, "free mr init failed!\n");
		goto error_failed_free_mr_init;
	}

	hns_roce_port_enable(hr_dev, HNS_ROCE_PORT_UP);

	return 0;

error_failed_free_mr_init:
	hns_roce_tptr_free(hr_dev);

error_failed_tptr_init:
	hns_roce_bt_free(hr_dev);

error_failed_bt_init:
	hns_roce_raq_free(hr_dev);

error_failed_raq_init:
	hns_roce_db_free(hr_dev);
	return ret;
}

static void hns_roce_v1_exit(struct hns_roce_dev *hr_dev)
{
	hns_roce_port_enable(hr_dev, HNS_ROCE_PORT_DOWN);
	hns_roce_free_mr_free(hr_dev);
	hns_roce_tptr_free(hr_dev);
	hns_roce_bt_free(hr_dev);
	hns_roce_raq_free(hr_dev);
	hns_roce_db_free(hr_dev);
}

static int hns_roce_v1_cmd_pending(struct hns_roce_dev *hr_dev)
{
	u32 status = readl(hr_dev->reg_base + ROCEE_MB6_REG);

	return (!!(status & (1 << HCR_GO_BIT)));
}

static int hns_roce_v1_post_mbox(struct hns_roce_dev *hr_dev, u64 in_param,
				 u64 out_param, u32 in_modifier, u8 op_modifier,
				 u16 op, u16 token, int event)
{
	u32 __iomem *hcr = (u32 __iomem *)(hr_dev->reg_base + ROCEE_MB1_REG);
	unsigned long end;
	u32 val = 0;
	__le32 tmp;

	end = msecs_to_jiffies(GO_BIT_TIMEOUT_MSECS) + jiffies;
	while (hns_roce_v1_cmd_pending(hr_dev)) {
		if (time_after(jiffies, end)) {
			dev_err(hr_dev->dev, "jiffies=%d end=%d\n",
				(int)jiffies, (int)end);
			return -EAGAIN;
		}
		cond_resched();
	}

	tmp = cpu_to_le32(val);
	roce_set_field(tmp, ROCEE_MB6_ROCEE_MB_CMD_M, ROCEE_MB6_ROCEE_MB_CMD_S,
		       op);
	roce_set_field(tmp, ROCEE_MB6_ROCEE_MB_CMD_MDF_M,
		       ROCEE_MB6_ROCEE_MB_CMD_MDF_S, op_modifier);
	roce_set_bit(tmp, ROCEE_MB6_ROCEE_MB_EVENT_S, event);
	roce_set_bit(tmp, ROCEE_MB6_ROCEE_MB_HW_RUN_S, 1);
	roce_set_field(tmp, ROCEE_MB6_ROCEE_MB_TOKEN_M,
		       ROCEE_MB6_ROCEE_MB_TOKEN_S, token);

	val = le32_to_cpu(tmp);
	writeq(in_param, hcr + 0);
	writeq(out_param, hcr + 2);
	writel(in_modifier, hcr + 4);
	/* Memory barrier */
	wmb();

	writel(val, hcr + 5);

	return 0;
}

static int hns_roce_v1_chk_mbox(struct hns_roce_dev *hr_dev,
				unsigned int timeout)
{
	u8 __iomem *hcr = hr_dev->reg_base + ROCEE_MB1_REG;
	unsigned long end;
	u32 status = 0;

	end = msecs_to_jiffies(timeout) + jiffies;
	while (hns_roce_v1_cmd_pending(hr_dev) && time_before(jiffies, end))
		cond_resched();

	if (hns_roce_v1_cmd_pending(hr_dev)) {
		dev_err(hr_dev->dev, "[cmd_poll]hw run cmd TIMEDOUT!\n");
		return -ETIMEDOUT;
	}

	status = le32_to_cpu((__force __le32)
			      __raw_readl(hcr + HCR_STATUS_OFFSET));
	if ((status & STATUS_MASK) != 0x1) {
		dev_err(hr_dev->dev, "mailbox status 0x%x!\n", status);
		return -EBUSY;
	}

	return 0;
}

static int hns_roce_v1_set_gid(struct hns_roce_dev *hr_dev, u8 port,
			       int gid_index, const union ib_gid *gid,
			       const struct ib_gid_attr *attr)
{
	unsigned long flags;
	u32 *p = NULL;
	u8 gid_idx;

	gid_idx = hns_get_gid_index(hr_dev, port, gid_index);

	spin_lock_irqsave(&hr_dev->iboe.lock, flags);

	p = (u32 *)&gid->raw[0];
	roce_raw_write(*p, hr_dev->reg_base + ROCEE_PORT_GID_L_0_REG +
		       (HNS_ROCE_V1_GID_NUM * gid_idx));

	p = (u32 *)&gid->raw[4];
	roce_raw_write(*p, hr_dev->reg_base + ROCEE_PORT_GID_ML_0_REG +
		       (HNS_ROCE_V1_GID_NUM * gid_idx));

	p = (u32 *)&gid->raw[8];
	roce_raw_write(*p, hr_dev->reg_base + ROCEE_PORT_GID_MH_0_REG +
		       (HNS_ROCE_V1_GID_NUM * gid_idx));

	p = (u32 *)&gid->raw[0xc];
	roce_raw_write(*p, hr_dev->reg_base + ROCEE_PORT_GID_H_0_REG +
		       (HNS_ROCE_V1_GID_NUM * gid_idx));

	spin_unlock_irqrestore(&hr_dev->iboe.lock, flags);

	return 0;
}

static int hns_roce_v1_set_mac(struct hns_roce_dev *hr_dev, u8 phy_port,
			       u8 *addr)
{
	u32 reg_smac_l;
	u16 reg_smac_h;
	__le32 tmp;
	u16 *p_h;
	u32 *p;
	u32 val;

	/*
	 * When mac changed, loopback may fail
	 * because of smac not equal to dmac.
	 * We Need to release and create reserved qp again.
	 */
	if (hr_dev->hw->dereg_mr) {
		int ret;

		ret = hns_roce_v1_recreate_lp_qp(hr_dev);
		if (ret && ret != -ETIMEDOUT)
			return ret;
	}

	p = (u32 *)(&addr[0]);
	reg_smac_l = *p;
	roce_raw_write(reg_smac_l, hr_dev->reg_base + ROCEE_SMAC_L_0_REG +
		       PHY_PORT_OFFSET * phy_port);

	val = roce_read(hr_dev,
			ROCEE_SMAC_H_0_REG + phy_port * PHY_PORT_OFFSET);
	tmp = cpu_to_le32(val);
	p_h = (u16 *)(&addr[4]);
	reg_smac_h  = *p_h;
	roce_set_field(tmp, ROCEE_SMAC_H_ROCEE_SMAC_H_M,
		       ROCEE_SMAC_H_ROCEE_SMAC_H_S, reg_smac_h);
	val = le32_to_cpu(tmp);
	roce_write(hr_dev, ROCEE_SMAC_H_0_REG + phy_port * PHY_PORT_OFFSET,
		   val);

	return 0;
}

static void hns_roce_v1_set_mtu(struct hns_roce_dev *hr_dev, u8 phy_port,
				enum ib_mtu mtu)
{
	__le32 tmp;
	u32 val;

	val = roce_read(hr_dev,
			ROCEE_SMAC_H_0_REG + phy_port * PHY_PORT_OFFSET);
	tmp = cpu_to_le32(val);
	roce_set_field(tmp, ROCEE_SMAC_H_ROCEE_PORT_MTU_M,
		       ROCEE_SMAC_H_ROCEE_PORT_MTU_S, mtu);
	val = le32_to_cpu(tmp);
	roce_write(hr_dev, ROCEE_SMAC_H_0_REG + phy_port * PHY_PORT_OFFSET,
		   val);
}

static int hns_roce_v1_write_mtpt(struct hns_roce_dev *hr_dev, void *mb_buf,
				  struct hns_roce_mr *mr,
				  unsigned long mtpt_idx)
{
	u64 pages[HNS_ROCE_MAX_INNER_MTPT_NUM] = { 0 };
	struct ib_device *ibdev = &hr_dev->ib_dev;
	struct hns_roce_v1_mpt_entry *mpt_entry;
	dma_addr_t pbl_ba;
	int count;
	int i;

	/* MPT filled into mailbox buf */
	mpt_entry = (struct hns_roce_v1_mpt_entry *)mb_buf;
	memset(mpt_entry, 0, sizeof(*mpt_entry));

	roce_set_field(mpt_entry->mpt_byte_4, MPT_BYTE_4_KEY_STATE_M,
		       MPT_BYTE_4_KEY_STATE_S, KEY_VALID);
	roce_set_field(mpt_entry->mpt_byte_4, MPT_BYTE_4_KEY_M,
		       MPT_BYTE_4_KEY_S, mr->key);
	roce_set_field(mpt_entry->mpt_byte_4, MPT_BYTE_4_PAGE_SIZE_M,
		       MPT_BYTE_4_PAGE_SIZE_S, MR_SIZE_4K);
	roce_set_bit(mpt_entry->mpt_byte_4, MPT_BYTE_4_MW_TYPE_S, 0);
	roce_set_bit(mpt_entry->mpt_byte_4, MPT_BYTE_4_MW_BIND_ENABLE_S,
		     (mr->access & IB_ACCESS_MW_BIND ? 1 : 0));
	roce_set_bit(mpt_entry->mpt_byte_4, MPT_BYTE_4_OWN_S, 0);
	roce_set_field(mpt_entry->mpt_byte_4, MPT_BYTE_4_MEMORY_LOCATION_TYPE_M,
		       MPT_BYTE_4_MEMORY_LOCATION_TYPE_S, mr->type);
	roce_set_bit(mpt_entry->mpt_byte_4, MPT_BYTE_4_REMOTE_ATOMIC_S, 0);
	roce_set_bit(mpt_entry->mpt_byte_4, MPT_BYTE_4_LOCAL_WRITE_S,
		     (mr->access & IB_ACCESS_LOCAL_WRITE ? 1 : 0));
	roce_set_bit(mpt_entry->mpt_byte_4, MPT_BYTE_4_REMOTE_WRITE_S,
		     (mr->access & IB_ACCESS_REMOTE_WRITE ? 1 : 0));
	roce_set_bit(mpt_entry->mpt_byte_4, MPT_BYTE_4_REMOTE_READ_S,
		     (mr->access & IB_ACCESS_REMOTE_READ ? 1 : 0));
	roce_set_bit(mpt_entry->mpt_byte_4, MPT_BYTE_4_REMOTE_INVAL_ENABLE_S,
		     0);
	roce_set_bit(mpt_entry->mpt_byte_4, MPT_BYTE_4_ADDRESS_TYPE_S, 0);

	roce_set_field(mpt_entry->mpt_byte_12, MPT_BYTE_12_PBL_ADDR_H_M,
		       MPT_BYTE_12_PBL_ADDR_H_S, 0);
	roce_set_field(mpt_entry->mpt_byte_12, MPT_BYTE_12_MW_BIND_COUNTER_M,
		       MPT_BYTE_12_MW_BIND_COUNTER_S, 0);

	mpt_entry->virt_addr_l = cpu_to_le32((u32)mr->iova);
	mpt_entry->virt_addr_h = cpu_to_le32((u32)(mr->iova >> 32));
	mpt_entry->length = cpu_to_le32((u32)mr->size);

	roce_set_field(mpt_entry->mpt_byte_28, MPT_BYTE_28_PD_M,
		       MPT_BYTE_28_PD_S, mr->pd);
	roce_set_field(mpt_entry->mpt_byte_28, MPT_BYTE_28_L_KEY_IDX_L_M,
		       MPT_BYTE_28_L_KEY_IDX_L_S, mtpt_idx);
	roce_set_field(mpt_entry->mpt_byte_64, MPT_BYTE_64_L_KEY_IDX_H_M,
		       MPT_BYTE_64_L_KEY_IDX_H_S, mtpt_idx >> MTPT_IDX_SHIFT);

	/* DMA memory register */
	if (mr->type == MR_TYPE_DMA)
		return 0;

	count = hns_roce_mtr_find(hr_dev, &mr->pbl_mtr, 0, pages,
				  ARRAY_SIZE(pages), &pbl_ba);
	if (count < 1) {
		ibdev_err(ibdev, "failed to find PBL mtr, count = %d.", count);
		return -ENOBUFS;
	}

	/* Register user mr */
	for (i = 0; i < count; i++) {
		switch (i) {
		case 0:
			mpt_entry->pa0_l = cpu_to_le32((u32)(pages[i]));
			roce_set_field(mpt_entry->mpt_byte_36,
				MPT_BYTE_36_PA0_H_M,
				MPT_BYTE_36_PA0_H_S,
				(u32)(pages[i] >> PAGES_SHIFT_32));
			break;
		case 1:
			roce_set_field(mpt_entry->mpt_byte_36,
				       MPT_BYTE_36_PA1_L_M,
				       MPT_BYTE_36_PA1_L_S, (u32)(pages[i]));
			roce_set_field(mpt_entry->mpt_byte_40,
				MPT_BYTE_40_PA1_H_M,
				MPT_BYTE_40_PA1_H_S,
				(u32)(pages[i] >> PAGES_SHIFT_24));
			break;
		case 2:
			roce_set_field(mpt_entry->mpt_byte_40,
				       MPT_BYTE_40_PA2_L_M,
				       MPT_BYTE_40_PA2_L_S, (u32)(pages[i]));
			roce_set_field(mpt_entry->mpt_byte_44,
				MPT_BYTE_44_PA2_H_M,
				MPT_BYTE_44_PA2_H_S,
				(u32)(pages[i] >> PAGES_SHIFT_16));
			break;
		case 3:
			roce_set_field(mpt_entry->mpt_byte_44,
				       MPT_BYTE_44_PA3_L_M,
				       MPT_BYTE_44_PA3_L_S, (u32)(pages[i]));
			roce_set_field(mpt_entry->mpt_byte_48,
				MPT_BYTE_48_PA3_H_M,
				MPT_BYTE_48_PA3_H_S,
				(u32)(pages[i] >> PAGES_SHIFT_8));
			break;
		case 4:
			mpt_entry->pa4_l = cpu_to_le32((u32)(pages[i]));
			roce_set_field(mpt_entry->mpt_byte_56,
				MPT_BYTE_56_PA4_H_M,
				MPT_BYTE_56_PA4_H_S,
				(u32)(pages[i] >> PAGES_SHIFT_32));
			break;
		case 5:
			roce_set_field(mpt_entry->mpt_byte_56,
				       MPT_BYTE_56_PA5_L_M,
				       MPT_BYTE_56_PA5_L_S, (u32)(pages[i]));
			roce_set_field(mpt_entry->mpt_byte_60,
				MPT_BYTE_60_PA5_H_M,
				MPT_BYTE_60_PA5_H_S,
				(u32)(pages[i] >> PAGES_SHIFT_24));
			break;
		case 6:
			roce_set_field(mpt_entry->mpt_byte_60,
				       MPT_BYTE_60_PA6_L_M,
				       MPT_BYTE_60_PA6_L_S, (u32)(pages[i]));
			roce_set_field(mpt_entry->mpt_byte_64,
				MPT_BYTE_64_PA6_H_M,
				MPT_BYTE_64_PA6_H_S,
				(u32)(pages[i] >> PAGES_SHIFT_16));
			break;
		default:
			break;
		}
	}

	mpt_entry->pbl_addr_l = cpu_to_le32(pbl_ba);
	roce_set_field(mpt_entry->mpt_byte_12, MPT_BYTE_12_PBL_ADDR_H_M,
		       MPT_BYTE_12_PBL_ADDR_H_S, upper_32_bits(pbl_ba));

	return 0;
}

static void *get_cqe(struct hns_roce_cq *hr_cq, int n)
{
	return hns_roce_buf_offset(hr_cq->mtr.kmem, n * HNS_ROCE_V1_CQE_SIZE);
}

static void *get_sw_cqe(struct hns_roce_cq *hr_cq, int n)
{
	struct hns_roce_cqe *hr_cqe = get_cqe(hr_cq, n & hr_cq->ib_cq.cqe);

	/* Get cqe when Owner bit is Conversely with the MSB of cons_idx */
	return (roce_get_bit(hr_cqe->cqe_byte_4, CQE_BYTE_4_OWNER_S) ^
		!!(n & hr_cq->cq_depth)) ? hr_cqe : NULL;
}

static struct hns_roce_cqe *next_cqe_sw(struct hns_roce_cq *hr_cq)
{
	return get_sw_cqe(hr_cq, hr_cq->cons_index);
}

static void hns_roce_v1_cq_set_ci(struct hns_roce_cq *hr_cq, u32 cons_index)
{
	__le32 doorbell[2];

	doorbell[0] = cpu_to_le32(cons_index & ((hr_cq->cq_depth << 1) - 1));
	doorbell[1] = 0;
	roce_set_bit(doorbell[1], ROCEE_DB_OTHERS_H_ROCEE_DB_OTH_HW_SYNS_S, 1);
	roce_set_field(doorbell[1], ROCEE_DB_OTHERS_H_ROCEE_DB_OTH_CMD_M,
		       ROCEE_DB_OTHERS_H_ROCEE_DB_OTH_CMD_S, 3);
	roce_set_field(doorbell[1], ROCEE_DB_OTHERS_H_ROCEE_DB_OTH_CMD_MDF_M,
		       ROCEE_DB_OTHERS_H_ROCEE_DB_OTH_CMD_MDF_S, 0);
	roce_set_field(doorbell[1], ROCEE_DB_OTHERS_H_ROCEE_DB_OTH_INP_H_M,
		       ROCEE_DB_OTHERS_H_ROCEE_DB_OTH_INP_H_S, hr_cq->cqn);

	hns_roce_write64_k(doorbell, hr_cq->cq_db_l);
}

static void __hns_roce_v1_cq_clean(struct hns_roce_cq *hr_cq, u32 qpn,
				   struct hns_roce_srq *srq)
{
	struct hns_roce_cqe *cqe, *dest;
	u32 prod_index;
	int nfreed = 0;
	u8 owner_bit;

	for (prod_index = hr_cq->cons_index; get_sw_cqe(hr_cq, prod_index);
	     ++prod_index) {
		if (prod_index == hr_cq->cons_index + hr_cq->ib_cq.cqe)
			break;
	}

	/*
	 * Now backwards through the CQ, removing CQ entries
	 * that match our QP by overwriting them with next entries.
	 */
	while ((int) --prod_index - (int) hr_cq->cons_index >= 0) {
		cqe = get_cqe(hr_cq, prod_index & hr_cq->ib_cq.cqe);
		if ((roce_get_field(cqe->cqe_byte_16, CQE_BYTE_16_LOCAL_QPN_M,
				     CQE_BYTE_16_LOCAL_QPN_S) &
				     HNS_ROCE_CQE_QPN_MASK) == qpn) {
			/* In v1 engine, not support SRQ */
			++nfreed;
		} else if (nfreed) {
			dest = get_cqe(hr_cq, (prod_index + nfreed) &
				       hr_cq->ib_cq.cqe);
			owner_bit = roce_get_bit(dest->cqe_byte_4,
						 CQE_BYTE_4_OWNER_S);
			memcpy(dest, cqe, sizeof(*cqe));
			roce_set_bit(dest->cqe_byte_4, CQE_BYTE_4_OWNER_S,
				     owner_bit);
		}
	}

	if (nfreed) {
		hr_cq->cons_index += nfreed;
		/*
		 * Make sure update of buffer contents is done before
		 * updating consumer index.
		 */
		wmb();

		hns_roce_v1_cq_set_ci(hr_cq, hr_cq->cons_index);
	}
}

static void hns_roce_v1_cq_clean(struct hns_roce_cq *hr_cq, u32 qpn,
				 struct hns_roce_srq *srq)
{
	spin_lock_irq(&hr_cq->lock);
	__hns_roce_v1_cq_clean(hr_cq, qpn, srq);
	spin_unlock_irq(&hr_cq->lock);
}

static void hns_roce_v1_write_cqc(struct hns_roce_dev *hr_dev,
				  struct hns_roce_cq *hr_cq, void *mb_buf,
				  u64 *mtts, dma_addr_t dma_handle)
{
	struct hns_roce_v1_priv *priv = hr_dev->priv;
	struct hns_roce_buf_list *tptr_buf = &priv->tptr_table.tptr_buf;
	struct hns_roce_cq_context *cq_context = mb_buf;
	dma_addr_t tptr_dma_addr;
	int offset;

	memset(cq_context, 0, sizeof(*cq_context));

	/* Get the tptr for this CQ. */
	offset = hr_cq->cqn * HNS_ROCE_V1_TPTR_ENTRY_SIZE;
	tptr_dma_addr = tptr_buf->map + offset;
	hr_cq->tptr_addr = (u16 *)(tptr_buf->buf + offset);

	/* Register cq_context members */
	roce_set_field(cq_context->cqc_byte_4,
		       CQ_CONTEXT_CQC_BYTE_4_CQC_STATE_M,
		       CQ_CONTEXT_CQC_BYTE_4_CQC_STATE_S, CQ_STATE_VALID);
	roce_set_field(cq_context->cqc_byte_4, CQ_CONTEXT_CQC_BYTE_4_CQN_M,
		       CQ_CONTEXT_CQC_BYTE_4_CQN_S, hr_cq->cqn);

	cq_context->cq_bt_l = cpu_to_le32((u32)dma_handle);

	roce_set_field(cq_context->cqc_byte_12,
		       CQ_CONTEXT_CQC_BYTE_12_CQ_BT_H_M,
		       CQ_CONTEXT_CQC_BYTE_12_CQ_BT_H_S,
		       ((u64)dma_handle >> 32));
	roce_set_field(cq_context->cqc_byte_12,
		       CQ_CONTEXT_CQC_BYTE_12_CQ_CQE_SHIFT_M,
		       CQ_CONTEXT_CQC_BYTE_12_CQ_CQE_SHIFT_S,
		       ilog2(hr_cq->cq_depth));
	roce_set_field(cq_context->cqc_byte_12, CQ_CONTEXT_CQC_BYTE_12_CEQN_M,
		       CQ_CONTEXT_CQC_BYTE_12_CEQN_S, hr_cq->vector);

	cq_context->cur_cqe_ba0_l = cpu_to_le32((u32)(mtts[0]));

	roce_set_field(cq_context->cqc_byte_20,
		       CQ_CONTEXT_CQC_BYTE_20_CUR_CQE_BA0_H_M,
		       CQ_CONTEXT_CQC_BYTE_20_CUR_CQE_BA0_H_S, (mtts[0]) >> 32);
	/* Dedicated hardware, directly set 0 */
	roce_set_field(cq_context->cqc_byte_20,
		       CQ_CONTEXT_CQC_BYTE_20_CQ_CUR_INDEX_M,
		       CQ_CONTEXT_CQC_BYTE_20_CQ_CUR_INDEX_S, 0);
	/**
	 * 44 = 32 + 12, When evaluating addr to hardware, shift 12 because of
	 * using 4K page, and shift more 32 because of
	 * caculating the high 32 bit value evaluated to hardware.
	 */
	roce_set_field(cq_context->cqc_byte_20,
		       CQ_CONTEXT_CQC_BYTE_20_CQE_TPTR_ADDR_H_M,
		       CQ_CONTEXT_CQC_BYTE_20_CQE_TPTR_ADDR_H_S,
		       tptr_dma_addr >> 44);

	cq_context->cqe_tptr_addr_l = cpu_to_le32((u32)(tptr_dma_addr >> 12));

	roce_set_field(cq_context->cqc_byte_32,
		       CQ_CONTEXT_CQC_BYTE_32_CUR_CQE_BA1_H_M,
		       CQ_CONTEXT_CQC_BYTE_32_CUR_CQE_BA1_H_S, 0);
	roce_set_bit(cq_context->cqc_byte_32,
		     CQ_CONTEXT_CQC_BYTE_32_SE_FLAG_S, 0);
	roce_set_bit(cq_context->cqc_byte_32,
		     CQ_CONTEXT_CQC_BYTE_32_CE_FLAG_S, 0);
	roce_set_bit(cq_context->cqc_byte_32,
		     CQ_CONTEXT_CQC_BYTE_32_NOTIFICATION_FLAG_S, 0);
	roce_set_bit(cq_context->cqc_byte_32,
		     CQ_CQNTEXT_CQC_BYTE_32_TYPE_OF_COMPLETION_NOTIFICATION_S,
		     0);
	/* The initial value of cq's ci is 0 */
	roce_set_field(cq_context->cqc_byte_32,
		       CQ_CONTEXT_CQC_BYTE_32_CQ_CONS_IDX_M,
		       CQ_CONTEXT_CQC_BYTE_32_CQ_CONS_IDX_S, 0);
}

static int hns_roce_v1_req_notify_cq(struct ib_cq *ibcq,
				     enum ib_cq_notify_flags flags)
{
	struct hns_roce_cq *hr_cq = to_hr_cq(ibcq);
	u32 notification_flag;
	__le32 doorbell[2] = {};

	notification_flag = (flags & IB_CQ_SOLICITED_MASK) ==
			    IB_CQ_SOLICITED ? CQ_DB_REQ_NOT : CQ_DB_REQ_NOT_SOL;
	/*
	 * flags = 0; Notification Flag = 1, next
	 * flags = 1; Notification Flag = 0, solocited
	 */
	doorbell[0] =
		cpu_to_le32(hr_cq->cons_index & ((hr_cq->cq_depth << 1) - 1));
	roce_set_bit(doorbell[1], ROCEE_DB_OTHERS_H_ROCEE_DB_OTH_HW_SYNS_S, 1);
	roce_set_field(doorbell[1], ROCEE_DB_OTHERS_H_ROCEE_DB_OTH_CMD_M,
		       ROCEE_DB_OTHERS_H_ROCEE_DB_OTH_CMD_S, 3);
	roce_set_field(doorbell[1], ROCEE_DB_OTHERS_H_ROCEE_DB_OTH_CMD_MDF_M,
		       ROCEE_DB_OTHERS_H_ROCEE_DB_OTH_CMD_MDF_S, 1);
	roce_set_field(doorbell[1], ROCEE_DB_OTHERS_H_ROCEE_DB_OTH_INP_H_M,
		       ROCEE_DB_OTHERS_H_ROCEE_DB_OTH_INP_H_S,
		       hr_cq->cqn | notification_flag);

	hns_roce_write64_k(doorbell, hr_cq->cq_db_l);

	return 0;
}

static int hns_roce_v1_poll_one(struct hns_roce_cq *hr_cq,
				struct hns_roce_qp **cur_qp, struct ib_wc *wc)
{
	int qpn;
	int is_send;
	u16 wqe_ctr;
	u32 status;
	u32 opcode;
	struct hns_roce_cqe *cqe;
	struct hns_roce_qp *hr_qp;
	struct hns_roce_wq *wq;
	struct hns_roce_wqe_ctrl_seg *sq_wqe;
	struct hns_roce_dev *hr_dev = to_hr_dev(hr_cq->ib_cq.device);
	struct device *dev = &hr_dev->pdev->dev;

	/* Find cqe according consumer index */
	cqe = next_cqe_sw(hr_cq);
	if (!cqe)
		return -EAGAIN;

	++hr_cq->cons_index;
	/* Memory barrier */
	rmb();
	/* 0->SQ, 1->RQ */
	is_send  = !(roce_get_bit(cqe->cqe_byte_4, CQE_BYTE_4_SQ_RQ_FLAG_S));

	/* Local_qpn in UD cqe is always 1, so it needs to compute new qpn */
	if (roce_get_field(cqe->cqe_byte_16, CQE_BYTE_16_LOCAL_QPN_M,
			   CQE_BYTE_16_LOCAL_QPN_S) <= 1) {
		qpn = roce_get_field(cqe->cqe_byte_20, CQE_BYTE_20_PORT_NUM_M,
				     CQE_BYTE_20_PORT_NUM_S) +
		      roce_get_field(cqe->cqe_byte_16, CQE_BYTE_16_LOCAL_QPN_M,
				     CQE_BYTE_16_LOCAL_QPN_S) *
				     HNS_ROCE_MAX_PORTS;
	} else {
		qpn = roce_get_field(cqe->cqe_byte_16, CQE_BYTE_16_LOCAL_QPN_M,
				     CQE_BYTE_16_LOCAL_QPN_S);
	}

	if (!*cur_qp || (qpn & HNS_ROCE_CQE_QPN_MASK) != (*cur_qp)->qpn) {
		hr_qp = __hns_roce_qp_lookup(hr_dev, qpn);
		if (unlikely(!hr_qp)) {
			dev_err(dev, "CQ %06lx with entry for unknown QPN %06x\n",
				hr_cq->cqn, (qpn & HNS_ROCE_CQE_QPN_MASK));
			return -EINVAL;
		}

		*cur_qp = hr_qp;
	}

	wc->qp = &(*cur_qp)->ibqp;
	wc->vendor_err = 0;

	status = roce_get_field(cqe->cqe_byte_4,
				CQE_BYTE_4_STATUS_OF_THE_OPERATION_M,
				CQE_BYTE_4_STATUS_OF_THE_OPERATION_S) &
				HNS_ROCE_CQE_STATUS_MASK;
	switch (status) {
	case HNS_ROCE_CQE_SUCCESS:
		wc->status = IB_WC_SUCCESS;
		break;
	case HNS_ROCE_CQE_SYNDROME_LOCAL_LENGTH_ERR:
		wc->status = IB_WC_LOC_LEN_ERR;
		break;
	case HNS_ROCE_CQE_SYNDROME_LOCAL_QP_OP_ERR:
		wc->status = IB_WC_LOC_QP_OP_ERR;
		break;
	case HNS_ROCE_CQE_SYNDROME_LOCAL_PROT_ERR:
		wc->status = IB_WC_LOC_PROT_ERR;
		break;
	case HNS_ROCE_CQE_SYNDROME_WR_FLUSH_ERR:
		wc->status = IB_WC_WR_FLUSH_ERR;
		break;
	case HNS_ROCE_CQE_SYNDROME_MEM_MANAGE_OPERATE_ERR:
		wc->status = IB_WC_MW_BIND_ERR;
		break;
	case HNS_ROCE_CQE_SYNDROME_BAD_RESP_ERR:
		wc->status = IB_WC_BAD_RESP_ERR;
		break;
	case HNS_ROCE_CQE_SYNDROME_LOCAL_ACCESS_ERR:
		wc->status = IB_WC_LOC_ACCESS_ERR;
		break;
	case HNS_ROCE_CQE_SYNDROME_REMOTE_INVAL_REQ_ERR:
		wc->status = IB_WC_REM_INV_REQ_ERR;
		break;
	case HNS_ROCE_CQE_SYNDROME_REMOTE_ACCESS_ERR:
		wc->status = IB_WC_REM_ACCESS_ERR;
		break;
	case HNS_ROCE_CQE_SYNDROME_REMOTE_OP_ERR:
		wc->status = IB_WC_REM_OP_ERR;
		break;
	case HNS_ROCE_CQE_SYNDROME_TRANSPORT_RETRY_EXC_ERR:
		wc->status = IB_WC_RETRY_EXC_ERR;
		break;
	case HNS_ROCE_CQE_SYNDROME_RNR_RETRY_EXC_ERR:
		wc->status = IB_WC_RNR_RETRY_EXC_ERR;
		break;
	default:
		wc->status = IB_WC_GENERAL_ERR;
		break;
	}

	/* CQE status error, directly return */
	if (wc->status != IB_WC_SUCCESS)
		return 0;

	if (is_send) {
		/* SQ conrespond to CQE */
		sq_wqe = hns_roce_get_send_wqe(*cur_qp,
						roce_get_field(cqe->cqe_byte_4,
						CQE_BYTE_4_WQE_INDEX_M,
						CQE_BYTE_4_WQE_INDEX_S) &
						((*cur_qp)->sq.wqe_cnt-1));
		switch (le32_to_cpu(sq_wqe->flag) & HNS_ROCE_WQE_OPCODE_MASK) {
		case HNS_ROCE_WQE_OPCODE_SEND:
			wc->opcode = IB_WC_SEND;
			break;
		case HNS_ROCE_WQE_OPCODE_RDMA_READ:
			wc->opcode = IB_WC_RDMA_READ;
			wc->byte_len = le32_to_cpu(cqe->byte_cnt);
			break;
		case HNS_ROCE_WQE_OPCODE_RDMA_WRITE:
			wc->opcode = IB_WC_RDMA_WRITE;
			break;
		case HNS_ROCE_WQE_OPCODE_LOCAL_INV:
			wc->opcode = IB_WC_LOCAL_INV;
			break;
		case HNS_ROCE_WQE_OPCODE_UD_SEND:
			wc->opcode = IB_WC_SEND;
			break;
		default:
			wc->status = IB_WC_GENERAL_ERR;
			break;
		}
		wc->wc_flags = (le32_to_cpu(sq_wqe->flag) & HNS_ROCE_WQE_IMM ?
				IB_WC_WITH_IMM : 0);

		wq = &(*cur_qp)->sq;
		if ((*cur_qp)->sq_signal_bits) {
			/*
			 * If sg_signal_bit is 1,
			 * firstly tail pointer updated to wqe
			 * which current cqe correspond to
			 */
			wqe_ctr = (u16)roce_get_field(cqe->cqe_byte_4,
						      CQE_BYTE_4_WQE_INDEX_M,
						      CQE_BYTE_4_WQE_INDEX_S);
			wq->tail += (wqe_ctr - (u16)wq->tail) &
				    (wq->wqe_cnt - 1);
		}
		wc->wr_id = wq->wrid[wq->tail & (wq->wqe_cnt - 1)];
		++wq->tail;
	} else {
		/* RQ conrespond to CQE */
		wc->byte_len = le32_to_cpu(cqe->byte_cnt);
		opcode = roce_get_field(cqe->cqe_byte_4,
					CQE_BYTE_4_OPERATION_TYPE_M,
					CQE_BYTE_4_OPERATION_TYPE_S) &
					HNS_ROCE_CQE_OPCODE_MASK;
		switch (opcode) {
		case HNS_ROCE_OPCODE_RDMA_WITH_IMM_RECEIVE:
			wc->opcode = IB_WC_RECV_RDMA_WITH_IMM;
			wc->wc_flags = IB_WC_WITH_IMM;
			wc->ex.imm_data =
				cpu_to_be32(le32_to_cpu(cqe->immediate_data));
			break;
		case HNS_ROCE_OPCODE_SEND_DATA_RECEIVE:
			if (roce_get_bit(cqe->cqe_byte_4,
					 CQE_BYTE_4_IMM_INDICATOR_S)) {
				wc->opcode = IB_WC_RECV;
				wc->wc_flags = IB_WC_WITH_IMM;
				wc->ex.imm_data = cpu_to_be32(
					le32_to_cpu(cqe->immediate_data));
			} else {
				wc->opcode = IB_WC_RECV;
				wc->wc_flags = 0;
			}
			break;
		default:
			wc->status = IB_WC_GENERAL_ERR;
			break;
		}

		/* Update tail pointer, record wr_id */
		wq = &(*cur_qp)->rq;
		wc->wr_id = wq->wrid[wq->tail & (wq->wqe_cnt - 1)];
		++wq->tail;
		wc->sl = (u8)roce_get_field(cqe->cqe_byte_20, CQE_BYTE_20_SL_M,
					    CQE_BYTE_20_SL_S);
		wc->src_qp = (u8)roce_get_field(cqe->cqe_byte_20,
						CQE_BYTE_20_REMOTE_QPN_M,
						CQE_BYTE_20_REMOTE_QPN_S);
		wc->wc_flags |= (roce_get_bit(cqe->cqe_byte_20,
					      CQE_BYTE_20_GRH_PRESENT_S) ?
					      IB_WC_GRH : 0);
		wc->pkey_index = (u16)roce_get_field(cqe->cqe_byte_28,
						     CQE_BYTE_28_P_KEY_IDX_M,
						     CQE_BYTE_28_P_KEY_IDX_S);
	}

	return 0;
}

int hns_roce_v1_poll_cq(struct ib_cq *ibcq, int num_entries, struct ib_wc *wc)
{
	struct hns_roce_cq *hr_cq = to_hr_cq(ibcq);
	struct hns_roce_qp *cur_qp = NULL;
	unsigned long flags;
	int npolled;
	int ret;

	spin_lock_irqsave(&hr_cq->lock, flags);

	for (npolled = 0; npolled < num_entries; ++npolled) {
		ret = hns_roce_v1_poll_one(hr_cq, &cur_qp, wc + npolled);
		if (ret)
			break;
	}

	if (npolled) {
		*hr_cq->tptr_addr = hr_cq->cons_index &
			((hr_cq->cq_depth << 1) - 1);

		/* Memroy barrier */
		wmb();
		hns_roce_v1_cq_set_ci(hr_cq, hr_cq->cons_index);
	}

	spin_unlock_irqrestore(&hr_cq->lock, flags);

	if (ret == 0 || ret == -EAGAIN)
		return npolled;
	else
		return ret;
}

static int hns_roce_v1_clear_hem(struct hns_roce_dev *hr_dev,
				 struct hns_roce_hem_table *table, int obj,
				 int step_idx)
{
	struct hns_roce_v1_priv *priv = hr_dev->priv;
	struct device *dev = &hr_dev->pdev->dev;
	long end = HW_SYNC_TIMEOUT_MSECS;
	__le32 bt_cmd_val[2] = {0};
	unsigned long flags = 0;
	void __iomem *bt_cmd;
	u64 bt_ba = 0;

	switch (table->type) {
	case HEM_TYPE_QPC:
		bt_ba = priv->bt_table.qpc_buf.map >> 12;
		break;
	case HEM_TYPE_MTPT:
		bt_ba = priv->bt_table.mtpt_buf.map >> 12;
		break;
	case HEM_TYPE_CQC:
		bt_ba = priv->bt_table.cqc_buf.map >> 12;
		break;
	case HEM_TYPE_SRQC:
		dev_dbg(dev, "HEM_TYPE_SRQC not support.\n");
		return -EINVAL;
	default:
		return 0;
	}
	roce_set_field(bt_cmd_val[1], ROCEE_BT_CMD_H_ROCEE_BT_CMD_MDF_M,
			ROCEE_BT_CMD_H_ROCEE_BT_CMD_MDF_S, table->type);
	roce_set_field(bt_cmd_val[1], ROCEE_BT_CMD_H_ROCEE_BT_CMD_IN_MDF_M,
		ROCEE_BT_CMD_H_ROCEE_BT_CMD_IN_MDF_S, obj);
	roce_set_bit(bt_cmd_val[1], ROCEE_BT_CMD_H_ROCEE_BT_CMD_S, 0);
	roce_set_bit(bt_cmd_val[1], ROCEE_BT_CMD_H_ROCEE_BT_CMD_HW_SYNS_S, 1);

	spin_lock_irqsave(&hr_dev->bt_cmd_lock, flags);

	bt_cmd = hr_dev->reg_base + ROCEE_BT_CMD_H_REG;

	while (1) {
		if (readl(bt_cmd) >> BT_CMD_SYNC_SHIFT) {
			if (!end) {
				dev_err(dev, "Write bt_cmd err,hw_sync is not zero.\n");
				spin_unlock_irqrestore(&hr_dev->bt_cmd_lock,
					flags);
				return -EBUSY;
			}
		} else {
			break;
		}
		mdelay(HW_SYNC_SLEEP_TIME_INTERVAL);
		end -= HW_SYNC_SLEEP_TIME_INTERVAL;
	}

	bt_cmd_val[0] = cpu_to_le32(bt_ba);
	roce_set_field(bt_cmd_val[1], ROCEE_BT_CMD_H_ROCEE_BT_CMD_BA_H_M,
		ROCEE_BT_CMD_H_ROCEE_BT_CMD_BA_H_S, bt_ba >> 32);
	hns_roce_write64_k(bt_cmd_val, hr_dev->reg_base + ROCEE_BT_CMD_L_REG);

	spin_unlock_irqrestore(&hr_dev->bt_cmd_lock, flags);

	return 0;
}

static int hns_roce_v1_qp_modify(struct hns_roce_dev *hr_dev,
				 enum hns_roce_qp_state cur_state,
				 enum hns_roce_qp_state new_state,
				 struct hns_roce_qp_context *context,
				 struct hns_roce_qp *hr_qp)
{
	static const u16
	op[HNS_ROCE_QP_NUM_STATE][HNS_ROCE_QP_NUM_STATE] = {
		[HNS_ROCE_QP_STATE_RST] = {
		[HNS_ROCE_QP_STATE_RST] = HNS_ROCE_CMD_2RST_QP,
		[HNS_ROCE_QP_STATE_ERR] = HNS_ROCE_CMD_2ERR_QP,
		[HNS_ROCE_QP_STATE_INIT] = HNS_ROCE_CMD_RST2INIT_QP,
		},
		[HNS_ROCE_QP_STATE_INIT] = {
		[HNS_ROCE_QP_STATE_RST] = HNS_ROCE_CMD_2RST_QP,
		[HNS_ROCE_QP_STATE_ERR] = HNS_ROCE_CMD_2ERR_QP,
		/* Note: In v1 engine, HW doesn't support RST2INIT.
		 * We use RST2INIT cmd instead of INIT2INIT.
		 */
		[HNS_ROCE_QP_STATE_INIT] = HNS_ROCE_CMD_RST2INIT_QP,
		[HNS_ROCE_QP_STATE_RTR] = HNS_ROCE_CMD_INIT2RTR_QP,
		},
		[HNS_ROCE_QP_STATE_RTR] = {
		[HNS_ROCE_QP_STATE_RST] = HNS_ROCE_CMD_2RST_QP,
		[HNS_ROCE_QP_STATE_ERR] = HNS_ROCE_CMD_2ERR_QP,
		[HNS_ROCE_QP_STATE_RTS] = HNS_ROCE_CMD_RTR2RTS_QP,
		},
		[HNS_ROCE_QP_STATE_RTS] = {
		[HNS_ROCE_QP_STATE_RST] = HNS_ROCE_CMD_2RST_QP,
		[HNS_ROCE_QP_STATE_ERR] = HNS_ROCE_CMD_2ERR_QP,
		[HNS_ROCE_QP_STATE_RTS] = HNS_ROCE_CMD_RTS2RTS_QP,
		[HNS_ROCE_QP_STATE_SQD] = HNS_ROCE_CMD_RTS2SQD_QP,
		},
		[HNS_ROCE_QP_STATE_SQD] = {
		[HNS_ROCE_QP_STATE_RST] = HNS_ROCE_CMD_2RST_QP,
		[HNS_ROCE_QP_STATE_ERR] = HNS_ROCE_CMD_2ERR_QP,
		[HNS_ROCE_QP_STATE_RTS] = HNS_ROCE_CMD_SQD2RTS_QP,
		[HNS_ROCE_QP_STATE_SQD] = HNS_ROCE_CMD_SQD2SQD_QP,
		},
		[HNS_ROCE_QP_STATE_ERR] = {
		[HNS_ROCE_QP_STATE_RST] = HNS_ROCE_CMD_2RST_QP,
		[HNS_ROCE_QP_STATE_ERR] = HNS_ROCE_CMD_2ERR_QP,
		}
	};

	struct hns_roce_cmd_mailbox *mailbox;
	struct device *dev = &hr_dev->pdev->dev;
	int ret;

	if (cur_state >= HNS_ROCE_QP_NUM_STATE ||
	    new_state >= HNS_ROCE_QP_NUM_STATE ||
	    !op[cur_state][new_state]) {
		dev_err(dev, "[modify_qp]not support state %d to %d\n",
			cur_state, new_state);
		return -EINVAL;
	}

	if (op[cur_state][new_state] == HNS_ROCE_CMD_2RST_QP)
		return hns_roce_cmd_mbox(hr_dev, 0, 0, hr_qp->qpn, 2,
					 HNS_ROCE_CMD_2RST_QP,
					 HNS_ROCE_CMD_TIMEOUT_MSECS);

	if (op[cur_state][new_state] == HNS_ROCE_CMD_2ERR_QP)
		return hns_roce_cmd_mbox(hr_dev, 0, 0, hr_qp->qpn, 2,
					 HNS_ROCE_CMD_2ERR_QP,
					 HNS_ROCE_CMD_TIMEOUT_MSECS);

	mailbox = hns_roce_alloc_cmd_mailbox(hr_dev);
	if (IS_ERR(mailbox))
		return PTR_ERR(mailbox);

	memcpy(mailbox->buf, context, sizeof(*context));

	ret = hns_roce_cmd_mbox(hr_dev, mailbox->dma, 0, hr_qp->qpn, 0,
				op[cur_state][new_state],
				HNS_ROCE_CMD_TIMEOUT_MSECS);

	hns_roce_free_cmd_mailbox(hr_dev, mailbox);
	return ret;
}

static int find_wqe_mtt(struct hns_roce_dev *hr_dev, struct hns_roce_qp *hr_qp,
			u64 *sq_ba, u64 *rq_ba, dma_addr_t *bt_ba)
{
	struct ib_device *ibdev = &hr_dev->ib_dev;
	int count;

	count = hns_roce_mtr_find(hr_dev, &hr_qp->mtr, 0, sq_ba, 1, bt_ba);
	if (count < 1) {
		ibdev_err(ibdev, "Failed to find SQ ba\n");
		return -ENOBUFS;
	}

	count = hns_roce_mtr_find(hr_dev, &hr_qp->mtr, hr_qp->rq.offset, rq_ba,
				  1, NULL);
	if (!count) {
		ibdev_err(ibdev, "Failed to find RQ ba\n");
		return -ENOBUFS;
	}

	return 0;
}

static int hns_roce_v1_m_sqp(struct ib_qp *ibqp, const struct ib_qp_attr *attr,
			     int attr_mask, enum ib_qp_state cur_state,
			     enum ib_qp_state new_state)
{
	struct hns_roce_dev *hr_dev = to_hr_dev(ibqp->device);
	struct hns_roce_qp *hr_qp = to_hr_qp(ibqp);
	struct hns_roce_sqp_context *context;
	dma_addr_t dma_handle = 0;
	u32 __iomem *addr;
	u64 sq_ba = 0;
	u64 rq_ba = 0;
	__le32 tmp;
	u32 reg_val;

	context = kzalloc(sizeof(*context), GFP_KERNEL);
	if (!context)
		return -ENOMEM;

	/* Search QP buf's MTTs */
	if (find_wqe_mtt(hr_dev, hr_qp, &sq_ba, &rq_ba, &dma_handle))
		goto out;

	if (cur_state == IB_QPS_RESET && new_state == IB_QPS_INIT) {
		roce_set_field(context->qp1c_bytes_4,
			       QP1C_BYTES_4_SQ_WQE_SHIFT_M,
			       QP1C_BYTES_4_SQ_WQE_SHIFT_S,
			       ilog2((unsigned int)hr_qp->sq.wqe_cnt));
		roce_set_field(context->qp1c_bytes_4,
			       QP1C_BYTES_4_RQ_WQE_SHIFT_M,
			       QP1C_BYTES_4_RQ_WQE_SHIFT_S,
			       ilog2((unsigned int)hr_qp->rq.wqe_cnt));
		roce_set_field(context->qp1c_bytes_4, QP1C_BYTES_4_PD_M,
			       QP1C_BYTES_4_PD_S, to_hr_pd(ibqp->pd)->pdn);

		context->sq_rq_bt_l = cpu_to_le32(dma_handle);
		roce_set_field(context->qp1c_bytes_12,
			       QP1C_BYTES_12_SQ_RQ_BT_H_M,
			       QP1C_BYTES_12_SQ_RQ_BT_H_S,
			       upper_32_bits(dma_handle));

		roce_set_field(context->qp1c_bytes_16, QP1C_BYTES_16_RQ_HEAD_M,
			       QP1C_BYTES_16_RQ_HEAD_S, hr_qp->rq.head);
		roce_set_field(context->qp1c_bytes_16, QP1C_BYTES_16_PORT_NUM_M,
			       QP1C_BYTES_16_PORT_NUM_S, hr_qp->phy_port);
		roce_set_bit(context->qp1c_bytes_16,
			     QP1C_BYTES_16_SIGNALING_TYPE_S,
			     hr_qp->sq_signal_bits);
		roce_set_bit(context->qp1c_bytes_16, QP1C_BYTES_16_RQ_BA_FLG_S,
			     1);
		roce_set_bit(context->qp1c_bytes_16, QP1C_BYTES_16_SQ_BA_FLG_S,
			     1);
		roce_set_bit(context->qp1c_bytes_16, QP1C_BYTES_16_QP1_ERR_S,
			     0);

		roce_set_field(context->qp1c_bytes_20, QP1C_BYTES_20_SQ_HEAD_M,
			       QP1C_BYTES_20_SQ_HEAD_S, hr_qp->sq.head);
		roce_set_field(context->qp1c_bytes_20, QP1C_BYTES_20_PKEY_IDX_M,
			       QP1C_BYTES_20_PKEY_IDX_S, attr->pkey_index);

		context->cur_rq_wqe_ba_l = cpu_to_le32(rq_ba);

		roce_set_field(context->qp1c_bytes_28,
			       QP1C_BYTES_28_CUR_RQ_WQE_BA_H_M,
			       QP1C_BYTES_28_CUR_RQ_WQE_BA_H_S,
			       upper_32_bits(rq_ba));
		roce_set_field(context->qp1c_bytes_28,
			       QP1C_BYTES_28_RQ_CUR_IDX_M,
			       QP1C_BYTES_28_RQ_CUR_IDX_S, 0);

		roce_set_field(context->qp1c_bytes_32,
			       QP1C_BYTES_32_RX_CQ_NUM_M,
			       QP1C_BYTES_32_RX_CQ_NUM_S,
			       to_hr_cq(ibqp->recv_cq)->cqn);
		roce_set_field(context->qp1c_bytes_32,
			       QP1C_BYTES_32_TX_CQ_NUM_M,
			       QP1C_BYTES_32_TX_CQ_NUM_S,
			       to_hr_cq(ibqp->send_cq)->cqn);

		context->cur_sq_wqe_ba_l = cpu_to_le32(sq_ba);

		roce_set_field(context->qp1c_bytes_40,
			       QP1C_BYTES_40_CUR_SQ_WQE_BA_H_M,
			       QP1C_BYTES_40_CUR_SQ_WQE_BA_H_S,
			       upper_32_bits(sq_ba));
		roce_set_field(context->qp1c_bytes_40,
			       QP1C_BYTES_40_SQ_CUR_IDX_M,
			       QP1C_BYTES_40_SQ_CUR_IDX_S, 0);

		/* Copy context to QP1C register */
		addr = (u32 __iomem *)(hr_dev->reg_base +
				       ROCEE_QP1C_CFG0_0_REG +
				       hr_qp->phy_port * sizeof(*context));

		writel(le32_to_cpu(context->qp1c_bytes_4), addr);
		writel(le32_to_cpu(context->sq_rq_bt_l), addr + 1);
		writel(le32_to_cpu(context->qp1c_bytes_12), addr + 2);
		writel(le32_to_cpu(context->qp1c_bytes_16), addr + 3);
		writel(le32_to_cpu(context->qp1c_bytes_20), addr + 4);
		writel(le32_to_cpu(context->cur_rq_wqe_ba_l), addr + 5);
		writel(le32_to_cpu(context->qp1c_bytes_28), addr + 6);
		writel(le32_to_cpu(context->qp1c_bytes_32), addr + 7);
		writel(le32_to_cpu(context->cur_sq_wqe_ba_l), addr + 8);
		writel(le32_to_cpu(context->qp1c_bytes_40), addr + 9);
	}

	/* Modify QP1C status */
	reg_val = roce_read(hr_dev, ROCEE_QP1C_CFG0_0_REG +
			    hr_qp->phy_port * sizeof(*context));
	tmp = cpu_to_le32(reg_val);
	roce_set_field(tmp, ROCEE_QP1C_CFG0_0_ROCEE_QP1C_QP_ST_M,
		       ROCEE_QP1C_CFG0_0_ROCEE_QP1C_QP_ST_S, new_state);
	reg_val = le32_to_cpu(tmp);
	roce_write(hr_dev, ROCEE_QP1C_CFG0_0_REG +
		    hr_qp->phy_port * sizeof(*context), reg_val);

	hr_qp->state = new_state;
	if (new_state == IB_QPS_RESET) {
		hns_roce_v1_cq_clean(to_hr_cq(ibqp->recv_cq), hr_qp->qpn,
				     ibqp->srq ? to_hr_srq(ibqp->srq) : NULL);
		if (ibqp->send_cq != ibqp->recv_cq)
			hns_roce_v1_cq_clean(to_hr_cq(ibqp->send_cq),
					     hr_qp->qpn, NULL);

		hr_qp->rq.head = 0;
		hr_qp->rq.tail = 0;
		hr_qp->sq.head = 0;
		hr_qp->sq.tail = 0;
	}

	kfree(context);
	return 0;

out:
	kfree(context);
	return -EINVAL;
}

static bool check_qp_state(enum ib_qp_state cur_state,
			   enum ib_qp_state new_state)
{
	static const bool sm[][IB_QPS_ERR + 1] = {
		[IB_QPS_RESET] = { [IB_QPS_RESET] = true,
				   [IB_QPS_INIT] = true },
		[IB_QPS_INIT] = { [IB_QPS_RESET] = true,
				  [IB_QPS_INIT] = true,
				  [IB_QPS_RTR] = true,
				  [IB_QPS_ERR] = true },
		[IB_QPS_RTR] = { [IB_QPS_RESET] = true,
				 [IB_QPS_RTS] = true,
				 [IB_QPS_ERR] = true },
		[IB_QPS_RTS] = { [IB_QPS_RESET] = true, [IB_QPS_ERR] = true },
		[IB_QPS_SQD] = {},
		[IB_QPS_SQE] = {},
		[IB_QPS_ERR] = { [IB_QPS_RESET] = true, [IB_QPS_ERR] = true }
	};

	return sm[cur_state][new_state];
}

static int hns_roce_v1_m_qp(struct ib_qp *ibqp, const struct ib_qp_attr *attr,
			    int attr_mask, enum ib_qp_state cur_state,
			    enum ib_qp_state new_state)
{
	struct hns_roce_dev *hr_dev = to_hr_dev(ibqp->device);
	struct hns_roce_qp *hr_qp = to_hr_qp(ibqp);
	struct device *dev = &hr_dev->pdev->dev;
	struct hns_roce_qp_context *context;
	const struct ib_global_route *grh = rdma_ah_read_grh(&attr->ah_attr);
	dma_addr_t dma_handle_2 = 0;
	dma_addr_t dma_handle = 0;
	__le32 doorbell[2] = {0};
	u64 *mtts_2 = NULL;
	int ret = -EINVAL;
	u64 sq_ba = 0;
	u64 rq_ba = 0;
	int port;
	u8 port_num;
	u8 *dmac;
	u8 *smac;

	if (!check_qp_state(cur_state, new_state)) {
		ibdev_err(ibqp->device,
			  "not support QP(%u) status from %d to %d\n",
			  ibqp->qp_num, cur_state, new_state);
		return -EINVAL;
	}

	context = kzalloc(sizeof(*context), GFP_KERNEL);
	if (!context)
		return -ENOMEM;

	/* Search qp buf's mtts */
	if (find_wqe_mtt(hr_dev, hr_qp, &sq_ba, &rq_ba, &dma_handle))
		goto out;

	/* Search IRRL's mtts */
	mtts_2 = hns_roce_table_find(hr_dev, &hr_dev->qp_table.irrl_table,
				     hr_qp->qpn, &dma_handle_2);
	if (mtts_2 == NULL) {
		dev_err(dev, "qp irrl_table find failed\n");
		goto out;
	}

	/*
	 * Reset to init
	 *	Mandatory param:
	 *	IB_QP_STATE | IB_QP_PKEY_INDEX | IB_QP_PORT | IB_QP_ACCESS_FLAGS
	 *	Optional param: NA
	 */
	if (cur_state == IB_QPS_RESET && new_state == IB_QPS_INIT) {
		roce_set_field(context->qpc_bytes_4,
			       QP_CONTEXT_QPC_BYTES_4_TRANSPORT_SERVICE_TYPE_M,
			       QP_CONTEXT_QPC_BYTES_4_TRANSPORT_SERVICE_TYPE_S,
			       to_hr_qp_type(hr_qp->ibqp.qp_type));

		roce_set_bit(context->qpc_bytes_4,
			     QP_CONTEXT_QPC_BYTE_4_ENABLE_FPMR_S, 0);
		roce_set_bit(context->qpc_bytes_4,
			     QP_CONTEXT_QPC_BYTE_4_RDMA_READ_ENABLE_S,
			     !!(attr->qp_access_flags & IB_ACCESS_REMOTE_READ));
		roce_set_bit(context->qpc_bytes_4,
			     QP_CONTEXT_QPC_BYTE_4_RDMA_WRITE_ENABLE_S,
			     !!(attr->qp_access_flags & IB_ACCESS_REMOTE_WRITE)
			     );
		roce_set_bit(context->qpc_bytes_4,
			     QP_CONTEXT_QPC_BYTE_4_ATOMIC_OPERATION_ENABLE_S,
			     !!(attr->qp_access_flags & IB_ACCESS_REMOTE_ATOMIC)
			     );
		roce_set_bit(context->qpc_bytes_4,
			     QP_CONTEXT_QPC_BYTE_4_RDMAR_USE_S, 1);
		roce_set_field(context->qpc_bytes_4,
			       QP_CONTEXT_QPC_BYTES_4_SQ_WQE_SHIFT_M,
			       QP_CONTEXT_QPC_BYTES_4_SQ_WQE_SHIFT_S,
			       ilog2((unsigned int)hr_qp->sq.wqe_cnt));
		roce_set_field(context->qpc_bytes_4,
			       QP_CONTEXT_QPC_BYTES_4_RQ_WQE_SHIFT_M,
			       QP_CONTEXT_QPC_BYTES_4_RQ_WQE_SHIFT_S,
			       ilog2((unsigned int)hr_qp->rq.wqe_cnt));
		roce_set_field(context->qpc_bytes_4,
			       QP_CONTEXT_QPC_BYTES_4_PD_M,
			       QP_CONTEXT_QPC_BYTES_4_PD_S,
			       to_hr_pd(ibqp->pd)->pdn);
		hr_qp->access_flags = attr->qp_access_flags;
		roce_set_field(context->qpc_bytes_8,
			       QP_CONTEXT_QPC_BYTES_8_TX_COMPLETION_M,
			       QP_CONTEXT_QPC_BYTES_8_TX_COMPLETION_S,
			       to_hr_cq(ibqp->send_cq)->cqn);
		roce_set_field(context->qpc_bytes_8,
			       QP_CONTEXT_QPC_BYTES_8_RX_COMPLETION_M,
			       QP_CONTEXT_QPC_BYTES_8_RX_COMPLETION_S,
			       to_hr_cq(ibqp->recv_cq)->cqn);

		if (ibqp->srq)
			roce_set_field(context->qpc_bytes_12,
				       QP_CONTEXT_QPC_BYTES_12_SRQ_NUMBER_M,
				       QP_CONTEXT_QPC_BYTES_12_SRQ_NUMBER_S,
				       to_hr_srq(ibqp->srq)->srqn);

		roce_set_field(context->qpc_bytes_12,
			       QP_CONTEXT_QPC_BYTES_12_P_KEY_INDEX_M,
			       QP_CONTEXT_QPC_BYTES_12_P_KEY_INDEX_S,
			       attr->pkey_index);
		hr_qp->pkey_index = attr->pkey_index;
		roce_set_field(context->qpc_bytes_16,
			       QP_CONTEXT_QPC_BYTES_16_QP_NUM_M,
			       QP_CONTEXT_QPC_BYTES_16_QP_NUM_S, hr_qp->qpn);
	} else if (cur_state == IB_QPS_INIT && new_state == IB_QPS_INIT) {
		roce_set_field(context->qpc_bytes_4,
			       QP_CONTEXT_QPC_BYTES_4_TRANSPORT_SERVICE_TYPE_M,
			       QP_CONTEXT_QPC_BYTES_4_TRANSPORT_SERVICE_TYPE_S,
			       to_hr_qp_type(hr_qp->ibqp.qp_type));
		roce_set_bit(context->qpc_bytes_4,
			     QP_CONTEXT_QPC_BYTE_4_ENABLE_FPMR_S, 0);
		if (attr_mask & IB_QP_ACCESS_FLAGS) {
			roce_set_bit(context->qpc_bytes_4,
				     QP_CONTEXT_QPC_BYTE_4_RDMA_READ_ENABLE_S,
				     !!(attr->qp_access_flags &
				     IB_ACCESS_REMOTE_READ));
			roce_set_bit(context->qpc_bytes_4,
				     QP_CONTEXT_QPC_BYTE_4_RDMA_WRITE_ENABLE_S,
				     !!(attr->qp_access_flags &
				     IB_ACCESS_REMOTE_WRITE));
		} else {
			roce_set_bit(context->qpc_bytes_4,
				     QP_CONTEXT_QPC_BYTE_4_RDMA_READ_ENABLE_S,
				     !!(hr_qp->access_flags &
				     IB_ACCESS_REMOTE_READ));
			roce_set_bit(context->qpc_bytes_4,
				     QP_CONTEXT_QPC_BYTE_4_RDMA_WRITE_ENABLE_S,
				     !!(hr_qp->access_flags &
				     IB_ACCESS_REMOTE_WRITE));
		}

		roce_set_bit(context->qpc_bytes_4,
			     QP_CONTEXT_QPC_BYTE_4_RDMAR_USE_S, 1);
		roce_set_field(context->qpc_bytes_4,
			       QP_CONTEXT_QPC_BYTES_4_SQ_WQE_SHIFT_M,
			       QP_CONTEXT_QPC_BYTES_4_SQ_WQE_SHIFT_S,
			       ilog2((unsigned int)hr_qp->sq.wqe_cnt));
		roce_set_field(context->qpc_bytes_4,
			       QP_CONTEXT_QPC_BYTES_4_RQ_WQE_SHIFT_M,
			       QP_CONTEXT_QPC_BYTES_4_RQ_WQE_SHIFT_S,
			       ilog2((unsigned int)hr_qp->rq.wqe_cnt));
		roce_set_field(context->qpc_bytes_4,
			       QP_CONTEXT_QPC_BYTES_4_PD_M,
			       QP_CONTEXT_QPC_BYTES_4_PD_S,
			       to_hr_pd(ibqp->pd)->pdn);

		roce_set_field(context->qpc_bytes_8,
			       QP_CONTEXT_QPC_BYTES_8_TX_COMPLETION_M,
			       QP_CONTEXT_QPC_BYTES_8_TX_COMPLETION_S,
			       to_hr_cq(ibqp->send_cq)->cqn);
		roce_set_field(context->qpc_bytes_8,
			       QP_CONTEXT_QPC_BYTES_8_RX_COMPLETION_M,
			       QP_CONTEXT_QPC_BYTES_8_RX_COMPLETION_S,
			       to_hr_cq(ibqp->recv_cq)->cqn);

		if (ibqp->srq)
			roce_set_field(context->qpc_bytes_12,
				       QP_CONTEXT_QPC_BYTES_12_SRQ_NUMBER_M,
				       QP_CONTEXT_QPC_BYTES_12_SRQ_NUMBER_S,
				       to_hr_srq(ibqp->srq)->srqn);
		if (attr_mask & IB_QP_PKEY_INDEX)
			roce_set_field(context->qpc_bytes_12,
				       QP_CONTEXT_QPC_BYTES_12_P_KEY_INDEX_M,
				       QP_CONTEXT_QPC_BYTES_12_P_KEY_INDEX_S,
				       attr->pkey_index);
		else
			roce_set_field(context->qpc_bytes_12,
				       QP_CONTEXT_QPC_BYTES_12_P_KEY_INDEX_M,
				       QP_CONTEXT_QPC_BYTES_12_P_KEY_INDEX_S,
				       hr_qp->pkey_index);

		roce_set_field(context->qpc_bytes_16,
			       QP_CONTEXT_QPC_BYTES_16_QP_NUM_M,
			       QP_CONTEXT_QPC_BYTES_16_QP_NUM_S, hr_qp->qpn);
	} else if (cur_state == IB_QPS_INIT && new_state == IB_QPS_RTR) {
		if ((attr_mask & IB_QP_ALT_PATH) ||
		    (attr_mask & IB_QP_ACCESS_FLAGS) ||
		    (attr_mask & IB_QP_PKEY_INDEX) ||
		    (attr_mask & IB_QP_QKEY)) {
			dev_err(dev, "INIT2RTR attr_mask error\n");
			goto out;
		}

		dmac = (u8 *)attr->ah_attr.roce.dmac;

		context->sq_rq_bt_l = cpu_to_le32(dma_handle);
		roce_set_field(context->qpc_bytes_24,
			       QP_CONTEXT_QPC_BYTES_24_SQ_RQ_BT_H_M,
			       QP_CONTEXT_QPC_BYTES_24_SQ_RQ_BT_H_S,
			       upper_32_bits(dma_handle));
		roce_set_bit(context->qpc_bytes_24,
			     QP_CONTEXT_QPC_BYTE_24_REMOTE_ENABLE_E2E_CREDITS_S,
			     1);
		roce_set_field(context->qpc_bytes_24,
			       QP_CONTEXT_QPC_BYTES_24_MINIMUM_RNR_NAK_TIMER_M,
			       QP_CONTEXT_QPC_BYTES_24_MINIMUM_RNR_NAK_TIMER_S,
			       attr->min_rnr_timer);
		context->irrl_ba_l = cpu_to_le32((u32)(dma_handle_2));
		roce_set_field(context->qpc_bytes_32,
			       QP_CONTEXT_QPC_BYTES_32_IRRL_BA_H_M,
			       QP_CONTEXT_QPC_BYTES_32_IRRL_BA_H_S,
			       ((u32)(dma_handle_2 >> 32)) &
				QP_CONTEXT_QPC_BYTES_32_IRRL_BA_H_M);
		roce_set_field(context->qpc_bytes_32,
			       QP_CONTEXT_QPC_BYTES_32_MIG_STATE_M,
			       QP_CONTEXT_QPC_BYTES_32_MIG_STATE_S, 0);
		roce_set_bit(context->qpc_bytes_32,
			     QP_CONTEXT_QPC_BYTE_32_LOCAL_ENABLE_E2E_CREDITS_S,
			     1);
		roce_set_bit(context->qpc_bytes_32,
			     QP_CONTEXT_QPC_BYTE_32_SIGNALING_TYPE_S,
			     hr_qp->sq_signal_bits);

		port = (attr_mask & IB_QP_PORT) ? (attr->port_num - 1) :
			hr_qp->port;
		smac = (u8 *)hr_dev->dev_addr[port];
		/* when dmac equals smac or loop_idc is 1, it should loopback */
		if (ether_addr_equal_unaligned(dmac, smac) ||
		    hr_dev->loop_idc == 0x1)
			roce_set_bit(context->qpc_bytes_32,
			      QP_CONTEXT_QPC_BYTE_32_LOOPBACK_INDICATOR_S, 1);

		roce_set_bit(context->qpc_bytes_32,
			     QP_CONTEXT_QPC_BYTE_32_GLOBAL_HEADER_S,
			     rdma_ah_get_ah_flags(&attr->ah_attr));
		roce_set_field(context->qpc_bytes_32,
			       QP_CONTEXT_QPC_BYTES_32_RESPONDER_RESOURCES_M,
			       QP_CONTEXT_QPC_BYTES_32_RESPONDER_RESOURCES_S,
			       ilog2((unsigned int)attr->max_dest_rd_atomic));

		if (attr_mask & IB_QP_DEST_QPN)
			roce_set_field(context->qpc_bytes_36,
				       QP_CONTEXT_QPC_BYTES_36_DEST_QP_M,
				       QP_CONTEXT_QPC_BYTES_36_DEST_QP_S,
				       attr->dest_qp_num);

		/* Configure GID index */
		port_num = rdma_ah_get_port_num(&attr->ah_attr);
		roce_set_field(context->qpc_bytes_36,
			       QP_CONTEXT_QPC_BYTES_36_SGID_INDEX_M,
			       QP_CONTEXT_QPC_BYTES_36_SGID_INDEX_S,
				hns_get_gid_index(hr_dev,
						  port_num - 1,
						  grh->sgid_index));

		memcpy(&(context->dmac_l), dmac, 4);

		roce_set_field(context->qpc_bytes_44,
			       QP_CONTEXT_QPC_BYTES_44_DMAC_H_M,
			       QP_CONTEXT_QPC_BYTES_44_DMAC_H_S,
			       *((u16 *)(&dmac[4])));
		roce_set_field(context->qpc_bytes_44,
			       QP_CONTEXT_QPC_BYTES_44_MAXIMUM_STATIC_RATE_M,
			       QP_CONTEXT_QPC_BYTES_44_MAXIMUM_STATIC_RATE_S,
			       rdma_ah_get_static_rate(&attr->ah_attr));
		roce_set_field(context->qpc_bytes_44,
			       QP_CONTEXT_QPC_BYTES_44_HOPLMT_M,
			       QP_CONTEXT_QPC_BYTES_44_HOPLMT_S,
			       grh->hop_limit);

		roce_set_field(context->qpc_bytes_48,
			       QP_CONTEXT_QPC_BYTES_48_FLOWLABEL_M,
			       QP_CONTEXT_QPC_BYTES_48_FLOWLABEL_S,
			       grh->flow_label);
		roce_set_field(context->qpc_bytes_48,
			       QP_CONTEXT_QPC_BYTES_48_TCLASS_M,
			       QP_CONTEXT_QPC_BYTES_48_TCLASS_S,
			       grh->traffic_class);
		roce_set_field(context->qpc_bytes_48,
			       QP_CONTEXT_QPC_BYTES_48_MTU_M,
			       QP_CONTEXT_QPC_BYTES_48_MTU_S, attr->path_mtu);

		memcpy(context->dgid, grh->dgid.raw,
		       sizeof(grh->dgid.raw));

		dev_dbg(dev, "dmac:%x :%lx\n", context->dmac_l,
			roce_get_field(context->qpc_bytes_44,
				       QP_CONTEXT_QPC_BYTES_44_DMAC_H_M,
				       QP_CONTEXT_QPC_BYTES_44_DMAC_H_S));

		roce_set_field(context->qpc_bytes_68,
			       QP_CONTEXT_QPC_BYTES_68_RQ_HEAD_M,
			       QP_CONTEXT_QPC_BYTES_68_RQ_HEAD_S,
			       hr_qp->rq.head);
		roce_set_field(context->qpc_bytes_68,
			       QP_CONTEXT_QPC_BYTES_68_RQ_CUR_INDEX_M,
			       QP_CONTEXT_QPC_BYTES_68_RQ_CUR_INDEX_S, 0);

		context->cur_rq_wqe_ba_l = cpu_to_le32(rq_ba);

		roce_set_field(context->qpc_bytes_76,
			QP_CONTEXT_QPC_BYTES_76_CUR_RQ_WQE_BA_H_M,
			QP_CONTEXT_QPC_BYTES_76_CUR_RQ_WQE_BA_H_S,
			upper_32_bits(rq_ba));
		roce_set_field(context->qpc_bytes_76,
			       QP_CONTEXT_QPC_BYTES_76_RX_REQ_MSN_M,
			       QP_CONTEXT_QPC_BYTES_76_RX_REQ_MSN_S, 0);

		context->rx_rnr_time = 0;

		roce_set_field(context->qpc_bytes_84,
			       QP_CONTEXT_QPC_BYTES_84_LAST_ACK_PSN_M,
			       QP_CONTEXT_QPC_BYTES_84_LAST_ACK_PSN_S,
			       attr->rq_psn - 1);
		roce_set_field(context->qpc_bytes_84,
			       QP_CONTEXT_QPC_BYTES_84_TRRL_HEAD_M,
			       QP_CONTEXT_QPC_BYTES_84_TRRL_HEAD_S, 0);

		roce_set_field(context->qpc_bytes_88,
			       QP_CONTEXT_QPC_BYTES_88_RX_REQ_EPSN_M,
			       QP_CONTEXT_QPC_BYTES_88_RX_REQ_EPSN_S,
			       attr->rq_psn);
		roce_set_bit(context->qpc_bytes_88,
			     QP_CONTEXT_QPC_BYTES_88_RX_REQ_PSN_ERR_FLAG_S, 0);
		roce_set_bit(context->qpc_bytes_88,
			     QP_CONTEXT_QPC_BYTES_88_RX_LAST_OPCODE_FLG_S, 0);
		roce_set_field(context->qpc_bytes_88,
			QP_CONTEXT_QPC_BYTES_88_RQ_REQ_LAST_OPERATION_TYPE_M,
			QP_CONTEXT_QPC_BYTES_88_RQ_REQ_LAST_OPERATION_TYPE_S,
			0);
		roce_set_field(context->qpc_bytes_88,
			       QP_CONTEXT_QPC_BYTES_88_RQ_REQ_RDMA_WR_FLAG_M,
			       QP_CONTEXT_QPC_BYTES_88_RQ_REQ_RDMA_WR_FLAG_S,
			       0);

		context->dma_length = 0;
		context->r_key = 0;
		context->va_l = 0;
		context->va_h = 0;

		roce_set_field(context->qpc_bytes_108,
			       QP_CONTEXT_QPC_BYTES_108_TRRL_SDB_PSN_M,
			       QP_CONTEXT_QPC_BYTES_108_TRRL_SDB_PSN_S, 0);
		roce_set_bit(context->qpc_bytes_108,
			     QP_CONTEXT_QPC_BYTES_108_TRRL_SDB_PSN_FLG_S, 0);
		roce_set_bit(context->qpc_bytes_108,
			     QP_CONTEXT_QPC_BYTES_108_TRRL_TDB_PSN_FLG_S, 0);

		roce_set_field(context->qpc_bytes_112,
			       QP_CONTEXT_QPC_BYTES_112_TRRL_TDB_PSN_M,
			       QP_CONTEXT_QPC_BYTES_112_TRRL_TDB_PSN_S, 0);
		roce_set_field(context->qpc_bytes_112,
			       QP_CONTEXT_QPC_BYTES_112_TRRL_TAIL_M,
			       QP_CONTEXT_QPC_BYTES_112_TRRL_TAIL_S, 0);

		/* For chip resp ack */
		roce_set_field(context->qpc_bytes_156,
			       QP_CONTEXT_QPC_BYTES_156_PORT_NUM_M,
			       QP_CONTEXT_QPC_BYTES_156_PORT_NUM_S,
			       hr_qp->phy_port);
		roce_set_field(context->qpc_bytes_156,
			       QP_CONTEXT_QPC_BYTES_156_SL_M,
			       QP_CONTEXT_QPC_BYTES_156_SL_S,
			       rdma_ah_get_sl(&attr->ah_attr));
		hr_qp->sl = rdma_ah_get_sl(&attr->ah_attr);
	} else if (cur_state == IB_QPS_RTR && new_state == IB_QPS_RTS) {
		/* If exist optional param, return error */
		if ((attr_mask & IB_QP_ALT_PATH) ||
		    (attr_mask & IB_QP_ACCESS_FLAGS) ||
		    (attr_mask & IB_QP_QKEY) ||
		    (attr_mask & IB_QP_PATH_MIG_STATE) ||
		    (attr_mask & IB_QP_CUR_STATE) ||
		    (attr_mask & IB_QP_MIN_RNR_TIMER)) {
			dev_err(dev, "RTR2RTS attr_mask error\n");
			goto out;
		}

		context->rx_cur_sq_wqe_ba_l = cpu_to_le32(sq_ba);

		roce_set_field(context->qpc_bytes_120,
			       QP_CONTEXT_QPC_BYTES_120_RX_CUR_SQ_WQE_BA_H_M,
			       QP_CONTEXT_QPC_BYTES_120_RX_CUR_SQ_WQE_BA_H_S,
			       upper_32_bits(sq_ba));

		roce_set_field(context->qpc_bytes_124,
			       QP_CONTEXT_QPC_BYTES_124_RX_ACK_MSN_M,
			       QP_CONTEXT_QPC_BYTES_124_RX_ACK_MSN_S, 0);
		roce_set_field(context->qpc_bytes_124,
			       QP_CONTEXT_QPC_BYTES_124_IRRL_MSG_IDX_M,
			       QP_CONTEXT_QPC_BYTES_124_IRRL_MSG_IDX_S, 0);

		roce_set_field(context->qpc_bytes_128,
			       QP_CONTEXT_QPC_BYTES_128_RX_ACK_EPSN_M,
			       QP_CONTEXT_QPC_BYTES_128_RX_ACK_EPSN_S,
			       attr->sq_psn);
		roce_set_bit(context->qpc_bytes_128,
			     QP_CONTEXT_QPC_BYTES_128_RX_ACK_PSN_ERR_FLG_S, 0);
		roce_set_field(context->qpc_bytes_128,
			     QP_CONTEXT_QPC_BYTES_128_ACK_LAST_OPERATION_TYPE_M,
			     QP_CONTEXT_QPC_BYTES_128_ACK_LAST_OPERATION_TYPE_S,
			     0);
		roce_set_bit(context->qpc_bytes_128,
			     QP_CONTEXT_QPC_BYTES_128_IRRL_PSN_VLD_FLG_S, 0);

		roce_set_field(context->qpc_bytes_132,
			       QP_CONTEXT_QPC_BYTES_132_IRRL_PSN_M,
			       QP_CONTEXT_QPC_BYTES_132_IRRL_PSN_S, 0);
		roce_set_field(context->qpc_bytes_132,
			       QP_CONTEXT_QPC_BYTES_132_IRRL_TAIL_M,
			       QP_CONTEXT_QPC_BYTES_132_IRRL_TAIL_S, 0);

		roce_set_field(context->qpc_bytes_136,
			       QP_CONTEXT_QPC_BYTES_136_RETRY_MSG_PSN_M,
			       QP_CONTEXT_QPC_BYTES_136_RETRY_MSG_PSN_S,
			       attr->sq_psn);
		roce_set_field(context->qpc_bytes_136,
			       QP_CONTEXT_QPC_BYTES_136_RETRY_MSG_FPKT_PSN_L_M,
			       QP_CONTEXT_QPC_BYTES_136_RETRY_MSG_FPKT_PSN_L_S,
			       attr->sq_psn);

		roce_set_field(context->qpc_bytes_140,
			       QP_CONTEXT_QPC_BYTES_140_RETRY_MSG_FPKT_PSN_H_M,
			       QP_CONTEXT_QPC_BYTES_140_RETRY_MSG_FPKT_PSN_H_S,
			       (attr->sq_psn >> SQ_PSN_SHIFT));
		roce_set_field(context->qpc_bytes_140,
			       QP_CONTEXT_QPC_BYTES_140_RETRY_MSG_MSN_M,
			       QP_CONTEXT_QPC_BYTES_140_RETRY_MSG_MSN_S, 0);
		roce_set_bit(context->qpc_bytes_140,
			     QP_CONTEXT_QPC_BYTES_140_RNR_RETRY_FLG_S, 0);

		roce_set_field(context->qpc_bytes_148,
			       QP_CONTEXT_QPC_BYTES_148_CHECK_FLAG_M,
			       QP_CONTEXT_QPC_BYTES_148_CHECK_FLAG_S, 0);
		roce_set_field(context->qpc_bytes_148,
			       QP_CONTEXT_QPC_BYTES_148_RETRY_COUNT_M,
			       QP_CONTEXT_QPC_BYTES_148_RETRY_COUNT_S,
			       attr->retry_cnt);
		roce_set_field(context->qpc_bytes_148,
			       QP_CONTEXT_QPC_BYTES_148_RNR_RETRY_COUNT_M,
			       QP_CONTEXT_QPC_BYTES_148_RNR_RETRY_COUNT_S,
			       attr->rnr_retry);
		roce_set_field(context->qpc_bytes_148,
			       QP_CONTEXT_QPC_BYTES_148_LSN_M,
			       QP_CONTEXT_QPC_BYTES_148_LSN_S, 0x100);

		context->rnr_retry = 0;

		roce_set_field(context->qpc_bytes_156,
			       QP_CONTEXT_QPC_BYTES_156_RETRY_COUNT_INIT_M,
			       QP_CONTEXT_QPC_BYTES_156_RETRY_COUNT_INIT_S,
			       attr->retry_cnt);
		if (attr->timeout < 0x12) {
			dev_info(dev, "ack timeout value(0x%x) must bigger than 0x12.\n",
				 attr->timeout);
			roce_set_field(context->qpc_bytes_156,
				       QP_CONTEXT_QPC_BYTES_156_ACK_TIMEOUT_M,
				       QP_CONTEXT_QPC_BYTES_156_ACK_TIMEOUT_S,
				       0x12);
		} else {
			roce_set_field(context->qpc_bytes_156,
				       QP_CONTEXT_QPC_BYTES_156_ACK_TIMEOUT_M,
				       QP_CONTEXT_QPC_BYTES_156_ACK_TIMEOUT_S,
				       attr->timeout);
		}
		roce_set_field(context->qpc_bytes_156,
			       QP_CONTEXT_QPC_BYTES_156_RNR_RETRY_COUNT_INIT_M,
			       QP_CONTEXT_QPC_BYTES_156_RNR_RETRY_COUNT_INIT_S,
			       attr->rnr_retry);
		roce_set_field(context->qpc_bytes_156,
			       QP_CONTEXT_QPC_BYTES_156_PORT_NUM_M,
			       QP_CONTEXT_QPC_BYTES_156_PORT_NUM_S,
			       hr_qp->phy_port);
		roce_set_field(context->qpc_bytes_156,
			       QP_CONTEXT_QPC_BYTES_156_SL_M,
			       QP_CONTEXT_QPC_BYTES_156_SL_S,
			       rdma_ah_get_sl(&attr->ah_attr));
		hr_qp->sl = rdma_ah_get_sl(&attr->ah_attr);
		roce_set_field(context->qpc_bytes_156,
			       QP_CONTEXT_QPC_BYTES_156_INITIATOR_DEPTH_M,
			       QP_CONTEXT_QPC_BYTES_156_INITIATOR_DEPTH_S,
			       ilog2((unsigned int)attr->max_rd_atomic));
		roce_set_field(context->qpc_bytes_156,
			       QP_CONTEXT_QPC_BYTES_156_ACK_REQ_IND_M,
			       QP_CONTEXT_QPC_BYTES_156_ACK_REQ_IND_S, 0);
		context->pkt_use_len = 0;

		roce_set_field(context->qpc_bytes_164,
			       QP_CONTEXT_QPC_BYTES_164_SQ_PSN_M,
			       QP_CONTEXT_QPC_BYTES_164_SQ_PSN_S, attr->sq_psn);
		roce_set_field(context->qpc_bytes_164,
			       QP_CONTEXT_QPC_BYTES_164_IRRL_HEAD_M,
			       QP_CONTEXT_QPC_BYTES_164_IRRL_HEAD_S, 0);

		roce_set_field(context->qpc_bytes_168,
			       QP_CONTEXT_QPC_BYTES_168_RETRY_SQ_PSN_M,
			       QP_CONTEXT_QPC_BYTES_168_RETRY_SQ_PSN_S,
			       attr->sq_psn);
		roce_set_field(context->qpc_bytes_168,
			       QP_CONTEXT_QPC_BYTES_168_SGE_USE_FLA_M,
			       QP_CONTEXT_QPC_BYTES_168_SGE_USE_FLA_S, 0);
		roce_set_field(context->qpc_bytes_168,
			       QP_CONTEXT_QPC_BYTES_168_DB_TYPE_M,
			       QP_CONTEXT_QPC_BYTES_168_DB_TYPE_S, 0);
		roce_set_bit(context->qpc_bytes_168,
			     QP_CONTEXT_QPC_BYTES_168_MSG_LP_IND_S, 0);
		roce_set_bit(context->qpc_bytes_168,
			     QP_CONTEXT_QPC_BYTES_168_CSDB_LP_IND_S, 0);
		roce_set_bit(context->qpc_bytes_168,
			     QP_CONTEXT_QPC_BYTES_168_QP_ERR_FLG_S, 0);
		context->sge_use_len = 0;

		roce_set_field(context->qpc_bytes_176,
			       QP_CONTEXT_QPC_BYTES_176_DB_CUR_INDEX_M,
			       QP_CONTEXT_QPC_BYTES_176_DB_CUR_INDEX_S, 0);
		roce_set_field(context->qpc_bytes_176,
			       QP_CONTEXT_QPC_BYTES_176_RETRY_DB_CUR_INDEX_M,
			       QP_CONTEXT_QPC_BYTES_176_RETRY_DB_CUR_INDEX_S,
			       0);
		roce_set_field(context->qpc_bytes_180,
			       QP_CONTEXT_QPC_BYTES_180_SQ_CUR_INDEX_M,
			       QP_CONTEXT_QPC_BYTES_180_SQ_CUR_INDEX_S, 0);
		roce_set_field(context->qpc_bytes_180,
			       QP_CONTEXT_QPC_BYTES_180_SQ_HEAD_M,
			       QP_CONTEXT_QPC_BYTES_180_SQ_HEAD_S, 0);

		context->tx_cur_sq_wqe_ba_l = cpu_to_le32(sq_ba);

		roce_set_field(context->qpc_bytes_188,
			       QP_CONTEXT_QPC_BYTES_188_TX_CUR_SQ_WQE_BA_H_M,
			       QP_CONTEXT_QPC_BYTES_188_TX_CUR_SQ_WQE_BA_H_S,
			       upper_32_bits(sq_ba));
		roce_set_bit(context->qpc_bytes_188,
			     QP_CONTEXT_QPC_BYTES_188_PKT_RETRY_FLG_S, 0);
		roce_set_field(context->qpc_bytes_188,
			       QP_CONTEXT_QPC_BYTES_188_TX_RETRY_CUR_INDEX_M,
			       QP_CONTEXT_QPC_BYTES_188_TX_RETRY_CUR_INDEX_S,
			       0);
	}

	/* Every status migrate must change state */
	roce_set_field(context->qpc_bytes_144,
		       QP_CONTEXT_QPC_BYTES_144_QP_STATE_M,
		       QP_CONTEXT_QPC_BYTES_144_QP_STATE_S, new_state);

	/* SW pass context to HW */
	ret = hns_roce_v1_qp_modify(hr_dev, to_hns_roce_state(cur_state),
				    to_hns_roce_state(new_state), context,
				    hr_qp);
	if (ret) {
		dev_err(dev, "hns_roce_qp_modify failed\n");
		goto out;
	}

	/*
	 * Use rst2init to instead of init2init with drv,
	 * need to hw to flash RQ HEAD by DB again
	 */
	if (cur_state == IB_QPS_INIT && new_state == IB_QPS_INIT) {
		/* Memory barrier */
		wmb();

		roce_set_field(doorbell[0], RQ_DOORBELL_U32_4_RQ_HEAD_M,
			       RQ_DOORBELL_U32_4_RQ_HEAD_S, hr_qp->rq.head);
		roce_set_field(doorbell[1], RQ_DOORBELL_U32_8_QPN_M,
			       RQ_DOORBELL_U32_8_QPN_S, hr_qp->qpn);
		roce_set_field(doorbell[1], RQ_DOORBELL_U32_8_CMD_M,
			       RQ_DOORBELL_U32_8_CMD_S, 1);
		roce_set_bit(doorbell[1], RQ_DOORBELL_U32_8_HW_SYNC_S, 1);

		if (ibqp->uobject) {
			hr_qp->rq.db_reg_l = hr_dev->reg_base +
				     hr_dev->odb_offset +
				     DB_REG_OFFSET * hr_dev->priv_uar.index;
		}

		hns_roce_write64_k(doorbell, hr_qp->rq.db_reg_l);
	}

	hr_qp->state = new_state;

	if (attr_mask & IB_QP_MAX_DEST_RD_ATOMIC)
		hr_qp->resp_depth = attr->max_dest_rd_atomic;
	if (attr_mask & IB_QP_PORT) {
		hr_qp->port = attr->port_num - 1;
		hr_qp->phy_port = hr_dev->iboe.phy_port[hr_qp->port];
	}

	if (new_state == IB_QPS_RESET && !ibqp->uobject) {
		hns_roce_v1_cq_clean(to_hr_cq(ibqp->recv_cq), hr_qp->qpn,
				     ibqp->srq ? to_hr_srq(ibqp->srq) : NULL);
		if (ibqp->send_cq != ibqp->recv_cq)
			hns_roce_v1_cq_clean(to_hr_cq(ibqp->send_cq),
					     hr_qp->qpn, NULL);

		hr_qp->rq.head = 0;
		hr_qp->rq.tail = 0;
		hr_qp->sq.head = 0;
		hr_qp->sq.tail = 0;
	}
out:
	kfree(context);
	return ret;
}

static int hns_roce_v1_modify_qp(struct ib_qp *ibqp,
				 const struct ib_qp_attr *attr, int attr_mask,
				 enum ib_qp_state cur_state,
				 enum ib_qp_state new_state)
{
	if (attr_mask & ~IB_QP_ATTR_STANDARD_BITS)
		return -EOPNOTSUPP;

	if (ibqp->qp_type == IB_QPT_GSI || ibqp->qp_type == IB_QPT_SMI)
		return hns_roce_v1_m_sqp(ibqp, attr, attr_mask, cur_state,
					 new_state);
	else
		return hns_roce_v1_m_qp(ibqp, attr, attr_mask, cur_state,
					new_state);
}

static enum ib_qp_state to_ib_qp_state(enum hns_roce_qp_state state)
{
	switch (state) {
	case HNS_ROCE_QP_STATE_RST:
		return IB_QPS_RESET;
	case HNS_ROCE_QP_STATE_INIT:
		return IB_QPS_INIT;
	case HNS_ROCE_QP_STATE_RTR:
		return IB_QPS_RTR;
	case HNS_ROCE_QP_STATE_RTS:
		return IB_QPS_RTS;
	case HNS_ROCE_QP_STATE_SQD:
		return IB_QPS_SQD;
	case HNS_ROCE_QP_STATE_ERR:
		return IB_QPS_ERR;
	default:
		return IB_QPS_ERR;
	}
}

static int hns_roce_v1_query_qpc(struct hns_roce_dev *hr_dev,
				 struct hns_roce_qp *hr_qp,
				 struct hns_roce_qp_context *hr_context)
{
	struct hns_roce_cmd_mailbox *mailbox;
	int ret;

	mailbox = hns_roce_alloc_cmd_mailbox(hr_dev);
	if (IS_ERR(mailbox))
		return PTR_ERR(mailbox);

	ret = hns_roce_cmd_mbox(hr_dev, 0, mailbox->dma, hr_qp->qpn, 0,
				HNS_ROCE_CMD_QUERY_QP,
				HNS_ROCE_CMD_TIMEOUT_MSECS);
	if (!ret)
		memcpy(hr_context, mailbox->buf, sizeof(*hr_context));
	else
		dev_err(&hr_dev->pdev->dev, "QUERY QP cmd process error\n");

	hns_roce_free_cmd_mailbox(hr_dev, mailbox);

	return ret;
}

static int hns_roce_v1_q_sqp(struct ib_qp *ibqp, struct ib_qp_attr *qp_attr,
			     int qp_attr_mask,
			     struct ib_qp_init_attr *qp_init_attr)
{
	struct hns_roce_dev *hr_dev = to_hr_dev(ibqp->device);
	struct hns_roce_qp *hr_qp = to_hr_qp(ibqp);
	struct hns_roce_sqp_context context;
	u32 addr;

	mutex_lock(&hr_qp->mutex);

	if (hr_qp->state == IB_QPS_RESET) {
		qp_attr->qp_state = IB_QPS_RESET;
		goto done;
	}

	addr = ROCEE_QP1C_CFG0_0_REG +
		hr_qp->port * sizeof(struct hns_roce_sqp_context);
	context.qp1c_bytes_4 = cpu_to_le32(roce_read(hr_dev, addr));
	context.sq_rq_bt_l = cpu_to_le32(roce_read(hr_dev, addr + 1));
	context.qp1c_bytes_12 = cpu_to_le32(roce_read(hr_dev, addr + 2));
	context.qp1c_bytes_16 = cpu_to_le32(roce_read(hr_dev, addr + 3));
	context.qp1c_bytes_20 = cpu_to_le32(roce_read(hr_dev, addr + 4));
	context.cur_rq_wqe_ba_l = cpu_to_le32(roce_read(hr_dev, addr + 5));
	context.qp1c_bytes_28 = cpu_to_le32(roce_read(hr_dev, addr + 6));
	context.qp1c_bytes_32 = cpu_to_le32(roce_read(hr_dev, addr + 7));
	context.cur_sq_wqe_ba_l = cpu_to_le32(roce_read(hr_dev, addr + 8));
	context.qp1c_bytes_40 = cpu_to_le32(roce_read(hr_dev, addr + 9));

	hr_qp->state = roce_get_field(context.qp1c_bytes_4,
				      QP1C_BYTES_4_QP_STATE_M,
				      QP1C_BYTES_4_QP_STATE_S);
	qp_attr->qp_state	= hr_qp->state;
	qp_attr->path_mtu	= IB_MTU_256;
	qp_attr->path_mig_state	= IB_MIG_ARMED;
	qp_attr->qkey		= QKEY_VAL;
	qp_attr->ah_attr.type   = RDMA_AH_ATTR_TYPE_ROCE;
	qp_attr->rq_psn		= 0;
	qp_attr->sq_psn		= 0;
	qp_attr->dest_qp_num	= 1;
	qp_attr->qp_access_flags = 6;

	qp_attr->pkey_index = roce_get_field(context.qp1c_bytes_20,
					     QP1C_BYTES_20_PKEY_IDX_M,
					     QP1C_BYTES_20_PKEY_IDX_S);
	qp_attr->port_num = hr_qp->port + 1;
	qp_attr->sq_draining = 0;
	qp_attr->max_rd_atomic = 0;
	qp_attr->max_dest_rd_atomic = 0;
	qp_attr->min_rnr_timer = 0;
	qp_attr->timeout = 0;
	qp_attr->retry_cnt = 0;
	qp_attr->rnr_retry = 0;
	qp_attr->alt_timeout = 0;

done:
	qp_attr->cur_qp_state = qp_attr->qp_state;
	qp_attr->cap.max_recv_wr = hr_qp->rq.wqe_cnt;
	qp_attr->cap.max_recv_sge = hr_qp->rq.max_gs;
	qp_attr->cap.max_send_wr = hr_qp->sq.wqe_cnt;
	qp_attr->cap.max_send_sge = hr_qp->sq.max_gs;
	qp_attr->cap.max_inline_data = 0;
	qp_init_attr->cap = qp_attr->cap;
	qp_init_attr->create_flags = 0;

	mutex_unlock(&hr_qp->mutex);

	return 0;
}

static int hns_roce_v1_q_qp(struct ib_qp *ibqp, struct ib_qp_attr *qp_attr,
			    int qp_attr_mask,
			    struct ib_qp_init_attr *qp_init_attr)
{
	struct hns_roce_dev *hr_dev = to_hr_dev(ibqp->device);
	struct hns_roce_qp *hr_qp = to_hr_qp(ibqp);
	struct device *dev = &hr_dev->pdev->dev;
	struct hns_roce_qp_context *context;
	int tmp_qp_state;
	int ret = 0;
	int state;

	context = kzalloc(sizeof(*context), GFP_KERNEL);
	if (!context)
		return -ENOMEM;

	memset(qp_attr, 0, sizeof(*qp_attr));
	memset(qp_init_attr, 0, sizeof(*qp_init_attr));

	mutex_lock(&hr_qp->mutex);

	if (hr_qp->state == IB_QPS_RESET) {
		qp_attr->qp_state = IB_QPS_RESET;
		goto done;
	}

	ret = hns_roce_v1_query_qpc(hr_dev, hr_qp, context);
	if (ret) {
		dev_err(dev, "query qpc error\n");
		ret = -EINVAL;
		goto out;
	}

	state = roce_get_field(context->qpc_bytes_144,
			       QP_CONTEXT_QPC_BYTES_144_QP_STATE_M,
			       QP_CONTEXT_QPC_BYTES_144_QP_STATE_S);
	tmp_qp_state = (int)to_ib_qp_state((enum hns_roce_qp_state)state);
	if (tmp_qp_state == -1) {
		dev_err(dev, "to_ib_qp_state error\n");
		ret = -EINVAL;
		goto out;
	}
	hr_qp->state = (u8)tmp_qp_state;
	qp_attr->qp_state = (enum ib_qp_state)hr_qp->state;
	qp_attr->path_mtu = (enum ib_mtu)roce_get_field(context->qpc_bytes_48,
					       QP_CONTEXT_QPC_BYTES_48_MTU_M,
					       QP_CONTEXT_QPC_BYTES_48_MTU_S);
	qp_attr->path_mig_state = IB_MIG_ARMED;
	qp_attr->ah_attr.type   = RDMA_AH_ATTR_TYPE_ROCE;
	if (hr_qp->ibqp.qp_type == IB_QPT_UD)
		qp_attr->qkey = QKEY_VAL;

	qp_attr->rq_psn = roce_get_field(context->qpc_bytes_88,
					 QP_CONTEXT_QPC_BYTES_88_RX_REQ_EPSN_M,
					 QP_CONTEXT_QPC_BYTES_88_RX_REQ_EPSN_S);
	qp_attr->sq_psn = (u32)roce_get_field(context->qpc_bytes_164,
					     QP_CONTEXT_QPC_BYTES_164_SQ_PSN_M,
					     QP_CONTEXT_QPC_BYTES_164_SQ_PSN_S);
	qp_attr->dest_qp_num = (u8)roce_get_field(context->qpc_bytes_36,
					QP_CONTEXT_QPC_BYTES_36_DEST_QP_M,
					QP_CONTEXT_QPC_BYTES_36_DEST_QP_S);
	qp_attr->qp_access_flags = ((roce_get_bit(context->qpc_bytes_4,
			QP_CONTEXT_QPC_BYTE_4_RDMA_READ_ENABLE_S)) << 2) |
				   ((roce_get_bit(context->qpc_bytes_4,
			QP_CONTEXT_QPC_BYTE_4_RDMA_WRITE_ENABLE_S)) << 1) |
				   ((roce_get_bit(context->qpc_bytes_4,
			QP_CONTEXT_QPC_BYTE_4_ATOMIC_OPERATION_ENABLE_S)) << 3);

	if (hr_qp->ibqp.qp_type == IB_QPT_RC ||
	    hr_qp->ibqp.qp_type == IB_QPT_UC) {
		struct ib_global_route *grh =
			rdma_ah_retrieve_grh(&qp_attr->ah_attr);

		rdma_ah_set_sl(&qp_attr->ah_attr,
			       roce_get_field(context->qpc_bytes_156,
					      QP_CONTEXT_QPC_BYTES_156_SL_M,
					      QP_CONTEXT_QPC_BYTES_156_SL_S));
		rdma_ah_set_ah_flags(&qp_attr->ah_attr, IB_AH_GRH);
		grh->flow_label =
			roce_get_field(context->qpc_bytes_48,
				       QP_CONTEXT_QPC_BYTES_48_FLOWLABEL_M,
				       QP_CONTEXT_QPC_BYTES_48_FLOWLABEL_S);
		grh->sgid_index =
			roce_get_field(context->qpc_bytes_36,
				       QP_CONTEXT_QPC_BYTES_36_SGID_INDEX_M,
				       QP_CONTEXT_QPC_BYTES_36_SGID_INDEX_S);
		grh->hop_limit =
			roce_get_field(context->qpc_bytes_44,
				       QP_CONTEXT_QPC_BYTES_44_HOPLMT_M,
				       QP_CONTEXT_QPC_BYTES_44_HOPLMT_S);
		grh->traffic_class =
			roce_get_field(context->qpc_bytes_48,
				       QP_CONTEXT_QPC_BYTES_48_TCLASS_M,
				       QP_CONTEXT_QPC_BYTES_48_TCLASS_S);

		memcpy(grh->dgid.raw, context->dgid,
		       sizeof(grh->dgid.raw));
	}

	qp_attr->pkey_index = roce_get_field(context->qpc_bytes_12,
			      QP_CONTEXT_QPC_BYTES_12_P_KEY_INDEX_M,
			      QP_CONTEXT_QPC_BYTES_12_P_KEY_INDEX_S);
	qp_attr->port_num = hr_qp->port + 1;
	qp_attr->sq_draining = 0;
	qp_attr->max_rd_atomic = 1 << roce_get_field(context->qpc_bytes_156,
				 QP_CONTEXT_QPC_BYTES_156_INITIATOR_DEPTH_M,
				 QP_CONTEXT_QPC_BYTES_156_INITIATOR_DEPTH_S);
	qp_attr->max_dest_rd_atomic = 1 << roce_get_field(context->qpc_bytes_32,
				 QP_CONTEXT_QPC_BYTES_32_RESPONDER_RESOURCES_M,
				 QP_CONTEXT_QPC_BYTES_32_RESPONDER_RESOURCES_S);
	qp_attr->min_rnr_timer = (u8)(roce_get_field(context->qpc_bytes_24,
			QP_CONTEXT_QPC_BYTES_24_MINIMUM_RNR_NAK_TIMER_M,
			QP_CONTEXT_QPC_BYTES_24_MINIMUM_RNR_NAK_TIMER_S));
	qp_attr->timeout = (u8)(roce_get_field(context->qpc_bytes_156,
			    QP_CONTEXT_QPC_BYTES_156_ACK_TIMEOUT_M,
			    QP_CONTEXT_QPC_BYTES_156_ACK_TIMEOUT_S));
	qp_attr->retry_cnt = roce_get_field(context->qpc_bytes_148,
			     QP_CONTEXT_QPC_BYTES_148_RETRY_COUNT_M,
			     QP_CONTEXT_QPC_BYTES_148_RETRY_COUNT_S);
	qp_attr->rnr_retry = (u8)le32_to_cpu(context->rnr_retry);

done:
	qp_attr->cur_qp_state = qp_attr->qp_state;
	qp_attr->cap.max_recv_wr = hr_qp->rq.wqe_cnt;
	qp_attr->cap.max_recv_sge = hr_qp->rq.max_gs;

	if (!ibqp->uobject) {
		qp_attr->cap.max_send_wr = hr_qp->sq.wqe_cnt;
		qp_attr->cap.max_send_sge = hr_qp->sq.max_gs;
	} else {
		qp_attr->cap.max_send_wr = 0;
		qp_attr->cap.max_send_sge = 0;
	}

	qp_init_attr->cap = qp_attr->cap;

out:
	mutex_unlock(&hr_qp->mutex);
	kfree(context);
	return ret;
}

static int hns_roce_v1_query_qp(struct ib_qp *ibqp, struct ib_qp_attr *qp_attr,
				int qp_attr_mask,
				struct ib_qp_init_attr *qp_init_attr)
{
	struct hns_roce_qp *hr_qp = to_hr_qp(ibqp);

	return hr_qp->doorbell_qpn <= 1 ?
		hns_roce_v1_q_sqp(ibqp, qp_attr, qp_attr_mask, qp_init_attr) :
		hns_roce_v1_q_qp(ibqp, qp_attr, qp_attr_mask, qp_init_attr);
}

int hns_roce_v1_destroy_qp(struct ib_qp *ibqp, struct ib_udata *udata)
{
	struct hns_roce_dev *hr_dev = to_hr_dev(ibqp->device);
	struct hns_roce_qp *hr_qp = to_hr_qp(ibqp);
	struct hns_roce_cq *send_cq, *recv_cq;
	int ret;

	ret = hns_roce_v1_modify_qp(ibqp, NULL, 0, hr_qp->state, IB_QPS_RESET);
	if (ret)
		return ret;

	send_cq = hr_qp->ibqp.send_cq ? to_hr_cq(hr_qp->ibqp.send_cq) : NULL;
	recv_cq = hr_qp->ibqp.recv_cq ? to_hr_cq(hr_qp->ibqp.recv_cq) : NULL;

	hns_roce_lock_cqs(send_cq, recv_cq);
	if (!udata) {
		if (recv_cq)
			__hns_roce_v1_cq_clean(recv_cq, hr_qp->qpn,
					       (hr_qp->ibqp.srq ?
						to_hr_srq(hr_qp->ibqp.srq) :
						NULL));

		if (send_cq && send_cq != recv_cq)
			__hns_roce_v1_cq_clean(send_cq, hr_qp->qpn, NULL);
	}
	hns_roce_qp_remove(hr_dev, hr_qp);
	hns_roce_unlock_cqs(send_cq, recv_cq);

	hns_roce_qp_destroy(hr_dev, hr_qp, udata);

	return 0;
}

static int hns_roce_v1_destroy_cq(struct ib_cq *ibcq, struct ib_udata *udata)
{
	struct hns_roce_dev *hr_dev = to_hr_dev(ibcq->device);
	struct hns_roce_cq *hr_cq = to_hr_cq(ibcq);
	struct device *dev = &hr_dev->pdev->dev;
	u32 cqe_cnt_ori;
	u32 cqe_cnt_cur;
	int wait_time = 0;

	/*
	 * Before freeing cq buffer, we need to ensure that the outstanding CQE
	 * have been written by checking the CQE counter.
	 */
	cqe_cnt_ori = roce_read(hr_dev, ROCEE_SCAEP_WR_CQE_CNT);
	while (1) {
		if (roce_read(hr_dev, ROCEE_CAEP_CQE_WCMD_EMPTY) &
		    HNS_ROCE_CQE_WCMD_EMPTY_BIT)
			break;

		cqe_cnt_cur = roce_read(hr_dev, ROCEE_SCAEP_WR_CQE_CNT);
		if ((cqe_cnt_cur - cqe_cnt_ori) >= HNS_ROCE_MIN_CQE_CNT)
			break;

		msleep(HNS_ROCE_EACH_FREE_CQ_WAIT_MSECS);
		if (wait_time > HNS_ROCE_MAX_FREE_CQ_WAIT_CNT) {
			dev_warn(dev, "Destroy cq 0x%lx timeout!\n",
				hr_cq->cqn);
			break;
		}
		wait_time++;
	}
	return 0;
}

static void set_eq_cons_index_v1(struct hns_roce_eq *eq, u32 req_not)
{
	roce_raw_write((eq->cons_index & HNS_ROCE_V1_CONS_IDX_M) |
		       (req_not << eq->log_entries), eq->doorbell);
}

static void hns_roce_v1_wq_catas_err_handle(struct hns_roce_dev *hr_dev,
					    struct hns_roce_aeqe *aeqe, int qpn)
{
	struct device *dev = &hr_dev->pdev->dev;

	dev_warn(dev, "Local Work Queue Catastrophic Error.\n");
	switch (roce_get_field(aeqe->asyn, HNS_ROCE_AEQE_U32_4_EVENT_SUB_TYPE_M,
			       HNS_ROCE_AEQE_U32_4_EVENT_SUB_TYPE_S)) {
	case HNS_ROCE_LWQCE_QPC_ERROR:
		dev_warn(dev, "QP %d, QPC error.\n", qpn);
		break;
	case HNS_ROCE_LWQCE_MTU_ERROR:
		dev_warn(dev, "QP %d, MTU error.\n", qpn);
		break;
	case HNS_ROCE_LWQCE_WQE_BA_ADDR_ERROR:
		dev_warn(dev, "QP %d, WQE BA addr error.\n", qpn);
		break;
	case HNS_ROCE_LWQCE_WQE_ADDR_ERROR:
		dev_warn(dev, "QP %d, WQE addr error.\n", qpn);
		break;
	case HNS_ROCE_LWQCE_SQ_WQE_SHIFT_ERROR:
		dev_warn(dev, "QP %d, WQE shift error\n", qpn);
		break;
	case HNS_ROCE_LWQCE_SL_ERROR:
		dev_warn(dev, "QP %d, SL error.\n", qpn);
		break;
	case HNS_ROCE_LWQCE_PORT_ERROR:
		dev_warn(dev, "QP %d, port error.\n", qpn);
		break;
	default:
		break;
	}
}

static void hns_roce_v1_local_wq_access_err_handle(struct hns_roce_dev *hr_dev,
						   struct hns_roce_aeqe *aeqe,
						   int qpn)
{
	struct device *dev = &hr_dev->pdev->dev;

	dev_warn(dev, "Local Access Violation Work Queue Error.\n");
	switch (roce_get_field(aeqe->asyn, HNS_ROCE_AEQE_U32_4_EVENT_SUB_TYPE_M,
			       HNS_ROCE_AEQE_U32_4_EVENT_SUB_TYPE_S)) {
	case HNS_ROCE_LAVWQE_R_KEY_VIOLATION:
		dev_warn(dev, "QP %d, R_key violation.\n", qpn);
		break;
	case HNS_ROCE_LAVWQE_LENGTH_ERROR:
		dev_warn(dev, "QP %d, length error.\n", qpn);
		break;
	case HNS_ROCE_LAVWQE_VA_ERROR:
		dev_warn(dev, "QP %d, VA error.\n", qpn);
		break;
	case HNS_ROCE_LAVWQE_PD_ERROR:
		dev_err(dev, "QP %d, PD error.\n", qpn);
		break;
	case HNS_ROCE_LAVWQE_RW_ACC_ERROR:
		dev_warn(dev, "QP %d, rw acc error.\n", qpn);
		break;
	case HNS_ROCE_LAVWQE_KEY_STATE_ERROR:
		dev_warn(dev, "QP %d, key state error.\n", qpn);
		break;
	case HNS_ROCE_LAVWQE_MR_OPERATION_ERROR:
		dev_warn(dev, "QP %d, MR operation error.\n", qpn);
		break;
	default:
		break;
	}
}

static void hns_roce_v1_qp_err_handle(struct hns_roce_dev *hr_dev,
				      struct hns_roce_aeqe *aeqe,
				      int event_type)
{
	struct device *dev = &hr_dev->pdev->dev;
	int phy_port;
	int qpn;

	qpn = roce_get_field(aeqe->event.queue_event.num,
			     HNS_ROCE_AEQE_EVENT_QP_EVENT_QP_QPN_M,
			     HNS_ROCE_AEQE_EVENT_QP_EVENT_QP_QPN_S);
	phy_port = roce_get_field(aeqe->event.queue_event.num,
				  HNS_ROCE_AEQE_EVENT_QP_EVENT_PORT_NUM_M,
				  HNS_ROCE_AEQE_EVENT_QP_EVENT_PORT_NUM_S);
	if (qpn <= 1)
		qpn = HNS_ROCE_MAX_PORTS * qpn + phy_port;

	switch (event_type) {
	case HNS_ROCE_EVENT_TYPE_INV_REQ_LOCAL_WQ_ERROR:
		dev_warn(dev, "Invalid Req Local Work Queue Error.\n"
			 "QP %d, phy_port %d.\n", qpn, phy_port);
		break;
	case HNS_ROCE_EVENT_TYPE_WQ_CATAS_ERROR:
		hns_roce_v1_wq_catas_err_handle(hr_dev, aeqe, qpn);
		break;
	case HNS_ROCE_EVENT_TYPE_LOCAL_WQ_ACCESS_ERROR:
		hns_roce_v1_local_wq_access_err_handle(hr_dev, aeqe, qpn);
		break;
	default:
		break;
	}

	hns_roce_qp_event(hr_dev, qpn, event_type);
}

static void hns_roce_v1_cq_err_handle(struct hns_roce_dev *hr_dev,
				      struct hns_roce_aeqe *aeqe,
				      int event_type)
{
	struct device *dev = &hr_dev->pdev->dev;
	u32 cqn;

	cqn = roce_get_field(aeqe->event.queue_event.num,
			     HNS_ROCE_AEQE_EVENT_CQ_EVENT_CQ_CQN_M,
			     HNS_ROCE_AEQE_EVENT_CQ_EVENT_CQ_CQN_S);

	switch (event_type) {
	case HNS_ROCE_EVENT_TYPE_CQ_ACCESS_ERROR:
		dev_warn(dev, "CQ 0x%x access err.\n", cqn);
		break;
	case HNS_ROCE_EVENT_TYPE_CQ_OVERFLOW:
		dev_warn(dev, "CQ 0x%x overflow\n", cqn);
		break;
	case HNS_ROCE_EVENT_TYPE_CQ_ID_INVALID:
		dev_warn(dev, "CQ 0x%x ID invalid.\n", cqn);
		break;
	default:
		break;
	}

	hns_roce_cq_event(hr_dev, cqn, event_type);
}

static void hns_roce_v1_db_overflow_handle(struct hns_roce_dev *hr_dev,
					   struct hns_roce_aeqe *aeqe)
{
	struct device *dev = &hr_dev->pdev->dev;

	switch (roce_get_field(aeqe->asyn, HNS_ROCE_AEQE_U32_4_EVENT_SUB_TYPE_M,
			       HNS_ROCE_AEQE_U32_4_EVENT_SUB_TYPE_S)) {
	case HNS_ROCE_DB_SUBTYPE_SDB_OVF:
		dev_warn(dev, "SDB overflow.\n");
		break;
	case HNS_ROCE_DB_SUBTYPE_SDB_ALM_OVF:
		dev_warn(dev, "SDB almost overflow.\n");
		break;
	case HNS_ROCE_DB_SUBTYPE_SDB_ALM_EMP:
		dev_warn(dev, "SDB almost empty.\n");
		break;
	case HNS_ROCE_DB_SUBTYPE_ODB_OVF:
		dev_warn(dev, "ODB overflow.\n");
		break;
	case HNS_ROCE_DB_SUBTYPE_ODB_ALM_OVF:
		dev_warn(dev, "ODB almost overflow.\n");
		break;
	case HNS_ROCE_DB_SUBTYPE_ODB_ALM_EMP:
		dev_warn(dev, "SDB almost empty.\n");
		break;
	default:
		break;
	}
}

static struct hns_roce_aeqe *get_aeqe_v1(struct hns_roce_eq *eq, u32 entry)
{
	unsigned long off = (entry & (eq->entries - 1)) * HNS_ROCE_AEQE_SIZE;

	return (struct hns_roce_aeqe *)((u8 *)
		(eq->buf_list[off / HNS_ROCE_BA_SIZE].buf) +
		off % HNS_ROCE_BA_SIZE);
}

static struct hns_roce_aeqe *next_aeqe_sw_v1(struct hns_roce_eq *eq)
{
	struct hns_roce_aeqe *aeqe = get_aeqe_v1(eq, eq->cons_index);

	return (roce_get_bit(aeqe->asyn, HNS_ROCE_AEQE_U32_4_OWNER_S) ^
		!!(eq->cons_index & eq->entries)) ? aeqe : NULL;
}

static int hns_roce_v1_aeq_int(struct hns_roce_dev *hr_dev,
			       struct hns_roce_eq *eq)
{
	struct device *dev = &hr_dev->pdev->dev;
	struct hns_roce_aeqe *aeqe;
	int aeqes_found = 0;
	int event_type;

	while ((aeqe = next_aeqe_sw_v1(eq))) {
		/* Make sure we read the AEQ entry after we have checked the
		 * ownership bit
		 */
		dma_rmb();

		dev_dbg(dev, "aeqe = %pK, aeqe->asyn.event_type = 0x%lx\n",
			aeqe,
			roce_get_field(aeqe->asyn,
				       HNS_ROCE_AEQE_U32_4_EVENT_TYPE_M,
				       HNS_ROCE_AEQE_U32_4_EVENT_TYPE_S));
		event_type = roce_get_field(aeqe->asyn,
					    HNS_ROCE_AEQE_U32_4_EVENT_TYPE_M,
					    HNS_ROCE_AEQE_U32_4_EVENT_TYPE_S);
		switch (event_type) {
		case HNS_ROCE_EVENT_TYPE_PATH_MIG:
			dev_warn(dev, "PATH MIG not supported\n");
			break;
		case HNS_ROCE_EVENT_TYPE_COMM_EST:
			dev_warn(dev, "COMMUNICATION established\n");
			break;
		case HNS_ROCE_EVENT_TYPE_SQ_DRAINED:
			dev_warn(dev, "SQ DRAINED not supported\n");
			break;
		case HNS_ROCE_EVENT_TYPE_PATH_MIG_FAILED:
			dev_warn(dev, "PATH MIG failed\n");
			break;
		case HNS_ROCE_EVENT_TYPE_INV_REQ_LOCAL_WQ_ERROR:
		case HNS_ROCE_EVENT_TYPE_WQ_CATAS_ERROR:
		case HNS_ROCE_EVENT_TYPE_LOCAL_WQ_ACCESS_ERROR:
			hns_roce_v1_qp_err_handle(hr_dev, aeqe, event_type);
			break;
		case HNS_ROCE_EVENT_TYPE_SRQ_LIMIT_REACH:
		case HNS_ROCE_EVENT_TYPE_SRQ_CATAS_ERROR:
		case HNS_ROCE_EVENT_TYPE_SRQ_LAST_WQE_REACH:
			dev_warn(dev, "SRQ not support!\n");
			break;
		case HNS_ROCE_EVENT_TYPE_CQ_ACCESS_ERROR:
		case HNS_ROCE_EVENT_TYPE_CQ_OVERFLOW:
		case HNS_ROCE_EVENT_TYPE_CQ_ID_INVALID:
			hns_roce_v1_cq_err_handle(hr_dev, aeqe, event_type);
			break;
		case HNS_ROCE_EVENT_TYPE_PORT_CHANGE:
			dev_warn(dev, "port change.\n");
			break;
		case HNS_ROCE_EVENT_TYPE_MB:
			hns_roce_cmd_event(hr_dev,
					   le16_to_cpu(aeqe->event.cmd.token),
					   aeqe->event.cmd.status,
					   le64_to_cpu(aeqe->event.cmd.out_param
					   ));
			break;
		case HNS_ROCE_EVENT_TYPE_DB_OVERFLOW:
			hns_roce_v1_db_overflow_handle(hr_dev, aeqe);
			break;
		default:
			dev_warn(dev, "Unhandled event %d on EQ %d at idx %u.\n",
				 event_type, eq->eqn, eq->cons_index);
			break;
		}

		eq->cons_index++;
		aeqes_found = 1;

		if (eq->cons_index > 2 * hr_dev->caps.aeqe_depth - 1)
			eq->cons_index = 0;
	}

	set_eq_cons_index_v1(eq, 0);

	return aeqes_found;
}

static struct hns_roce_ceqe *get_ceqe_v1(struct hns_roce_eq *eq, u32 entry)
{
	unsigned long off = (entry & (eq->entries - 1)) * HNS_ROCE_CEQE_SIZE;

	return (struct hns_roce_ceqe *)((u8 *)
			(eq->buf_list[off / HNS_ROCE_BA_SIZE].buf) +
			off % HNS_ROCE_BA_SIZE);
}

static struct hns_roce_ceqe *next_ceqe_sw_v1(struct hns_roce_eq *eq)
{
	struct hns_roce_ceqe *ceqe = get_ceqe_v1(eq, eq->cons_index);

	return (!!(roce_get_bit(ceqe->comp,
		HNS_ROCE_CEQE_CEQE_COMP_OWNER_S))) ^
		(!!(eq->cons_index & eq->entries)) ? ceqe : NULL;
}

static int hns_roce_v1_ceq_int(struct hns_roce_dev *hr_dev,
			       struct hns_roce_eq *eq)
{
	struct hns_roce_ceqe *ceqe;
	int ceqes_found = 0;
	u32 cqn;

	while ((ceqe = next_ceqe_sw_v1(eq))) {
		/* Make sure we read CEQ entry after we have checked the
		 * ownership bit
		 */
		dma_rmb();

		cqn = roce_get_field(ceqe->comp,
				     HNS_ROCE_CEQE_CEQE_COMP_CQN_M,
				     HNS_ROCE_CEQE_CEQE_COMP_CQN_S);
		hns_roce_cq_completion(hr_dev, cqn);

		++eq->cons_index;
		ceqes_found = 1;

		if (eq->cons_index >
		    EQ_DEPTH_COEFF * hr_dev->caps.ceqe_depth - 1)
			eq->cons_index = 0;
	}

	set_eq_cons_index_v1(eq, 0);

	return ceqes_found;
}

static irqreturn_t hns_roce_v1_msix_interrupt_eq(int irq, void *eq_ptr)
{
	struct hns_roce_eq  *eq  = eq_ptr;
	struct hns_roce_dev *hr_dev = eq->hr_dev;
	int int_work;

	if (eq->type_flag == HNS_ROCE_CEQ)
		/* CEQ irq routine, CEQ is pulse irq, not clear */
		int_work = hns_roce_v1_ceq_int(hr_dev, eq);
	else
		/* AEQ irq routine, AEQ is pulse irq, not clear */
		int_work = hns_roce_v1_aeq_int(hr_dev, eq);

	return IRQ_RETVAL(int_work);
}

static irqreturn_t hns_roce_v1_msix_interrupt_abn(int irq, void *dev_id)
{
	struct hns_roce_dev *hr_dev = dev_id;
	struct device *dev = &hr_dev->pdev->dev;
	int int_work = 0;
	u32 caepaemask_val;
	u32 cealmovf_val;
	u32 caepaest_val;
	u32 aeshift_val;
	u32 ceshift_val;
	u32 cemask_val;
	__le32 tmp;
	int i;

	/*
	 * Abnormal interrupt:
	 * AEQ overflow, ECC multi-bit err, CEQ overflow must clear
	 * interrupt, mask irq, clear irq, cancel mask operation
	 */
	aeshift_val = roce_read(hr_dev, ROCEE_CAEP_AEQC_AEQE_SHIFT_REG);
	tmp = cpu_to_le32(aeshift_val);

	/* AEQE overflow */
	if (roce_get_bit(tmp,
		ROCEE_CAEP_AEQC_AEQE_SHIFT_CAEP_AEQ_ALM_OVF_INT_ST_S) == 1) {
		dev_warn(dev, "AEQ overflow!\n");

		/* Set mask */
		caepaemask_val = roce_read(hr_dev, ROCEE_CAEP_AE_MASK_REG);
		tmp = cpu_to_le32(caepaemask_val);
		roce_set_bit(tmp, ROCEE_CAEP_AE_MASK_CAEP_AEQ_ALM_OVF_MASK_S,
			     HNS_ROCE_INT_MASK_ENABLE);
		caepaemask_val = le32_to_cpu(tmp);
		roce_write(hr_dev, ROCEE_CAEP_AE_MASK_REG, caepaemask_val);

		/* Clear int state(INT_WC : write 1 clear) */
		caepaest_val = roce_read(hr_dev, ROCEE_CAEP_AE_ST_REG);
		tmp = cpu_to_le32(caepaest_val);
		roce_set_bit(tmp, ROCEE_CAEP_AE_ST_CAEP_AEQ_ALM_OVF_S, 1);
		caepaest_val = le32_to_cpu(tmp);
		roce_write(hr_dev, ROCEE_CAEP_AE_ST_REG, caepaest_val);

		/* Clear mask */
		caepaemask_val = roce_read(hr_dev, ROCEE_CAEP_AE_MASK_REG);
		tmp = cpu_to_le32(caepaemask_val);
		roce_set_bit(tmp, ROCEE_CAEP_AE_MASK_CAEP_AEQ_ALM_OVF_MASK_S,
			     HNS_ROCE_INT_MASK_DISABLE);
		caepaemask_val = le32_to_cpu(tmp);
		roce_write(hr_dev, ROCEE_CAEP_AE_MASK_REG, caepaemask_val);
	}

	/* CEQ almost overflow */
	for (i = 0; i < hr_dev->caps.num_comp_vectors; i++) {
		ceshift_val = roce_read(hr_dev, ROCEE_CAEP_CEQC_SHIFT_0_REG +
					i * CEQ_REG_OFFSET);
		tmp = cpu_to_le32(ceshift_val);

		if (roce_get_bit(tmp,
			ROCEE_CAEP_CEQC_SHIFT_CAEP_CEQ_ALM_OVF_INT_ST_S) == 1) {
			dev_warn(dev, "CEQ[%d] almost overflow!\n", i);
			int_work++;

			/* Set mask */
			cemask_val = roce_read(hr_dev,
					       ROCEE_CAEP_CE_IRQ_MASK_0_REG +
					       i * CEQ_REG_OFFSET);
			tmp = cpu_to_le32(cemask_val);
			roce_set_bit(tmp,
				ROCEE_CAEP_CE_IRQ_MASK_CAEP_CEQ_ALM_OVF_MASK_S,
				HNS_ROCE_INT_MASK_ENABLE);
			cemask_val = le32_to_cpu(tmp);
			roce_write(hr_dev, ROCEE_CAEP_CE_IRQ_MASK_0_REG +
				   i * CEQ_REG_OFFSET, cemask_val);

			/* Clear int state(INT_WC : write 1 clear) */
			cealmovf_val = roce_read(hr_dev,
				       ROCEE_CAEP_CEQ_ALM_OVF_0_REG +
				       i * CEQ_REG_OFFSET);
			tmp = cpu_to_le32(cealmovf_val);
			roce_set_bit(tmp,
				     ROCEE_CAEP_CEQ_ALM_OVF_CAEP_CEQ_ALM_OVF_S,
				     1);
			cealmovf_val = le32_to_cpu(tmp);
			roce_write(hr_dev, ROCEE_CAEP_CEQ_ALM_OVF_0_REG +
				   i * CEQ_REG_OFFSET, cealmovf_val);

			/* Clear mask */
			cemask_val = roce_read(hr_dev,
				     ROCEE_CAEP_CE_IRQ_MASK_0_REG +
				     i * CEQ_REG_OFFSET);
			tmp = cpu_to_le32(cemask_val);
			roce_set_bit(tmp,
			       ROCEE_CAEP_CE_IRQ_MASK_CAEP_CEQ_ALM_OVF_MASK_S,
			       HNS_ROCE_INT_MASK_DISABLE);
			cemask_val = le32_to_cpu(tmp);
			roce_write(hr_dev, ROCEE_CAEP_CE_IRQ_MASK_0_REG +
				   i * CEQ_REG_OFFSET, cemask_val);
		}
	}

	/* ECC multi-bit error alarm */
	dev_warn(dev, "ECC UCERR ALARM: 0x%x, 0x%x, 0x%x\n",
		 roce_read(hr_dev, ROCEE_ECC_UCERR_ALM0_REG),
		 roce_read(hr_dev, ROCEE_ECC_UCERR_ALM1_REG),
		 roce_read(hr_dev, ROCEE_ECC_UCERR_ALM2_REG));

	dev_warn(dev, "ECC CERR ALARM: 0x%x, 0x%x, 0x%x\n",
		 roce_read(hr_dev, ROCEE_ECC_CERR_ALM0_REG),
		 roce_read(hr_dev, ROCEE_ECC_CERR_ALM1_REG),
		 roce_read(hr_dev, ROCEE_ECC_CERR_ALM2_REG));

	return IRQ_RETVAL(int_work);
}

static void hns_roce_v1_int_mask_enable(struct hns_roce_dev *hr_dev)
{
	u32 aemask_val;
	int masken = 0;
	__le32 tmp;
	int i;

	/* AEQ INT */
	aemask_val = roce_read(hr_dev, ROCEE_CAEP_AE_MASK_REG);
	tmp = cpu_to_le32(aemask_val);
	roce_set_bit(tmp, ROCEE_CAEP_AE_MASK_CAEP_AEQ_ALM_OVF_MASK_S,
		     masken);
	roce_set_bit(tmp, ROCEE_CAEP_AE_MASK_CAEP_AE_IRQ_MASK_S, masken);
	aemask_val = le32_to_cpu(tmp);
	roce_write(hr_dev, ROCEE_CAEP_AE_MASK_REG, aemask_val);

	/* CEQ INT */
	for (i = 0; i < hr_dev->caps.num_comp_vectors; i++) {
		/* IRQ mask */
		roce_write(hr_dev, ROCEE_CAEP_CE_IRQ_MASK_0_REG +
			   i * CEQ_REG_OFFSET, masken);
	}
}

static void hns_roce_v1_free_eq(struct hns_roce_dev *hr_dev,
				struct hns_roce_eq *eq)
{
	int npages = (PAGE_ALIGN(eq->eqe_size * eq->entries) +
		      HNS_ROCE_BA_SIZE - 1) / HNS_ROCE_BA_SIZE;
	int i;

	if (!eq->buf_list)
		return;

	for (i = 0; i < npages; ++i)
		dma_free_coherent(&hr_dev->pdev->dev, HNS_ROCE_BA_SIZE,
				  eq->buf_list[i].buf, eq->buf_list[i].map);

	kfree(eq->buf_list);
}

static void hns_roce_v1_enable_eq(struct hns_roce_dev *hr_dev, int eq_num,
				  int enable_flag)
{
	void __iomem *eqc = hr_dev->eq_table.eqc_base[eq_num];
	__le32 tmp;
	u32 val;

	val = readl(eqc);
	tmp = cpu_to_le32(val);

	if (enable_flag)
		roce_set_field(tmp,
			       ROCEE_CAEP_AEQC_AEQE_SHIFT_CAEP_AEQC_STATE_M,
			       ROCEE_CAEP_AEQC_AEQE_SHIFT_CAEP_AEQC_STATE_S,
			       HNS_ROCE_EQ_STAT_VALID);
	else
		roce_set_field(tmp,
			       ROCEE_CAEP_AEQC_AEQE_SHIFT_CAEP_AEQC_STATE_M,
			       ROCEE_CAEP_AEQC_AEQE_SHIFT_CAEP_AEQC_STATE_S,
			       HNS_ROCE_EQ_STAT_INVALID);

	val = le32_to_cpu(tmp);
	writel(val, eqc);
}

static int hns_roce_v1_create_eq(struct hns_roce_dev *hr_dev,
				 struct hns_roce_eq *eq)
{
	void __iomem *eqc = hr_dev->eq_table.eqc_base[eq->eqn];
	struct device *dev = &hr_dev->pdev->dev;
	dma_addr_t tmp_dma_addr;
<<<<<<< HEAD
	u32 eqcuridx_val = 0;
=======
	u32 eqcuridx_val;
>>>>>>> 356006a6
	u32 eqconsindx_val;
	u32 eqshift_val;
	__le32 tmp2 = 0;
	__le32 tmp1 = 0;
	__le32 tmp = 0;
	int num_bas;
	int ret;
	int i;

	num_bas = (PAGE_ALIGN(eq->entries * eq->eqe_size) +
		   HNS_ROCE_BA_SIZE - 1) / HNS_ROCE_BA_SIZE;

	if ((eq->entries * eq->eqe_size) > HNS_ROCE_BA_SIZE) {
		dev_err(dev, "[error]eq buf %d gt ba size(%d) need bas=%d\n",
			(eq->entries * eq->eqe_size), HNS_ROCE_BA_SIZE,
			num_bas);
		return -EINVAL;
	}

	eq->buf_list = kcalloc(num_bas, sizeof(*eq->buf_list), GFP_KERNEL);
	if (!eq->buf_list)
		return -ENOMEM;

	for (i = 0; i < num_bas; ++i) {
		eq->buf_list[i].buf = dma_alloc_coherent(dev, HNS_ROCE_BA_SIZE,
							 &tmp_dma_addr,
							 GFP_KERNEL);
		if (!eq->buf_list[i].buf) {
			ret = -ENOMEM;
			goto err_out_free_pages;
		}

		eq->buf_list[i].map = tmp_dma_addr;
	}
	eq->cons_index = 0;
	roce_set_field(tmp, ROCEE_CAEP_AEQC_AEQE_SHIFT_CAEP_AEQC_STATE_M,
		       ROCEE_CAEP_AEQC_AEQE_SHIFT_CAEP_AEQC_STATE_S,
		       HNS_ROCE_EQ_STAT_INVALID);
	roce_set_field(tmp, ROCEE_CAEP_AEQC_AEQE_SHIFT_CAEP_AEQC_AEQE_SHIFT_M,
		       ROCEE_CAEP_AEQC_AEQE_SHIFT_CAEP_AEQC_AEQE_SHIFT_S,
		       eq->log_entries);
	eqshift_val = le32_to_cpu(tmp);
	writel(eqshift_val, eqc);

	/* Configure eq extended address 12~44bit */
	writel((u32)(eq->buf_list[0].map >> 12), eqc + 4);

	/*
	 * Configure eq extended address 45~49 bit.
	 * 44 = 32 + 12, When evaluating addr to hardware, shift 12 because of
	 * using 4K page, and shift more 32 because of
	 * caculating the high 32 bit value evaluated to hardware.
	 */
	roce_set_field(tmp1, ROCEE_CAEP_AEQE_CUR_IDX_CAEP_AEQ_BT_H_M,
		       ROCEE_CAEP_AEQE_CUR_IDX_CAEP_AEQ_BT_H_S,
		       eq->buf_list[0].map >> 44);
	roce_set_field(tmp1, ROCEE_CAEP_AEQE_CUR_IDX_CAEP_AEQE_CUR_IDX_M,
		       ROCEE_CAEP_AEQE_CUR_IDX_CAEP_AEQE_CUR_IDX_S, 0);
	eqcuridx_val = le32_to_cpu(tmp1);
	writel(eqcuridx_val, eqc + 8);

	/* Configure eq consumer index */
	roce_set_field(tmp2, ROCEE_CAEP_AEQE_CONS_IDX_CAEP_AEQE_CONS_IDX_M,
		       ROCEE_CAEP_AEQE_CONS_IDX_CAEP_AEQE_CONS_IDX_S, 0);
	eqconsindx_val = le32_to_cpu(tmp2);
	writel(eqconsindx_val, eqc + 0xc);

	return 0;

err_out_free_pages:
	for (i -= 1; i >= 0; i--)
		dma_free_coherent(dev, HNS_ROCE_BA_SIZE, eq->buf_list[i].buf,
				  eq->buf_list[i].map);

	kfree(eq->buf_list);
	return ret;
}

static int hns_roce_v1_init_eq_table(struct hns_roce_dev *hr_dev)
{
	struct hns_roce_eq_table *eq_table = &hr_dev->eq_table;
	struct device *dev = &hr_dev->pdev->dev;
	struct hns_roce_eq *eq;
	int irq_num;
	int eq_num;
	int ret;
	int i, j;

	eq_num = hr_dev->caps.num_comp_vectors + hr_dev->caps.num_aeq_vectors;
	irq_num = eq_num + hr_dev->caps.num_other_vectors;

	eq_table->eq = kcalloc(eq_num, sizeof(*eq_table->eq), GFP_KERNEL);
	if (!eq_table->eq)
		return -ENOMEM;

	eq_table->eqc_base = kcalloc(eq_num, sizeof(*eq_table->eqc_base),
				     GFP_KERNEL);
	if (!eq_table->eqc_base) {
		ret = -ENOMEM;
		goto err_eqc_base_alloc_fail;
	}

	for (i = 0; i < eq_num; i++) {
		eq = &eq_table->eq[i];
		eq->hr_dev = hr_dev;
		eq->eqn = i;
		eq->irq = hr_dev->irq[i];
		eq->log_page_size = PAGE_SHIFT;

		if (i < hr_dev->caps.num_comp_vectors) {
			/* CEQ */
			eq_table->eqc_base[i] = hr_dev->reg_base +
						ROCEE_CAEP_CEQC_SHIFT_0_REG +
						CEQ_REG_OFFSET * i;
			eq->type_flag = HNS_ROCE_CEQ;
			eq->doorbell = hr_dev->reg_base +
				       ROCEE_CAEP_CEQC_CONS_IDX_0_REG +
				       CEQ_REG_OFFSET * i;
			eq->entries = hr_dev->caps.ceqe_depth;
			eq->log_entries = ilog2(eq->entries);
			eq->eqe_size = HNS_ROCE_CEQE_SIZE;
		} else {
			/* AEQ */
			eq_table->eqc_base[i] = hr_dev->reg_base +
						ROCEE_CAEP_AEQC_AEQE_SHIFT_REG;
			eq->type_flag = HNS_ROCE_AEQ;
			eq->doorbell = hr_dev->reg_base +
				       ROCEE_CAEP_AEQE_CONS_IDX_REG;
			eq->entries = hr_dev->caps.aeqe_depth;
			eq->log_entries = ilog2(eq->entries);
			eq->eqe_size = HNS_ROCE_AEQE_SIZE;
		}
	}

	/* Disable irq */
	hns_roce_v1_int_mask_enable(hr_dev);

	/* Configure ce int interval */
	roce_write(hr_dev, ROCEE_CAEP_CE_INTERVAL_CFG_REG,
		   HNS_ROCE_CEQ_DEFAULT_INTERVAL);

	/* Configure ce int burst num */
	roce_write(hr_dev, ROCEE_CAEP_CE_BURST_NUM_CFG_REG,
		   HNS_ROCE_CEQ_DEFAULT_BURST_NUM);

	for (i = 0; i < eq_num; i++) {
		ret = hns_roce_v1_create_eq(hr_dev, &eq_table->eq[i]);
		if (ret) {
			dev_err(dev, "eq create failed\n");
			goto err_create_eq_fail;
		}
	}

	for (j = 0; j < irq_num; j++) {
		if (j < eq_num)
			ret = request_irq(hr_dev->irq[j],
					  hns_roce_v1_msix_interrupt_eq, 0,
					  hr_dev->irq_names[j],
					  &eq_table->eq[j]);
		else
			ret = request_irq(hr_dev->irq[j],
					  hns_roce_v1_msix_interrupt_abn, 0,
					  hr_dev->irq_names[j], hr_dev);

		if (ret) {
			dev_err(dev, "request irq error!\n");
			goto err_request_irq_fail;
		}
	}

	for (i = 0; i < eq_num; i++)
		hns_roce_v1_enable_eq(hr_dev, i, EQ_ENABLE);

	return 0;

err_request_irq_fail:
	for (j -= 1; j >= 0; j--)
		free_irq(hr_dev->irq[j], &eq_table->eq[j]);

err_create_eq_fail:
	for (i -= 1; i >= 0; i--)
		hns_roce_v1_free_eq(hr_dev, &eq_table->eq[i]);

	kfree(eq_table->eqc_base);

err_eqc_base_alloc_fail:
	kfree(eq_table->eq);

	return ret;
}

static void hns_roce_v1_cleanup_eq_table(struct hns_roce_dev *hr_dev)
{
	struct hns_roce_eq_table *eq_table = &hr_dev->eq_table;
	int irq_num;
	int eq_num;
	int i;

	eq_num = hr_dev->caps.num_comp_vectors + hr_dev->caps.num_aeq_vectors;
	irq_num = eq_num + hr_dev->caps.num_other_vectors;
	for (i = 0; i < eq_num; i++) {
		/* Disable EQ */
		hns_roce_v1_enable_eq(hr_dev, i, EQ_DISABLE);

		free_irq(hr_dev->irq[i], &eq_table->eq[i]);

		hns_roce_v1_free_eq(hr_dev, &eq_table->eq[i]);
	}
	for (i = eq_num; i < irq_num; i++)
		free_irq(hr_dev->irq[i], hr_dev);

	kfree(eq_table->eqc_base);
	kfree(eq_table->eq);
}

static const struct ib_device_ops hns_roce_v1_dev_ops = {
	.destroy_qp = hns_roce_v1_destroy_qp,
	.poll_cq = hns_roce_v1_poll_cq,
	.post_recv = hns_roce_v1_post_recv,
	.post_send = hns_roce_v1_post_send,
	.query_qp = hns_roce_v1_query_qp,
	.req_notify_cq = hns_roce_v1_req_notify_cq,
};

static const struct hns_roce_hw hns_roce_hw_v1 = {
	.reset = hns_roce_v1_reset,
	.hw_profile = hns_roce_v1_profile,
	.hw_init = hns_roce_v1_init,
	.hw_exit = hns_roce_v1_exit,
	.post_mbox = hns_roce_v1_post_mbox,
	.chk_mbox = hns_roce_v1_chk_mbox,
	.set_gid = hns_roce_v1_set_gid,
	.set_mac = hns_roce_v1_set_mac,
	.set_mtu = hns_roce_v1_set_mtu,
	.write_mtpt = hns_roce_v1_write_mtpt,
	.write_cqc = hns_roce_v1_write_cqc,
	.clear_hem = hns_roce_v1_clear_hem,
	.modify_qp = hns_roce_v1_modify_qp,
	.query_qp = hns_roce_v1_query_qp,
	.destroy_qp = hns_roce_v1_destroy_qp,
	.post_send = hns_roce_v1_post_send,
	.post_recv = hns_roce_v1_post_recv,
	.req_notify_cq = hns_roce_v1_req_notify_cq,
	.poll_cq = hns_roce_v1_poll_cq,
	.dereg_mr = hns_roce_v1_dereg_mr,
	.destroy_cq = hns_roce_v1_destroy_cq,
	.init_eq = hns_roce_v1_init_eq_table,
	.cleanup_eq = hns_roce_v1_cleanup_eq_table,
	.hns_roce_dev_ops = &hns_roce_v1_dev_ops,
};

static const struct of_device_id hns_roce_of_match[] = {
	{ .compatible = "hisilicon,hns-roce-v1", .data = &hns_roce_hw_v1, },
	{},
};
MODULE_DEVICE_TABLE(of, hns_roce_of_match);

static const struct acpi_device_id hns_roce_acpi_match[] = {
	{ "HISI00D1", (kernel_ulong_t)&hns_roce_hw_v1 },
	{},
};
MODULE_DEVICE_TABLE(acpi, hns_roce_acpi_match);

static struct
platform_device *hns_roce_find_pdev(struct fwnode_handle *fwnode)
{
	struct device *dev;

	/* get the 'device' corresponding to the matching 'fwnode' */
	dev = bus_find_device_by_fwnode(&platform_bus_type, fwnode);
	/* get the platform device */
	return dev ? to_platform_device(dev) : NULL;
}

static int hns_roce_get_cfg(struct hns_roce_dev *hr_dev)
{
	struct device *dev = &hr_dev->pdev->dev;
	struct platform_device *pdev = NULL;
	struct net_device *netdev = NULL;
	struct device_node *net_node;
	int port_cnt = 0;
	u8 phy_port;
	int ret;
	int i;

	/* check if we are compatible with the underlying SoC */
	if (dev_of_node(dev)) {
		const struct of_device_id *of_id;

		of_id = of_match_node(hns_roce_of_match, dev->of_node);
		if (!of_id) {
			dev_err(dev, "device is not compatible!\n");
			return -ENXIO;
		}
		hr_dev->hw = (const struct hns_roce_hw *)of_id->data;
		if (!hr_dev->hw) {
			dev_err(dev, "couldn't get H/W specific DT data!\n");
			return -ENXIO;
		}
	} else if (is_acpi_device_node(dev->fwnode)) {
		const struct acpi_device_id *acpi_id;

		acpi_id = acpi_match_device(hns_roce_acpi_match, dev);
		if (!acpi_id) {
			dev_err(dev, "device is not compatible!\n");
			return -ENXIO;
		}
		hr_dev->hw = (const struct hns_roce_hw *) acpi_id->driver_data;
		if (!hr_dev->hw) {
			dev_err(dev, "couldn't get H/W specific ACPI data!\n");
			return -ENXIO;
		}
	} else {
		dev_err(dev, "can't read compatibility data from DT or ACPI\n");
		return -ENXIO;
	}

	/* get the mapped register base address */
	hr_dev->reg_base = devm_platform_ioremap_resource(hr_dev->pdev, 0);
	if (IS_ERR(hr_dev->reg_base))
		return PTR_ERR(hr_dev->reg_base);

	/* read the node_guid of IB device from the DT or ACPI */
	ret = device_property_read_u8_array(dev, "node-guid",
					    (u8 *)&hr_dev->ib_dev.node_guid,
					    GUID_LEN);
	if (ret) {
		dev_err(dev, "couldn't get node_guid from DT or ACPI!\n");
		return ret;
	}

	/* get the RoCE associated ethernet ports or netdevices */
	for (i = 0; i < HNS_ROCE_MAX_PORTS; i++) {
		if (dev_of_node(dev)) {
			net_node = of_parse_phandle(dev->of_node, "eth-handle",
						    i);
			if (!net_node)
				continue;
			pdev = of_find_device_by_node(net_node);
		} else if (is_acpi_device_node(dev->fwnode)) {
			struct fwnode_reference_args args;

			ret = acpi_node_get_property_reference(dev->fwnode,
							       "eth-handle",
							       i, &args);
			if (ret)
				continue;
			pdev = hns_roce_find_pdev(args.fwnode);
		} else {
			dev_err(dev, "cannot read data from DT or ACPI\n");
			return -ENXIO;
		}

		if (pdev) {
			netdev = platform_get_drvdata(pdev);
			phy_port = (u8)i;
			if (netdev) {
				hr_dev->iboe.netdevs[port_cnt] = netdev;
				hr_dev->iboe.phy_port[port_cnt] = phy_port;
			} else {
				dev_err(dev, "no netdev found with pdev %s\n",
					pdev->name);
				return -ENODEV;
			}
			port_cnt++;
		}
	}

	if (port_cnt == 0) {
		dev_err(dev, "unable to get eth-handle for available ports!\n");
		return -EINVAL;
	}

	hr_dev->caps.num_ports = port_cnt;

	/* cmd issue mode: 0 is poll, 1 is event */
	hr_dev->cmd_mod = 1;
	hr_dev->loop_idc = 0;
	hr_dev->sdb_offset = ROCEE_DB_SQ_L_0_REG;
	hr_dev->odb_offset = ROCEE_DB_OTHERS_L_0_REG;

	/* read the interrupt names from the DT or ACPI */
	ret = device_property_read_string_array(dev, "interrupt-names",
						hr_dev->irq_names,
						HNS_ROCE_V1_MAX_IRQ_NUM);
	if (ret < 0) {
		dev_err(dev, "couldn't get interrupt names from DT or ACPI!\n");
		return ret;
	}

	/* fetch the interrupt numbers */
	for (i = 0; i < HNS_ROCE_V1_MAX_IRQ_NUM; i++) {
		hr_dev->irq[i] = platform_get_irq(hr_dev->pdev, i);
		if (hr_dev->irq[i] <= 0)
			return -EINVAL;
	}

	return 0;
}

/**
 * hns_roce_probe - RoCE driver entrance
 * @pdev: pointer to platform device
 * Return : int
 *
 */
static int hns_roce_probe(struct platform_device *pdev)
{
	int ret;
	struct hns_roce_dev *hr_dev;
	struct device *dev = &pdev->dev;

	hr_dev = ib_alloc_device(hns_roce_dev, ib_dev);
	if (!hr_dev)
		return -ENOMEM;

	hr_dev->priv = kzalloc(sizeof(struct hns_roce_v1_priv), GFP_KERNEL);
	if (!hr_dev->priv) {
		ret = -ENOMEM;
		goto error_failed_kzalloc;
	}

	hr_dev->pdev = pdev;
	hr_dev->dev = dev;
	platform_set_drvdata(pdev, hr_dev);

	if (dma_set_mask_and_coherent(dev, DMA_BIT_MASK(64ULL)) &&
	    dma_set_mask_and_coherent(dev, DMA_BIT_MASK(32ULL))) {
		dev_err(dev, "Not usable DMA addressing mode\n");
		ret = -EIO;
		goto error_failed_get_cfg;
	}

	ret = hns_roce_get_cfg(hr_dev);
	if (ret) {
		dev_err(dev, "Get Configuration failed!\n");
		goto error_failed_get_cfg;
	}

	ret = hns_roce_init(hr_dev);
	if (ret) {
		dev_err(dev, "RoCE engine init failed!\n");
		goto error_failed_get_cfg;
	}

	return 0;

error_failed_get_cfg:
	kfree(hr_dev->priv);

error_failed_kzalloc:
	ib_dealloc_device(&hr_dev->ib_dev);

	return ret;
}

/**
 * hns_roce_remove - remove RoCE device
 * @pdev: pointer to platform device
 */
static int hns_roce_remove(struct platform_device *pdev)
{
	struct hns_roce_dev *hr_dev = platform_get_drvdata(pdev);

	hns_roce_exit(hr_dev);
	kfree(hr_dev->priv);
	ib_dealloc_device(&hr_dev->ib_dev);

	return 0;
}

static struct platform_driver hns_roce_driver = {
	.probe = hns_roce_probe,
	.remove = hns_roce_remove,
	.driver = {
		.name = DRV_NAME,
		.of_match_table = hns_roce_of_match,
		.acpi_match_table = ACPI_PTR(hns_roce_acpi_match),
	},
};

module_platform_driver(hns_roce_driver);

MODULE_LICENSE("Dual BSD/GPL");
MODULE_AUTHOR("Wei Hu <xavier.huwei@huawei.com>");
MODULE_AUTHOR("Nenglong Zhao <zhaonenglong@hisilicon.com>");
MODULE_AUTHOR("Lijun Ou <oulijun@huawei.com>");
MODULE_DESCRIPTION("Hisilicon Hip06 Family RoCE Driver");<|MERGE_RESOLUTION|>--- conflicted
+++ resolved
@@ -4117,11 +4117,7 @@
 	void __iomem *eqc = hr_dev->eq_table.eqc_base[eq->eqn];
 	struct device *dev = &hr_dev->pdev->dev;
 	dma_addr_t tmp_dma_addr;
-<<<<<<< HEAD
-	u32 eqcuridx_val = 0;
-=======
 	u32 eqcuridx_val;
->>>>>>> 356006a6
 	u32 eqconsindx_val;
 	u32 eqshift_val;
 	__le32 tmp2 = 0;
