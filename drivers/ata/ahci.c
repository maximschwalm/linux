--- conflicted
+++ resolved
@@ -50,11 +50,7 @@
 	/* board IDs by feature in alphabetical order */
 	board_ahci,
 	board_ahci_ign_iferr,
-<<<<<<< HEAD
-	board_ahci_mobile,
-=======
 	board_ahci_low_power,
->>>>>>> 95cd2cdc
 	board_ahci_no_debounce_delay,
 	board_ahci_nomsi,
 	board_ahci_noncq,
