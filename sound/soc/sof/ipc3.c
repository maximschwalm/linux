--- conflicted
+++ resolved
@@ -9,10 +9,7 @@
 
 #include <sound/sof/stream.h>
 #include <sound/sof/control.h>
-<<<<<<< HEAD
-=======
 #include <trace/events/sof.h>
->>>>>>> 7365df19
 #include "sof-priv.h"
 #include "sof-audio.h"
 #include "ipc3-priv.h"
@@ -27,11 +24,7 @@
 	u8 *str2 = NULL;
 	u32 glb;
 	u32 type;
-<<<<<<< HEAD
-	bool vdbg = false;
-=======
 	bool is_sof_ipc_stream_position = false;
->>>>>>> 7365df19
 
 	glb = cmd & SOF_GLB_TYPE_MASK;
 	type = cmd & SOF_CMD_TYPE_MASK;
@@ -126,11 +119,7 @@
 		case SOF_IPC_STREAM_TRIG_XRUN:
 			str2 = "TRIG_XRUN"; break;
 		case SOF_IPC_STREAM_POSITION:
-<<<<<<< HEAD
-			vdbg = true;
-=======
 			is_sof_ipc_stream_position = true;
->>>>>>> 7365df19
 			str2 = "POSITION"; break;
 		case SOF_IPC_STREAM_VORBIS_PARAMS:
 			str2 = "VORBIS_PARAMS"; break;
@@ -159,11 +148,8 @@
 		case SOF_IPC_TRACE_DMA_PARAMS:
 			str2 = "DMA_PARAMS"; break;
 		case SOF_IPC_TRACE_DMA_POSITION:
-<<<<<<< HEAD
-=======
 			if (!sof_debug_check_flag(SOF_DBG_PRINT_DMA_POSITION_UPDATE_LOGS))
 				return;
->>>>>>> 7365df19
 			str2 = "DMA_POSITION"; break;
 		case SOF_IPC_TRACE_DMA_PARAMS_EXT:
 			str2 = "DMA_PARAMS_EXT"; break;
@@ -221,13 +207,8 @@
 	}
 
 	if (str2) {
-<<<<<<< HEAD
-		if (vdbg)
-			dev_vdbg(dev, "%s: 0x%x: %s: %s\n", text, cmd, str, str2);
-=======
 		if (is_sof_ipc_stream_position)
 			trace_sof_stream_position_ipc_rx(dev);
->>>>>>> 7365df19
 		else
 			dev_dbg(dev, "%s: 0x%x: %s: %s\n", text, cmd, str, str2);
 	} else {
@@ -312,11 +293,7 @@
 		dev_err(sdev->dev,
 			"ipc tx timed out for %#x (msg/reply size: %d/%zu)\n",
 			hdr->cmd, hdr->size, msg->reply_size);
-<<<<<<< HEAD
-		snd_sof_handle_fw_exception(ipc->sdev);
-=======
 		snd_sof_handle_fw_exception(ipc->sdev, "IPC timeout");
->>>>>>> 7365df19
 		ret = -ETIMEDOUT;
 	} else {
 		ret = msg->reply_error;
@@ -325,12 +302,8 @@
 				"ipc tx error for %#x (msg/reply size: %d/%zu): %d\n",
 				hdr->cmd, hdr->size, msg->reply_size, ret);
 		} else {
-<<<<<<< HEAD
-			ipc3_log_header(sdev->dev, "ipc tx succeeded", hdr->cmd);
-=======
 			if (sof_debug_check_flag(SOF_DBG_PRINT_IPC_SUCCESS_LOGS))
 				ipc3_log_header(sdev->dev, "ipc tx succeeded", hdr->cmd);
->>>>>>> 7365df19
 			if (msg->reply_size)
 				/* copy the data returned from DSP */
 				memcpy(reply_data, msg->reply_data,
@@ -786,20 +759,10 @@
 		return -EINVAL;
 	}
 
-<<<<<<< HEAD
-	if (SOF_ABI_VERSION_MINOR(v->abi_version) > SOF_ABI_MINOR) {
-		if (!IS_ENABLED(CONFIG_SND_SOC_SOF_STRICT_ABI_CHECKS)) {
-			dev_warn(sdev->dev, "FW ABI is more recent than kernel\n");
-		} else {
-			dev_err(sdev->dev, "FW ABI is more recent than kernel\n");
-			return -EINVAL;
-		}
-=======
 	if (IS_ENABLED(CONFIG_SND_SOC_SOF_STRICT_ABI_CHECKS) &&
 	    SOF_ABI_VERSION_MINOR(v->abi_version) > SOF_ABI_MINOR) {
 		dev_err(sdev->dev, "FW ABI is more recent than kernel\n");
 		return -EINVAL;
->>>>>>> 7365df19
 	}
 
 	if (ready->flags & SOF_IPC_INFO_BUILD) {
@@ -890,12 +853,7 @@
 		return;
 	}
 
-<<<<<<< HEAD
-	dev_vdbg(sdev->dev, "posn : host 0x%llx dai 0x%llx wall 0x%llx\n",
-		 posn.host_posn, posn.dai_posn, posn.wallclock);
-=======
 	trace_sof_ipc3_period_elapsed_position(sdev, &posn);
->>>>>>> 7365df19
 
 	memcpy(&stream->posn, &posn, sizeof(posn));
 
@@ -1078,8 +1036,6 @@
 
 	ipc3_log_header(sdev->dev, "ipc rx done", hdr.cmd);
 }
-<<<<<<< HEAD
-=======
 
 static int sof_ipc3_set_core_state(struct snd_sof_dev *sdev, int core_idx, bool on)
 {
@@ -1097,7 +1053,6 @@
 	return sof_ipc3_tx_msg(sdev, &core_cfg, sizeof(core_cfg),
 			       &reply, sizeof(reply), false);
 }
->>>>>>> 7365df19
 
 static int sof_ipc3_ctx_ipc(struct snd_sof_dev *sdev, int cmd)
 {
