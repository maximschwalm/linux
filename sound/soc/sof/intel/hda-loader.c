// SPDX-License-Identifier: (GPL-2.0-only OR BSD-3-Clause)
//
// This file is provided under a dual BSD/GPLv2 license.  When using or
// redistributing this file, you may do so under either license.
//
// Copyright(c) 2018 Intel Corporation. All rights reserved.
//
// Authors: Liam Girdwood <liam.r.girdwood@linux.intel.com>
//	    Ranjani Sridharan <ranjani.sridharan@linux.intel.com>
//	    Rander Wang <rander.wang@intel.com>
//          Keyon Jie <yang.jie@linux.intel.com>
//

/*
 * Hardware interface for HDA DSP code loader
 */

#include <linux/firmware.h>
#include <sound/hdaudio_ext.h>
#include <sound/hda_register.h>
#include <sound/sof.h>
#include "ext_manifest.h"
#include "../ops.h"
#include "hda.h"

#define HDA_CL_STREAM_FORMAT 0x40

static struct hdac_ext_stream *cl_stream_prepare(struct snd_sof_dev *sdev, unsigned int format,
						 unsigned int size, struct snd_dma_buffer *dmab,
						 int direction)
{
	struct hdac_ext_stream *dsp_stream;
	struct hdac_stream *hstream;
	struct pci_dev *pci = to_pci_dev(sdev->dev);
	int ret;

	dsp_stream = hda_dsp_stream_get(sdev, direction, 0);

	if (!dsp_stream) {
		dev_err(sdev->dev, "error: no stream available\n");
		return ERR_PTR(-ENODEV);
	}
	hstream = &dsp_stream->hstream;
	hstream->substream = NULL;

	/* allocate DMA buffer */
	ret = snd_dma_alloc_pages(SNDRV_DMA_TYPE_DEV_SG, &pci->dev, size, dmab);
	if (ret < 0) {
		dev_err(sdev->dev, "error: memory alloc failed: %d\n", ret);
		goto error;
	}

	hstream->period_bytes = 0;/* initialize period_bytes */
	hstream->format_val = format;
	hstream->bufsize = size;

	if (direction == SNDRV_PCM_STREAM_CAPTURE) {
		ret = hda_dsp_iccmax_stream_hw_params(sdev, dsp_stream, dmab, NULL);
		if (ret < 0) {
			dev_err(sdev->dev, "error: iccmax stream prepare failed: %d\n", ret);
			goto error;
		}
	} else {
		ret = hda_dsp_stream_hw_params(sdev, dsp_stream, dmab, NULL);
		if (ret < 0) {
			dev_err(sdev->dev, "error: hdac prepare failed: %d\n", ret);
			goto error;
		}
		hda_dsp_stream_spib_config(sdev, dsp_stream, HDA_DSP_SPIB_ENABLE, size);
	}

	return dsp_stream;

error:
	hda_dsp_stream_put(sdev, direction, hstream->stream_tag);
	snd_dma_free_pages(dmab);
	return ERR_PTR(ret);
}

/*
 * first boot sequence has some extra steps. core 0 waits for power
 * status on core 1, so power up core 1 also momentarily, keep it in
 * reset/stall and then turn it off
 */
static int cl_dsp_init(struct snd_sof_dev *sdev, int stream_tag)
{
	struct sof_intel_hda_dev *hda = sdev->pdata->hw_pdata;
	const struct sof_intel_dsp_desc *chip = hda->desc;
	unsigned int status;
	unsigned long mask;
	char *dump_msg;
	u32 flags, j;
	int ret;
	int i;

	/* step 1: power up corex */
	ret = hda_dsp_enable_core(sdev, chip->host_managed_cores_mask);
	if (ret < 0) {
		if (hda->boot_iteration == HDA_FW_BOOT_ATTEMPTS)
			dev_err(sdev->dev, "error: dsp core 0/1 power up failed\n");
		goto err;
	}

	/* DSP is powered up, set all SSPs to slave mode */
	for (i = 0; i < chip->ssp_count; i++) {
		snd_sof_dsp_update_bits_unlocked(sdev, HDA_DSP_BAR,
						 chip->ssp_base_offset
						 + i * SSP_DEV_MEM_SIZE
						 + SSP_SSC1_OFFSET,
						 SSP_SET_SLAVE,
						 SSP_SET_SLAVE);
	}

	/* step 2: purge FW request */
	snd_sof_dsp_write(sdev, HDA_DSP_BAR, chip->ipc_req,
			  chip->ipc_req_mask | (HDA_DSP_IPC_PURGE_FW |
			  ((stream_tag - 1) << 9)));

	/* step 3: unset core 0 reset state & unstall/run core 0 */
	ret = hda_dsp_core_run(sdev, BIT(0));
	if (ret < 0) {
		if (hda->boot_iteration == HDA_FW_BOOT_ATTEMPTS)
			dev_err(sdev->dev,
				"error: dsp core start failed %d\n", ret);
		ret = -EIO;
		goto err;
	}

	/* step 4: wait for IPC DONE bit from ROM */
	ret = snd_sof_dsp_read_poll_timeout(sdev, HDA_DSP_BAR,
					    chip->ipc_ack, status,
					    ((status & chip->ipc_ack_mask)
						    == chip->ipc_ack_mask),
					    HDA_DSP_REG_POLL_INTERVAL_US,
					    HDA_DSP_INIT_TIMEOUT_US);

	if (ret < 0) {
		if (hda->boot_iteration == HDA_FW_BOOT_ATTEMPTS)
			dev_err(sdev->dev,
				"error: %s: timeout for HIPCIE done\n",
				__func__);
		goto err;
	}

	/* set DONE bit to clear the reply IPC message */
	snd_sof_dsp_update_bits_forced(sdev, HDA_DSP_BAR,
				       chip->ipc_ack,
				       chip->ipc_ack_mask,
				       chip->ipc_ack_mask);

	/* step 5: power down cores that are no longer needed */
	ret = hda_dsp_core_reset_power_down(sdev, chip->host_managed_cores_mask &
					   ~(chip->init_core_mask));
	if (ret < 0) {
		if (hda->boot_iteration == HDA_FW_BOOT_ATTEMPTS)
			dev_err(sdev->dev,
				"error: dsp core x power down failed\n");
		goto err;
	}

	/* step 6: enable IPC interrupts */
	hda_dsp_ipc_int_enable(sdev);

	/* step 7: wait for ROM init */
	ret = snd_sof_dsp_read_poll_timeout(sdev, HDA_DSP_BAR,
					HDA_DSP_SRAM_REG_ROM_STATUS, status,
					((status & HDA_DSP_ROM_STS_MASK)
						== HDA_DSP_ROM_INIT),
					HDA_DSP_REG_POLL_INTERVAL_US,
					chip->rom_init_timeout *
					USEC_PER_MSEC);
	if (!ret) {
		/* set enabled cores mask and increment ref count for cores in init_core_mask */
		sdev->enabled_cores_mask |= chip->init_core_mask;
		mask = sdev->enabled_cores_mask;
		for_each_set_bit(j, &mask, SOF_MAX_DSP_NUM_CORES)
			sdev->dsp_core_ref_count[j]++;
		return 0;
	}

	if (hda->boot_iteration == HDA_FW_BOOT_ATTEMPTS)
		dev_err(sdev->dev,
			"error: %s: timeout HDA_DSP_SRAM_REG_ROM_STATUS read\n",
			__func__);

err:
	flags = SOF_DBG_DUMP_PCI | SOF_DBG_DUMP_MBOX | SOF_DBG_DUMP_OPTIONAL;

	/* after max boot attempts make sure that the dump is printed */
	if (hda->boot_iteration == HDA_FW_BOOT_ATTEMPTS)
		flags &= ~SOF_DBG_DUMP_OPTIONAL;

<<<<<<< HEAD
	snd_sof_dsp_dbg_dump(sdev, flags);
	snd_sof_dsp_core_power_down(sdev, chip->host_managed_cores_mask);
=======
	dump_msg = kasprintf(GFP_KERNEL, "Boot iteration failed: %d/%d",
			     hda->boot_iteration, HDA_FW_BOOT_ATTEMPTS);
	snd_sof_dsp_dbg_dump(sdev, dump_msg, flags);
	hda_dsp_core_reset_power_down(sdev, chip->host_managed_cores_mask);
>>>>>>> 754e0b0e

	kfree(dump_msg);
	return ret;
}

static int cl_trigger(struct snd_sof_dev *sdev,
		      struct hdac_ext_stream *stream, int cmd)
{
	struct hdac_stream *hstream = &stream->hstream;
	int sd_offset = SOF_STREAM_SD_OFFSET(hstream);

	/* code loader is special case that reuses stream ops */
	switch (cmd) {
	case SNDRV_PCM_TRIGGER_START:
		snd_sof_dsp_update_bits(sdev, HDA_DSP_HDA_BAR, SOF_HDA_INTCTL,
					1 << hstream->index,
					1 << hstream->index);

		snd_sof_dsp_update_bits(sdev, HDA_DSP_HDA_BAR,
					sd_offset,
					SOF_HDA_SD_CTL_DMA_START |
					SOF_HDA_CL_DMA_SD_INT_MASK,
					SOF_HDA_SD_CTL_DMA_START |
					SOF_HDA_CL_DMA_SD_INT_MASK);

		hstream->running = true;
		return 0;
	default:
		return hda_dsp_stream_trigger(sdev, stream, cmd);
	}
}

static int cl_cleanup(struct snd_sof_dev *sdev, struct snd_dma_buffer *dmab,
		      struct hdac_ext_stream *stream)
{
	struct hdac_stream *hstream = &stream->hstream;
	int sd_offset = SOF_STREAM_SD_OFFSET(hstream);
	int ret = 0;

	if (hstream->direction == SNDRV_PCM_STREAM_PLAYBACK)
		ret = hda_dsp_stream_spib_config(sdev, stream, HDA_DSP_SPIB_DISABLE, 0);
	else
		snd_sof_dsp_update_bits(sdev, HDA_DSP_HDA_BAR, sd_offset,
					SOF_HDA_SD_CTL_DMA_START, 0);

	hda_dsp_stream_put(sdev, hstream->direction, hstream->stream_tag);
	hstream->running = 0;
	hstream->substream = NULL;

	/* reset BDL address */
	snd_sof_dsp_write(sdev, HDA_DSP_HDA_BAR,
			  sd_offset + SOF_HDA_ADSP_REG_CL_SD_BDLPL, 0);
	snd_sof_dsp_write(sdev, HDA_DSP_HDA_BAR,
			  sd_offset + SOF_HDA_ADSP_REG_CL_SD_BDLPU, 0);

	snd_sof_dsp_write(sdev, HDA_DSP_HDA_BAR, sd_offset, 0);
	snd_dma_free_pages(dmab);
	dmab->area = NULL;
	hstream->bufsize = 0;
	hstream->format_val = 0;

	return ret;
}

static int cl_copy_fw(struct snd_sof_dev *sdev, struct hdac_ext_stream *stream)
{
	unsigned int reg;
	int ret, status;

	ret = cl_trigger(sdev, stream, SNDRV_PCM_TRIGGER_START);
	if (ret < 0) {
		dev_err(sdev->dev, "error: DMA trigger start failed\n");
		return ret;
	}

	status = snd_sof_dsp_read_poll_timeout(sdev, HDA_DSP_BAR,
					HDA_DSP_SRAM_REG_ROM_STATUS, reg,
					((reg & HDA_DSP_ROM_STS_MASK)
						== HDA_DSP_ROM_FW_ENTERED),
					HDA_DSP_REG_POLL_INTERVAL_US,
					HDA_DSP_BASEFW_TIMEOUT_US);

	/*
	 * even in case of errors we still need to stop the DMAs,
	 * but we return the initial error should the DMA stop also fail
	 */

	if (status < 0) {
		dev_err(sdev->dev,
			"error: %s: timeout HDA_DSP_SRAM_REG_ROM_STATUS read\n",
			__func__);
	}

	ret = cl_trigger(sdev, stream, SNDRV_PCM_TRIGGER_STOP);
	if (ret < 0) {
		dev_err(sdev->dev, "error: DMA trigger stop failed\n");
		if (!status)
			status = ret;
	}

	return status;
}

int hda_dsp_cl_boot_firmware_iccmax(struct snd_sof_dev *sdev)
{
	struct snd_sof_pdata *plat_data = sdev->pdata;
	struct hdac_ext_stream *iccmax_stream;
	struct hdac_bus *bus = sof_to_bus(sdev);
	struct firmware stripped_firmware;
	int ret, ret1;
	u8 original_gb;

	/* save the original LTRP guardband value */
	original_gb = snd_hdac_chip_readb(bus, VS_LTRP) & HDA_VS_INTEL_LTRP_GB_MASK;

	if (plat_data->fw->size <= plat_data->fw_offset) {
		dev_err(sdev->dev, "error: firmware size must be greater than firmware offset\n");
		return -EINVAL;
	}

	stripped_firmware.size = plat_data->fw->size - plat_data->fw_offset;

	/* prepare capture stream for ICCMAX */
	iccmax_stream = cl_stream_prepare(sdev, HDA_CL_STREAM_FORMAT, stripped_firmware.size,
					  &sdev->dmab_bdl, SNDRV_PCM_STREAM_CAPTURE);
	if (IS_ERR(iccmax_stream)) {
		dev_err(sdev->dev, "error: dma prepare for ICCMAX stream failed\n");
		return PTR_ERR(iccmax_stream);
	}

	ret = hda_dsp_cl_boot_firmware(sdev);

	/*
	 * Perform iccmax stream cleanup. This should be done even if firmware loading fails.
	 * If the cleanup also fails, we return the initial error
	 */
	ret1 = cl_cleanup(sdev, &sdev->dmab_bdl, iccmax_stream);
	if (ret1 < 0) {
		dev_err(sdev->dev, "error: ICCMAX stream cleanup failed\n");

		/* set return value to indicate cleanup failure */
		if (!ret)
			ret = ret1;
	}

	/* restore the original guardband value after FW boot */
	snd_hdac_chip_updateb(bus, VS_LTRP, HDA_VS_INTEL_LTRP_GB_MASK, original_gb);

	return ret;
}

int hda_dsp_cl_boot_firmware(struct snd_sof_dev *sdev)
{
	struct sof_intel_hda_dev *hda = sdev->pdata->hw_pdata;
	struct snd_sof_pdata *plat_data = sdev->pdata;
	const struct sof_dev_desc *desc = plat_data->desc;
	const struct sof_intel_dsp_desc *chip_info;
	struct hdac_ext_stream *stream;
	struct firmware stripped_firmware;
	int ret, ret1, i;

	chip_info = desc->chip_info;

	if (plat_data->fw->size <= plat_data->fw_offset) {
		dev_err(sdev->dev, "error: firmware size must be greater than firmware offset\n");
		return -EINVAL;
	}

	stripped_firmware.data = plat_data->fw->data + plat_data->fw_offset;
	stripped_firmware.size = plat_data->fw->size - plat_data->fw_offset;

	/* init for booting wait */
	init_waitqueue_head(&sdev->boot_wait);

	/* prepare DMA for code loader stream */
	stream = cl_stream_prepare(sdev, HDA_CL_STREAM_FORMAT, stripped_firmware.size,
				   &sdev->dmab, SNDRV_PCM_STREAM_PLAYBACK);
	if (IS_ERR(stream)) {
		dev_err(sdev->dev, "error: dma prepare for fw loading failed\n");
		return PTR_ERR(stream);
	}

	memcpy(sdev->dmab.area, stripped_firmware.data,
	       stripped_firmware.size);

	/* try ROM init a few times before giving up */
	for (i = 0; i < HDA_FW_BOOT_ATTEMPTS; i++) {
		dev_dbg(sdev->dev,
			"Attempting iteration %d of Core En/ROM load...\n", i);

		hda->boot_iteration = i + 1;
		ret = cl_dsp_init(sdev, stream->hstream.stream_tag);

		/* don't retry anymore if successful */
		if (!ret)
			break;
	}

	if (i == HDA_FW_BOOT_ATTEMPTS) {
		dev_err(sdev->dev, "error: dsp init failed after %d attempts with err: %d\n",
			i, ret);
		goto cleanup;
	}

	/*
	 * When a SoundWire link is in clock stop state, a Slave
	 * device may trigger in-band wakes for events such as jack
	 * insertion or acoustic event detection. This event will lead
	 * to a WAKEEN interrupt, handled by the PCI device and routed
	 * to PME if the PCI device is in D3. The resume function in
	 * audio PCI driver will be invoked by ACPI for PME event and
	 * initialize the device and process WAKEEN interrupt.
	 *
	 * The WAKEEN interrupt should be processed ASAP to prevent an
	 * interrupt flood, otherwise other interrupts, such IPC,
	 * cannot work normally.  The WAKEEN is handled after the ROM
	 * is initialized successfully, which ensures power rails are
	 * enabled before accessing the SoundWire SHIM registers
	 */
	if (!sdev->first_boot)
		hda_sdw_process_wakeen(sdev);

	/*
	 * Set the boot_iteration to the last attempt, indicating that the
	 * DSP ROM has been initialized and from this point there will be no
	 * retry done to boot.
	 *
	 * Continue with code loading and firmware boot
	 */
	hda->boot_iteration = HDA_FW_BOOT_ATTEMPTS;
	ret = cl_copy_fw(sdev, stream);
	if (!ret)
		dev_dbg(sdev->dev, "Firmware download successful, booting...\n");
<<<<<<< HEAD
	} else {
		snd_sof_dsp_dbg_dump(sdev, SOF_DBG_DUMP_PCI | SOF_DBG_DUMP_MBOX);
		dev_err(sdev->dev, "error: load fw failed ret: %d\n", ret);
	}
=======
	else
		snd_sof_dsp_dbg_dump(sdev, "Firmware download failed",
				     SOF_DBG_DUMP_PCI | SOF_DBG_DUMP_MBOX);
>>>>>>> 754e0b0e

cleanup:
	/*
	 * Perform codeloader stream cleanup.
	 * This should be done even if firmware loading fails.
	 * If the cleanup also fails, we return the initial error
	 */
	ret1 = cl_cleanup(sdev, &sdev->dmab, stream);
	if (ret1 < 0) {
		dev_err(sdev->dev, "error: Code loader DSP cleanup failed\n");

		/* set return value to indicate cleanup failure */
		if (!ret)
			ret = ret1;
	}

	/*
	 * return primary core id if both fw copy
	 * and stream clean up are successful
	 */
	if (!ret)
		return chip_info->init_core_mask;

	/* disable DSP */
	snd_sof_dsp_update_bits(sdev, HDA_DSP_PP_BAR,
				SOF_HDA_REG_PP_PPCTL,
				SOF_HDA_PPCTL_GPROCEN, 0);
	return ret;
}

/* pre fw run operations */
int hda_dsp_pre_fw_run(struct snd_sof_dev *sdev)
{
	/* disable clock gating and power gating */
	return hda_dsp_ctrl_clock_power_gating(sdev, false);
}

/* post fw run operations */
int hda_dsp_post_fw_run(struct snd_sof_dev *sdev)
{
	int ret;

	if (sdev->first_boot) {
		ret = hda_sdw_startup(sdev);
		if (ret < 0) {
			dev_err(sdev->dev,
				"error: could not startup SoundWire links\n");
			return ret;
		}
	}

	hda_sdw_int_enable(sdev, true);

	/* re-enable clock gating and power gating */
	return hda_dsp_ctrl_clock_power_gating(sdev, true);
}

int hda_dsp_ext_man_get_cavs_config_data(struct snd_sof_dev *sdev,
					 const struct sof_ext_man_elem_header *hdr)
{
	const struct sof_ext_man_cavs_config_data *config_data =
		container_of(hdr, struct sof_ext_man_cavs_config_data, hdr);
	struct sof_intel_hda_dev *hda = sdev->pdata->hw_pdata;
	int i, elem_num;

	/* calculate total number of config data elements */
	elem_num = (hdr->size - sizeof(struct sof_ext_man_elem_header))
		   / sizeof(struct sof_config_elem);
	if (elem_num <= 0) {
		dev_err(sdev->dev, "cavs config data is inconsistent: %d\n", elem_num);
		return -EINVAL;
	}

	for (i = 0; i < elem_num; i++)
		switch (config_data->elems[i].token) {
		case SOF_EXT_MAN_CAVS_CONFIG_EMPTY:
			/* skip empty token */
			break;
		case SOF_EXT_MAN_CAVS_CONFIG_CAVS_LPRO:
			hda->clk_config_lpro = config_data->elems[i].value;
			dev_dbg(sdev->dev, "FW clock config: %s\n",
				hda->clk_config_lpro ? "LPRO" : "HPRO");
			break;
		case SOF_EXT_MAN_CAVS_CONFIG_OUTBOX_SIZE:
		case SOF_EXT_MAN_CAVS_CONFIG_INBOX_SIZE:
			/* These elements are defined but not being used yet. No warn is required */
			break;
		default:
			dev_info(sdev->dev, "unsupported token type: %d\n",
				 config_data->elems[i].token);
		}

	return 0;
}<|MERGE_RESOLUTION|>--- conflicted
+++ resolved
@@ -190,15 +190,10 @@
 	if (hda->boot_iteration == HDA_FW_BOOT_ATTEMPTS)
 		flags &= ~SOF_DBG_DUMP_OPTIONAL;
 
-<<<<<<< HEAD
-	snd_sof_dsp_dbg_dump(sdev, flags);
-	snd_sof_dsp_core_power_down(sdev, chip->host_managed_cores_mask);
-=======
 	dump_msg = kasprintf(GFP_KERNEL, "Boot iteration failed: %d/%d",
 			     hda->boot_iteration, HDA_FW_BOOT_ATTEMPTS);
 	snd_sof_dsp_dbg_dump(sdev, dump_msg, flags);
 	hda_dsp_core_reset_power_down(sdev, chip->host_managed_cores_mask);
->>>>>>> 754e0b0e
 
 	kfree(dump_msg);
 	return ret;
@@ -432,16 +427,9 @@
 	ret = cl_copy_fw(sdev, stream);
 	if (!ret)
 		dev_dbg(sdev->dev, "Firmware download successful, booting...\n");
-<<<<<<< HEAD
-	} else {
-		snd_sof_dsp_dbg_dump(sdev, SOF_DBG_DUMP_PCI | SOF_DBG_DUMP_MBOX);
-		dev_err(sdev->dev, "error: load fw failed ret: %d\n", ret);
-	}
-=======
 	else
 		snd_sof_dsp_dbg_dump(sdev, "Firmware download failed",
 				     SOF_DBG_DUMP_PCI | SOF_DBG_DUMP_MBOX);
->>>>>>> 754e0b0e
 
 cleanup:
 	/*
