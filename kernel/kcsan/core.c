// SPDX-License-Identifier: GPL-2.0
/*
 * KCSAN core runtime.
 *
 * Copyright (C) 2019, Google LLC.
 */

#define pr_fmt(fmt) "kcsan: " fmt

#include <linux/atomic.h>
#include <linux/bug.h>
#include <linux/delay.h>
#include <linux/export.h>
#include <linux/init.h>
#include <linux/kernel.h>
#include <linux/list.h>
#include <linux/moduleparam.h>
#include <linux/percpu.h>
#include <linux/preempt.h>
#include <linux/sched.h>
#include <linux/uaccess.h>

#include "encoding.h"
#include "kcsan.h"
#include "permissive.h"

static bool kcsan_early_enable = IS_ENABLED(CONFIG_KCSAN_EARLY_ENABLE);
unsigned int kcsan_udelay_task = CONFIG_KCSAN_UDELAY_TASK;
unsigned int kcsan_udelay_interrupt = CONFIG_KCSAN_UDELAY_INTERRUPT;
static long kcsan_skip_watch = CONFIG_KCSAN_SKIP_WATCH;
static bool kcsan_interrupt_watcher = IS_ENABLED(CONFIG_KCSAN_INTERRUPT_WATCHER);

#ifdef MODULE_PARAM_PREFIX
#undef MODULE_PARAM_PREFIX
#endif
#define MODULE_PARAM_PREFIX "kcsan."
module_param_named(early_enable, kcsan_early_enable, bool, 0);
module_param_named(udelay_task, kcsan_udelay_task, uint, 0644);
module_param_named(udelay_interrupt, kcsan_udelay_interrupt, uint, 0644);
module_param_named(skip_watch, kcsan_skip_watch, long, 0644);
module_param_named(interrupt_watcher, kcsan_interrupt_watcher, bool, 0444);

bool kcsan_enabled;

/* Per-CPU kcsan_ctx for interrupts */
static DEFINE_PER_CPU(struct kcsan_ctx, kcsan_cpu_ctx) = {
	.disable_count		= 0,
	.atomic_next		= 0,
	.atomic_nest_count	= 0,
	.in_flat_atomic		= false,
	.access_mask		= 0,
	.scoped_accesses	= {LIST_POISON1, NULL},
};

/*
 * Helper macros to index into adjacent slots, starting from address slot
 * itself, followed by the right and left slots.
 *
 * The purpose is 2-fold:
 *
 *	1. if during insertion the address slot is already occupied, check if
 *	   any adjacent slots are free;
 *	2. accesses that straddle a slot boundary due to size that exceeds a
 *	   slot's range may check adjacent slots if any watchpoint matches.
 *
 * Note that accesses with very large size may still miss a watchpoint; however,
 * given this should be rare, this is a reasonable trade-off to make, since this
 * will avoid:
 *
 *	1. excessive contention between watchpoint checks and setup;
 *	2. larger number of simultaneous watchpoints without sacrificing
 *	   performance.
 *
 * Example: SLOT_IDX values for KCSAN_CHECK_ADJACENT=1, where i is [0, 1, 2]:
 *
 *   slot=0:  [ 1,  2,  0]
 *   slot=9:  [10, 11,  9]
 *   slot=63: [64, 65, 63]
 */
#define SLOT_IDX(slot, i) (slot + ((i + KCSAN_CHECK_ADJACENT) % NUM_SLOTS))

/*
 * SLOT_IDX_FAST is used in the fast-path. Not first checking the address's primary
 * slot (middle) is fine if we assume that races occur rarely. The set of
 * indices {SLOT_IDX(slot, i) | i in [0, NUM_SLOTS)} is equivalent to
 * {SLOT_IDX_FAST(slot, i) | i in [0, NUM_SLOTS)}.
 */
#define SLOT_IDX_FAST(slot, i) (slot + i)

/*
 * Watchpoints, with each entry encoded as defined in encoding.h: in order to be
 * able to safely update and access a watchpoint without introducing locking
 * overhead, we encode each watchpoint as a single atomic long. The initial
 * zero-initialized state matches INVALID_WATCHPOINT.
 *
 * Add NUM_SLOTS-1 entries to account for overflow; this helps avoid having to
 * use more complicated SLOT_IDX_FAST calculation with modulo in the fast-path.
 */
static atomic_long_t watchpoints[CONFIG_KCSAN_NUM_WATCHPOINTS + NUM_SLOTS-1];

/*
 * Instructions to skip watching counter, used in should_watch(). We use a
 * per-CPU counter to avoid excessive contention.
 */
static DEFINE_PER_CPU(long, kcsan_skip);

/* For kcsan_prandom_u32_max(). */
static DEFINE_PER_CPU(u32, kcsan_rand_state);

static __always_inline atomic_long_t *find_watchpoint(unsigned long addr,
						      size_t size,
						      bool expect_write,
						      long *encoded_watchpoint)
{
	const int slot = watchpoint_slot(addr);
	const unsigned long addr_masked = addr & WATCHPOINT_ADDR_MASK;
	atomic_long_t *watchpoint;
	unsigned long wp_addr_masked;
	size_t wp_size;
	bool is_write;
	int i;

	BUILD_BUG_ON(CONFIG_KCSAN_NUM_WATCHPOINTS < NUM_SLOTS);

	for (i = 0; i < NUM_SLOTS; ++i) {
		watchpoint = &watchpoints[SLOT_IDX_FAST(slot, i)];
		*encoded_watchpoint = atomic_long_read(watchpoint);
		if (!decode_watchpoint(*encoded_watchpoint, &wp_addr_masked,
				       &wp_size, &is_write))
			continue;

		if (expect_write && !is_write)
			continue;

		/* Check if the watchpoint matches the access. */
		if (matching_access(wp_addr_masked, wp_size, addr_masked, size))
			return watchpoint;
	}

	return NULL;
}

static inline atomic_long_t *
insert_watchpoint(unsigned long addr, size_t size, bool is_write)
{
	const int slot = watchpoint_slot(addr);
	const long encoded_watchpoint = encode_watchpoint(addr, size, is_write);
	atomic_long_t *watchpoint;
	int i;

	/* Check slot index logic, ensuring we stay within array bounds. */
	BUILD_BUG_ON(SLOT_IDX(0, 0) != KCSAN_CHECK_ADJACENT);
	BUILD_BUG_ON(SLOT_IDX(0, KCSAN_CHECK_ADJACENT+1) != 0);
	BUILD_BUG_ON(SLOT_IDX(CONFIG_KCSAN_NUM_WATCHPOINTS-1, KCSAN_CHECK_ADJACENT) != ARRAY_SIZE(watchpoints)-1);
	BUILD_BUG_ON(SLOT_IDX(CONFIG_KCSAN_NUM_WATCHPOINTS-1, KCSAN_CHECK_ADJACENT+1) != ARRAY_SIZE(watchpoints) - NUM_SLOTS);

	for (i = 0; i < NUM_SLOTS; ++i) {
		long expect_val = INVALID_WATCHPOINT;

		/* Try to acquire this slot. */
		watchpoint = &watchpoints[SLOT_IDX(slot, i)];
		if (atomic_long_try_cmpxchg_relaxed(watchpoint, &expect_val, encoded_watchpoint))
			return watchpoint;
	}

	return NULL;
}

/*
 * Return true if watchpoint was successfully consumed, false otherwise.
 *
 * This may return false if:
 *
 *	1. another thread already consumed the watchpoint;
 *	2. the thread that set up the watchpoint already removed it;
 *	3. the watchpoint was removed and then re-used.
 */
static __always_inline bool
try_consume_watchpoint(atomic_long_t *watchpoint, long encoded_watchpoint)
{
	return atomic_long_try_cmpxchg_relaxed(watchpoint, &encoded_watchpoint, CONSUMED_WATCHPOINT);
}

/* Return true if watchpoint was not touched, false if already consumed. */
static inline bool consume_watchpoint(atomic_long_t *watchpoint)
{
	return atomic_long_xchg_relaxed(watchpoint, CONSUMED_WATCHPOINT) != CONSUMED_WATCHPOINT;
}

/* Remove the watchpoint -- its slot may be reused after. */
static inline void remove_watchpoint(atomic_long_t *watchpoint)
{
	atomic_long_set(watchpoint, INVALID_WATCHPOINT);
}

static __always_inline struct kcsan_ctx *get_ctx(void)
{
	/*
	 * In interrupts, use raw_cpu_ptr to avoid unnecessary checks, that would
	 * also result in calls that generate warnings in uaccess regions.
	 */
	return in_task() ? &current->kcsan_ctx : raw_cpu_ptr(&kcsan_cpu_ctx);
}

static __always_inline void
check_access(const volatile void *ptr, size_t size, int type, unsigned long ip);

/* Check scoped accesses; never inline because this is a slow-path! */
static noinline void kcsan_check_scoped_accesses(void)
{
	struct kcsan_ctx *ctx = get_ctx();
	struct list_head *prev_save = ctx->scoped_accesses.prev;
	struct kcsan_scoped_access *scoped_access;

	ctx->scoped_accesses.prev = NULL;  /* Avoid recursion. */
	list_for_each_entry(scoped_access, &ctx->scoped_accesses, list) {
		check_access(scoped_access->ptr, scoped_access->size,
			     scoped_access->type, scoped_access->ip);
	}
	ctx->scoped_accesses.prev = prev_save;
}

/* Rules for generic atomic accesses. Called from fast-path. */
static __always_inline bool
is_atomic(struct kcsan_ctx *ctx, const volatile void *ptr, size_t size, int type)
{
	if (type & KCSAN_ACCESS_ATOMIC)
		return true;

	/*
	 * Unless explicitly declared atomic, never consider an assertion access
	 * as atomic. This allows using them also in atomic regions, such as
	 * seqlocks, without implicitly changing their semantics.
	 */
	if (type & KCSAN_ACCESS_ASSERT)
		return false;

	if (IS_ENABLED(CONFIG_KCSAN_ASSUME_PLAIN_WRITES_ATOMIC) &&
	    (type & KCSAN_ACCESS_WRITE) && size <= sizeof(long) &&
	    !(type & KCSAN_ACCESS_COMPOUND) && IS_ALIGNED((unsigned long)ptr, size))
		return true; /* Assume aligned writes up to word size are atomic. */

	if (ctx->atomic_next > 0) {
		/*
		 * Because we do not have separate contexts for nested
		 * interrupts, in case atomic_next is set, we simply assume that
		 * the outer interrupt set atomic_next. In the worst case, we
		 * will conservatively consider operations as atomic. This is a
		 * reasonable trade-off to make, since this case should be
		 * extremely rare; however, even if extremely rare, it could
		 * lead to false positives otherwise.
		 */
		if ((hardirq_count() >> HARDIRQ_SHIFT) < 2)
			--ctx->atomic_next; /* in task, or outer interrupt */
		return true;
	}

	return ctx->atomic_nest_count > 0 || ctx->in_flat_atomic;
}

static __always_inline bool
should_watch(struct kcsan_ctx *ctx, const volatile void *ptr, size_t size, int type)
{
	/*
	 * Never set up watchpoints when memory operations are atomic.
	 *
	 * Need to check this first, before kcsan_skip check below: (1) atomics
	 * should not count towards skipped instructions, and (2) to actually
	 * decrement kcsan_atomic_next for consecutive instruction stream.
	 */
	if (is_atomic(ctx, ptr, size, type))
		return false;

	if (this_cpu_dec_return(kcsan_skip) >= 0)
		return false;

	/*
	 * NOTE: If we get here, kcsan_skip must always be reset in slow path
	 * via reset_kcsan_skip() to avoid underflow.
	 */

	/* this operation should be watched */
	return true;
}

/*
 * Returns a pseudo-random number in interval [0, ep_ro). Simple linear
 * congruential generator, using constants from "Numerical Recipes".
 */
static u32 kcsan_prandom_u32_max(u32 ep_ro)
{
	u32 state = this_cpu_read(kcsan_rand_state);

	state = 1664525 * state + 1013904223;
	this_cpu_write(kcsan_rand_state, state);

	return state % ep_ro;
}

static inline void reset_kcsan_skip(void)
{
	long skip_count = kcsan_skip_watch -
			  (IS_ENABLED(CONFIG_KCSAN_SKIP_WATCH_RANDOMIZE) ?
				   kcsan_prandom_u32_max(kcsan_skip_watch) :
				   0);
	this_cpu_write(kcsan_skip, skip_count);
}

static __always_inline bool kcsan_is_enabled(struct kcsan_ctx *ctx)
{
	return READ_ONCE(kcsan_enabled) && !ctx->disable_count;
}

/* Introduce delay depending on context and configuration. */
static void delay_access(int type)
{
	unsigned int delay = in_task() ? kcsan_udelay_task : kcsan_udelay_interrupt;
	/* For certain access types, skew the random delay to be longer. */
	unsigned int skew_delay_order =
		(type & (KCSAN_ACCESS_COMPOUND | KCSAN_ACCESS_ASSERT)) ? 1 : 0;

	delay -= IS_ENABLED(CONFIG_KCSAN_DELAY_RANDOMIZE) ?
			       kcsan_prandom_u32_max(delay >> skew_delay_order) :
			       0;
	udelay(delay);
}

void kcsan_save_irqtrace(struct task_struct *task)
{
#ifdef CONFIG_TRACE_IRQFLAGS
	task->kcsan_save_irqtrace = task->irqtrace;
#endif
}

void kcsan_restore_irqtrace(struct task_struct *task)
{
#ifdef CONFIG_TRACE_IRQFLAGS
	task->irqtrace = task->kcsan_save_irqtrace;
#endif
}

/*
 * Pull everything together: check_access() below contains the performance
 * critical operations; the fast-path (including check_access) functions should
 * all be inlinable by the instrumentation functions.
 *
 * The slow-path (kcsan_found_watchpoint, kcsan_setup_watchpoint) are
 * non-inlinable -- note that, we prefix these with "kcsan_" to ensure they can
 * be filtered from the stacktrace, as well as give them unique names for the
 * UACCESS whitelist of objtool. Each function uses user_access_save/restore(),
 * since they do not access any user memory, but instrumentation is still
 * emitted in UACCESS regions.
 */

static noinline void kcsan_found_watchpoint(const volatile void *ptr,
					    size_t size,
					    int type,
					    unsigned long ip,
					    atomic_long_t *watchpoint,
					    long encoded_watchpoint)
{
	const bool is_assert = (type & KCSAN_ACCESS_ASSERT) != 0;
	struct kcsan_ctx *ctx = get_ctx();
	unsigned long flags;
	bool consumed;

	/*
	 * We know a watchpoint exists. Let's try to keep the race-window
	 * between here and finally consuming the watchpoint below as small as
	 * possible -- avoid unneccessarily complex code until consumed.
	 */

	if (!kcsan_is_enabled(ctx))
		return;

	/*
	 * The access_mask check relies on value-change comparison. To avoid
	 * reporting a race where e.g. the writer set up the watchpoint, but the
	 * reader has access_mask!=0, we have to ignore the found watchpoint.
	 */
	if (ctx->access_mask)
<<<<<<< HEAD
		return;

	/*
	 * If the other thread does not want to ignore the access, and there was
	 * a value change as a result of this thread's operation, we will still
	 * generate a report of unknown origin.
	 *
	 * Use CONFIG_KCSAN_REPORT_RACE_UNKNOWN_ORIGIN=n to filter.
	 */
	if (!is_assert && kcsan_ignore_address(ptr))
		return;

	/*
=======
		return;

	/*
	 * If the other thread does not want to ignore the access, and there was
	 * a value change as a result of this thread's operation, we will still
	 * generate a report of unknown origin.
	 *
	 * Use CONFIG_KCSAN_REPORT_RACE_UNKNOWN_ORIGIN=n to filter.
	 */
	if (!is_assert && kcsan_ignore_address(ptr))
		return;

	/*
>>>>>>> 38babc43
	 * Consuming the watchpoint must be guarded by kcsan_is_enabled() to
	 * avoid erroneously triggering reports if the context is disabled.
	 */
	consumed = try_consume_watchpoint(watchpoint, encoded_watchpoint);

	/* keep this after try_consume_watchpoint */
	flags = user_access_save();

	if (consumed) {
		kcsan_save_irqtrace(current);
		kcsan_report_set_info(ptr, size, type, ip, watchpoint - watchpoints);
		kcsan_restore_irqtrace(current);
	} else {
		/*
		 * The other thread may not print any diagnostics, as it has
		 * already removed the watchpoint, or another thread consumed
		 * the watchpoint before this thread.
		 */
		atomic_long_inc(&kcsan_counters[KCSAN_COUNTER_REPORT_RACES]);
	}

	if (is_assert)
		atomic_long_inc(&kcsan_counters[KCSAN_COUNTER_ASSERT_FAILURES]);
	else
		atomic_long_inc(&kcsan_counters[KCSAN_COUNTER_DATA_RACES]);

	user_access_restore(flags);
}

static noinline void
kcsan_setup_watchpoint(const volatile void *ptr, size_t size, int type, unsigned long ip)
{
	const bool is_write = (type & KCSAN_ACCESS_WRITE) != 0;
	const bool is_assert = (type & KCSAN_ACCESS_ASSERT) != 0;
	atomic_long_t *watchpoint;
	u64 old, new, diff;
	unsigned long access_mask;
	enum kcsan_value_change value_change = KCSAN_VALUE_CHANGE_MAYBE;
	unsigned long ua_flags = user_access_save();
	struct kcsan_ctx *ctx = get_ctx();
	unsigned long irq_flags = 0;

	/*
	 * Always reset kcsan_skip counter in slow-path to avoid underflow; see
	 * should_watch().
	 */
	reset_kcsan_skip();

	if (!kcsan_is_enabled(ctx))
		goto out;

	/*
	 * Check to-ignore addresses after kcsan_is_enabled(), as we may access
	 * memory that is not yet initialized during early boot.
	 */
	if (!is_assert && kcsan_ignore_address(ptr))
		goto out;

	if (!check_encodable((unsigned long)ptr, size)) {
		atomic_long_inc(&kcsan_counters[KCSAN_COUNTER_UNENCODABLE_ACCESSES]);
		goto out;
	}

	/*
	 * Save and restore the IRQ state trace touched by KCSAN, since KCSAN's
	 * runtime is entered for every memory access, and potentially useful
	 * information is lost if dirtied by KCSAN.
	 */
	kcsan_save_irqtrace(current);
	if (!kcsan_interrupt_watcher)
		local_irq_save(irq_flags);

	watchpoint = insert_watchpoint((unsigned long)ptr, size, is_write);
	if (watchpoint == NULL) {
		/*
		 * Out of capacity: the size of 'watchpoints', and the frequency
		 * with which should_watch() returns true should be tweaked so
		 * that this case happens very rarely.
		 */
		atomic_long_inc(&kcsan_counters[KCSAN_COUNTER_NO_CAPACITY]);
		goto out_unlock;
	}

	atomic_long_inc(&kcsan_counters[KCSAN_COUNTER_SETUP_WATCHPOINTS]);
	atomic_long_inc(&kcsan_counters[KCSAN_COUNTER_USED_WATCHPOINTS]);

	/*
	 * Read the current value, to later check and infer a race if the data
	 * was modified via a non-instrumented access, e.g. from a device.
	 */
	old = 0;
	switch (size) {
	case 1:
		old = READ_ONCE(*(const u8 *)ptr);
		break;
	case 2:
		old = READ_ONCE(*(const u16 *)ptr);
		break;
	case 4:
		old = READ_ONCE(*(const u32 *)ptr);
		break;
	case 8:
		old = READ_ONCE(*(const u64 *)ptr);
		break;
	default:
		break; /* ignore; we do not diff the values */
	}

	/*
	 * Delay this thread, to increase probability of observing a racy
	 * conflicting access.
	 */
	delay_access(type);

	/*
	 * Re-read value, and check if it is as expected; if not, we infer a
	 * racy access.
	 */
	access_mask = ctx->access_mask;
	new = 0;
	switch (size) {
	case 1:
		new = READ_ONCE(*(const u8 *)ptr);
		break;
	case 2:
		new = READ_ONCE(*(const u16 *)ptr);
		break;
	case 4:
		new = READ_ONCE(*(const u32 *)ptr);
		break;
	case 8:
		new = READ_ONCE(*(const u64 *)ptr);
		break;
	default:
		break; /* ignore; we do not diff the values */
	}

	diff = old ^ new;
	if (access_mask)
		diff &= access_mask;

	/*
	 * Check if we observed a value change.
	 *
	 * Also check if the data race should be ignored (the rules depend on
	 * non-zero diff); if it is to be ignored, the below rules for
	 * KCSAN_VALUE_CHANGE_MAYBE apply.
	 */
	if (diff && !kcsan_ignore_data_race(size, type, old, new, diff))
		value_change = KCSAN_VALUE_CHANGE_TRUE;

	/* Check if this access raced with another. */
	if (!consume_watchpoint(watchpoint)) {
		/*
		 * Depending on the access type, map a value_change of MAYBE to
		 * TRUE (always report) or FALSE (never report).
		 */
		if (value_change == KCSAN_VALUE_CHANGE_MAYBE) {
			if (access_mask != 0) {
				/*
				 * For access with access_mask, we require a
				 * value-change, as it is likely that races on
				 * ~access_mask bits are expected.
				 */
				value_change = KCSAN_VALUE_CHANGE_FALSE;
			} else if (size > 8 || is_assert) {
				/* Always assume a value-change. */
				value_change = KCSAN_VALUE_CHANGE_TRUE;
			}
		}

		/*
		 * No need to increment 'data_races' counter, as the racing
		 * thread already did.
		 *
		 * Count 'assert_failures' for each failed ASSERT access,
		 * therefore both this thread and the racing thread may
		 * increment this counter.
		 */
		if (is_assert && value_change == KCSAN_VALUE_CHANGE_TRUE)
			atomic_long_inc(&kcsan_counters[KCSAN_COUNTER_ASSERT_FAILURES]);

		kcsan_report_known_origin(ptr, size, type, ip,
					  value_change, watchpoint - watchpoints,
					  old, new, access_mask);
	} else if (value_change == KCSAN_VALUE_CHANGE_TRUE) {
		/* Inferring a race, since the value should not have changed. */

		atomic_long_inc(&kcsan_counters[KCSAN_COUNTER_RACES_UNKNOWN_ORIGIN]);
		if (is_assert)
			atomic_long_inc(&kcsan_counters[KCSAN_COUNTER_ASSERT_FAILURES]);

		if (IS_ENABLED(CONFIG_KCSAN_REPORT_RACE_UNKNOWN_ORIGIN) || is_assert) {
			kcsan_report_unknown_origin(ptr, size, type, ip,
						    old, new, access_mask);
		}
	}

	/*
	 * Remove watchpoint; must be after reporting, since the slot may be
	 * reused after this point.
	 */
	remove_watchpoint(watchpoint);
	atomic_long_dec(&kcsan_counters[KCSAN_COUNTER_USED_WATCHPOINTS]);
out_unlock:
	if (!kcsan_interrupt_watcher)
		local_irq_restore(irq_flags);
	kcsan_restore_irqtrace(current);
out:
	user_access_restore(ua_flags);
}

static __always_inline void
check_access(const volatile void *ptr, size_t size, int type, unsigned long ip)
{
	const bool is_write = (type & KCSAN_ACCESS_WRITE) != 0;
	atomic_long_t *watchpoint;
	long encoded_watchpoint;

	/*
	 * Do nothing for 0 sized check; this comparison will be optimized out
	 * for constant sized instrumentation (__tsan_{read,write}N).
	 */
	if (unlikely(size == 0))
		return;

	/*
	 * Avoid user_access_save in fast-path: find_watchpoint is safe without
	 * user_access_save, as the address that ptr points to is only used to
	 * check if a watchpoint exists; ptr is never dereferenced.
	 */
	watchpoint = find_watchpoint((unsigned long)ptr, size, !is_write,
				     &encoded_watchpoint);
	/*
	 * It is safe to check kcsan_is_enabled() after find_watchpoint in the
	 * slow-path, as long as no state changes that cause a race to be
	 * detected and reported have occurred until kcsan_is_enabled() is
	 * checked.
	 */

	if (unlikely(watchpoint != NULL))
		kcsan_found_watchpoint(ptr, size, type, ip, watchpoint, encoded_watchpoint);
	else {
		struct kcsan_ctx *ctx = get_ctx(); /* Call only once in fast-path. */

		if (unlikely(should_watch(ctx, ptr, size, type)))
			kcsan_setup_watchpoint(ptr, size, type, ip);
		else if (unlikely(ctx->scoped_accesses.prev))
			kcsan_check_scoped_accesses();
	}
}

/* === Public interface ===================================================== */

void __init kcsan_init(void)
{
	int cpu;

	BUG_ON(!in_task());

	for_each_possible_cpu(cpu)
		per_cpu(kcsan_rand_state, cpu) = (u32)get_cycles();

	/*
	 * We are in the init task, and no other tasks should be running;
	 * WRITE_ONCE without memory barrier is sufficient.
	 */
	if (kcsan_early_enable) {
		pr_info("enabled early\n");
		WRITE_ONCE(kcsan_enabled, true);
	}

	if (IS_ENABLED(CONFIG_KCSAN_REPORT_VALUE_CHANGE_ONLY) ||
	    IS_ENABLED(CONFIG_KCSAN_ASSUME_PLAIN_WRITES_ATOMIC) ||
	    IS_ENABLED(CONFIG_KCSAN_PERMISSIVE) ||
	    IS_ENABLED(CONFIG_KCSAN_IGNORE_ATOMICS)) {
		pr_warn("non-strict mode configured - use CONFIG_KCSAN_STRICT=y to see all data races\n");
	} else {
		pr_info("strict mode configured\n");
	}
}

/* === Exported interface =================================================== */

void kcsan_disable_current(void)
{
	++get_ctx()->disable_count;
}
EXPORT_SYMBOL(kcsan_disable_current);

void kcsan_enable_current(void)
{
	if (get_ctx()->disable_count-- == 0) {
		/*
		 * Warn if kcsan_enable_current() calls are unbalanced with
		 * kcsan_disable_current() calls, which causes disable_count to
		 * become negative and should not happen.
		 */
		kcsan_disable_current(); /* restore to 0, KCSAN still enabled */
		kcsan_disable_current(); /* disable to generate warning */
		WARN(1, "Unbalanced %s()", __func__);
		kcsan_enable_current();
	}
}
EXPORT_SYMBOL(kcsan_enable_current);

void kcsan_enable_current_nowarn(void)
{
	if (get_ctx()->disable_count-- == 0)
		kcsan_disable_current();
}
EXPORT_SYMBOL(kcsan_enable_current_nowarn);

void kcsan_nestable_atomic_begin(void)
{
	/*
	 * Do *not* check and warn if we are in a flat atomic region: nestable
	 * and flat atomic regions are independent from each other.
	 * See include/linux/kcsan.h: struct kcsan_ctx comments for more
	 * comments.
	 */

	++get_ctx()->atomic_nest_count;
}
EXPORT_SYMBOL(kcsan_nestable_atomic_begin);

void kcsan_nestable_atomic_end(void)
{
	if (get_ctx()->atomic_nest_count-- == 0) {
		/*
		 * Warn if kcsan_nestable_atomic_end() calls are unbalanced with
		 * kcsan_nestable_atomic_begin() calls, which causes
		 * atomic_nest_count to become negative and should not happen.
		 */
		kcsan_nestable_atomic_begin(); /* restore to 0 */
		kcsan_disable_current(); /* disable to generate warning */
		WARN(1, "Unbalanced %s()", __func__);
		kcsan_enable_current();
	}
}
EXPORT_SYMBOL(kcsan_nestable_atomic_end);

void kcsan_flat_atomic_begin(void)
{
	get_ctx()->in_flat_atomic = true;
}
EXPORT_SYMBOL(kcsan_flat_atomic_begin);

void kcsan_flat_atomic_end(void)
{
	get_ctx()->in_flat_atomic = false;
}
EXPORT_SYMBOL(kcsan_flat_atomic_end);

void kcsan_atomic_next(int n)
{
	get_ctx()->atomic_next = n;
}
EXPORT_SYMBOL(kcsan_atomic_next);

void kcsan_set_access_mask(unsigned long mask)
{
	get_ctx()->access_mask = mask;
}
EXPORT_SYMBOL(kcsan_set_access_mask);

struct kcsan_scoped_access *
kcsan_begin_scoped_access(const volatile void *ptr, size_t size, int type,
			  struct kcsan_scoped_access *sa)
{
	struct kcsan_ctx *ctx = get_ctx();

	check_access(ptr, size, type, _RET_IP_);

	ctx->disable_count++; /* Disable KCSAN, in case list debugging is on. */

	INIT_LIST_HEAD(&sa->list);
	sa->ptr = ptr;
	sa->size = size;
	sa->type = type;
	sa->ip = _RET_IP_;

	if (!ctx->scoped_accesses.prev) /* Lazy initialize list head. */
		INIT_LIST_HEAD(&ctx->scoped_accesses);
	list_add(&sa->list, &ctx->scoped_accesses);

	ctx->disable_count--;
	return sa;
}
EXPORT_SYMBOL(kcsan_begin_scoped_access);

void kcsan_end_scoped_access(struct kcsan_scoped_access *sa)
{
	struct kcsan_ctx *ctx = get_ctx();

	if (WARN(!ctx->scoped_accesses.prev, "Unbalanced %s()?", __func__))
		return;

	ctx->disable_count++; /* Disable KCSAN, in case list debugging is on. */

	list_del(&sa->list);
	if (list_empty(&ctx->scoped_accesses))
		/*
		 * Ensure we do not enter kcsan_check_scoped_accesses()
		 * slow-path if unnecessary, and avoids requiring list_empty()
		 * in the fast-path (to avoid a READ_ONCE() and potential
		 * uaccess warning).
		 */
		ctx->scoped_accesses.prev = NULL;

	ctx->disable_count--;

	check_access(sa->ptr, sa->size, sa->type, sa->ip);
}
EXPORT_SYMBOL(kcsan_end_scoped_access);

void __kcsan_check_access(const volatile void *ptr, size_t size, int type)
{
	check_access(ptr, size, type, _RET_IP_);
}
EXPORT_SYMBOL(__kcsan_check_access);

/*
 * KCSAN uses the same instrumentation that is emitted by supported compilers
 * for ThreadSanitizer (TSAN).
 *
 * When enabled, the compiler emits instrumentation calls (the functions
 * prefixed with "__tsan" below) for all loads and stores that it generated;
 * inline asm is not instrumented.
 *
 * Note that, not all supported compiler versions distinguish aligned/unaligned
 * accesses, but e.g. recent versions of Clang do. We simply alias the unaligned
 * version to the generic version, which can handle both.
 */

#define DEFINE_TSAN_READ_WRITE(size)                                           \
	void __tsan_read##size(void *ptr);                                     \
	void __tsan_read##size(void *ptr)                                      \
	{                                                                      \
		check_access(ptr, size, 0, _RET_IP_);                          \
	}                                                                      \
	EXPORT_SYMBOL(__tsan_read##size);                                      \
	void __tsan_unaligned_read##size(void *ptr)                            \
		__alias(__tsan_read##size);                                    \
	EXPORT_SYMBOL(__tsan_unaligned_read##size);                            \
	void __tsan_write##size(void *ptr);                                    \
	void __tsan_write##size(void *ptr)                                     \
	{                                                                      \
		check_access(ptr, size, KCSAN_ACCESS_WRITE, _RET_IP_);         \
	}                                                                      \
	EXPORT_SYMBOL(__tsan_write##size);                                     \
	void __tsan_unaligned_write##size(void *ptr)                           \
		__alias(__tsan_write##size);                                   \
	EXPORT_SYMBOL(__tsan_unaligned_write##size);                           \
	void __tsan_read_write##size(void *ptr);                               \
	void __tsan_read_write##size(void *ptr)                                \
	{                                                                      \
		check_access(ptr, size,                                        \
			     KCSAN_ACCESS_COMPOUND | KCSAN_ACCESS_WRITE,       \
			     _RET_IP_);                                        \
	}                                                                      \
	EXPORT_SYMBOL(__tsan_read_write##size);                                \
	void __tsan_unaligned_read_write##size(void *ptr)                      \
		__alias(__tsan_read_write##size);                              \
	EXPORT_SYMBOL(__tsan_unaligned_read_write##size)

DEFINE_TSAN_READ_WRITE(1);
DEFINE_TSAN_READ_WRITE(2);
DEFINE_TSAN_READ_WRITE(4);
DEFINE_TSAN_READ_WRITE(8);
DEFINE_TSAN_READ_WRITE(16);

void __tsan_read_range(void *ptr, size_t size);
void __tsan_read_range(void *ptr, size_t size)
{
	check_access(ptr, size, 0, _RET_IP_);
}
EXPORT_SYMBOL(__tsan_read_range);

void __tsan_write_range(void *ptr, size_t size);
void __tsan_write_range(void *ptr, size_t size)
{
	check_access(ptr, size, KCSAN_ACCESS_WRITE, _RET_IP_);
}
EXPORT_SYMBOL(__tsan_write_range);

/*
 * Use of explicit volatile is generally disallowed [1], however, volatile is
 * still used in various concurrent context, whether in low-level
 * synchronization primitives or for legacy reasons.
 * [1] https://lwn.net/Articles/233479/
 *
 * We only consider volatile accesses atomic if they are aligned and would pass
 * the size-check of compiletime_assert_rwonce_type().
 */
#define DEFINE_TSAN_VOLATILE_READ_WRITE(size)                                  \
	void __tsan_volatile_read##size(void *ptr);                            \
	void __tsan_volatile_read##size(void *ptr)                             \
	{                                                                      \
		const bool is_atomic = size <= sizeof(long long) &&            \
				       IS_ALIGNED((unsigned long)ptr, size);   \
		if (IS_ENABLED(CONFIG_KCSAN_IGNORE_ATOMICS) && is_atomic)      \
			return;                                                \
		check_access(ptr, size, is_atomic ? KCSAN_ACCESS_ATOMIC : 0,   \
			     _RET_IP_);                                        \
	}                                                                      \
	EXPORT_SYMBOL(__tsan_volatile_read##size);                             \
	void __tsan_unaligned_volatile_read##size(void *ptr)                   \
		__alias(__tsan_volatile_read##size);                           \
	EXPORT_SYMBOL(__tsan_unaligned_volatile_read##size);                   \
	void __tsan_volatile_write##size(void *ptr);                           \
	void __tsan_volatile_write##size(void *ptr)                            \
	{                                                                      \
		const bool is_atomic = size <= sizeof(long long) &&            \
				       IS_ALIGNED((unsigned long)ptr, size);   \
		if (IS_ENABLED(CONFIG_KCSAN_IGNORE_ATOMICS) && is_atomic)      \
			return;                                                \
		check_access(ptr, size,                                        \
			     KCSAN_ACCESS_WRITE |                              \
				     (is_atomic ? KCSAN_ACCESS_ATOMIC : 0),    \
			     _RET_IP_);                                        \
	}                                                                      \
	EXPORT_SYMBOL(__tsan_volatile_write##size);                            \
	void __tsan_unaligned_volatile_write##size(void *ptr)                  \
		__alias(__tsan_volatile_write##size);                          \
	EXPORT_SYMBOL(__tsan_unaligned_volatile_write##size)

DEFINE_TSAN_VOLATILE_READ_WRITE(1);
DEFINE_TSAN_VOLATILE_READ_WRITE(2);
DEFINE_TSAN_VOLATILE_READ_WRITE(4);
DEFINE_TSAN_VOLATILE_READ_WRITE(8);
DEFINE_TSAN_VOLATILE_READ_WRITE(16);

/*
 * The below are not required by KCSAN, but can still be emitted by the
 * compiler.
 */
void __tsan_func_entry(void *call_pc);
void __tsan_func_entry(void *call_pc)
{
}
EXPORT_SYMBOL(__tsan_func_entry);
void __tsan_func_exit(void);
void __tsan_func_exit(void)
{
}
EXPORT_SYMBOL(__tsan_func_exit);
void __tsan_init(void);
void __tsan_init(void)
{
}
EXPORT_SYMBOL(__tsan_init);

/*
 * Instrumentation for atomic builtins (__atomic_*, __sync_*).
 *
 * Normal kernel code _should not_ be using them directly, but some
 * architectures may implement some or all atomics using the compilers'
 * builtins.
 *
 * Note: If an architecture decides to fully implement atomics using the
 * builtins, because they are implicitly instrumented by KCSAN (and KASAN,
 * etc.), implementing the ARCH_ATOMIC interface (to get instrumentation via
 * atomic-instrumented) is no longer necessary.
 *
 * TSAN instrumentation replaces atomic accesses with calls to any of the below
 * functions, whose job is to also execute the operation itself.
 */

#define DEFINE_TSAN_ATOMIC_LOAD_STORE(bits)                                                        \
	u##bits __tsan_atomic##bits##_load(const u##bits *ptr, int memorder);                      \
	u##bits __tsan_atomic##bits##_load(const u##bits *ptr, int memorder)                       \
	{                                                                                          \
		if (!IS_ENABLED(CONFIG_KCSAN_IGNORE_ATOMICS)) {                                    \
			check_access(ptr, bits / BITS_PER_BYTE, KCSAN_ACCESS_ATOMIC, _RET_IP_);    \
		}                                                                                  \
		return __atomic_load_n(ptr, memorder);                                             \
	}                                                                                          \
	EXPORT_SYMBOL(__tsan_atomic##bits##_load);                                                 \
	void __tsan_atomic##bits##_store(u##bits *ptr, u##bits v, int memorder);                   \
	void __tsan_atomic##bits##_store(u##bits *ptr, u##bits v, int memorder)                    \
	{                                                                                          \
		if (!IS_ENABLED(CONFIG_KCSAN_IGNORE_ATOMICS)) {                                    \
			check_access(ptr, bits / BITS_PER_BYTE,                                    \
				     KCSAN_ACCESS_WRITE | KCSAN_ACCESS_ATOMIC, _RET_IP_);          \
		}                                                                                  \
		__atomic_store_n(ptr, v, memorder);                                                \
	}                                                                                          \
	EXPORT_SYMBOL(__tsan_atomic##bits##_store)

#define DEFINE_TSAN_ATOMIC_RMW(op, bits, suffix)                                                   \
	u##bits __tsan_atomic##bits##_##op(u##bits *ptr, u##bits v, int memorder);                 \
	u##bits __tsan_atomic##bits##_##op(u##bits *ptr, u##bits v, int memorder)                  \
	{                                                                                          \
		if (!IS_ENABLED(CONFIG_KCSAN_IGNORE_ATOMICS)) {                                    \
			check_access(ptr, bits / BITS_PER_BYTE,                                    \
				     KCSAN_ACCESS_COMPOUND | KCSAN_ACCESS_WRITE |                  \
					     KCSAN_ACCESS_ATOMIC, _RET_IP_);                       \
		}                                                                                  \
		return __atomic_##op##suffix(ptr, v, memorder);                                    \
	}                                                                                          \
	EXPORT_SYMBOL(__tsan_atomic##bits##_##op)

/*
 * Note: CAS operations are always classified as write, even in case they
 * fail. We cannot perform check_access() after a write, as it might lead to
 * false positives, in cases such as:
 *
 *	T0: __atomic_compare_exchange_n(&p->flag, &old, 1, ...)
 *
 *	T1: if (__atomic_load_n(&p->flag, ...)) {
 *		modify *p;
 *		p->flag = 0;
 *	    }
 *
 * The only downside is that, if there are 3 threads, with one CAS that
 * succeeds, another CAS that fails, and an unmarked racing operation, we may
 * point at the wrong CAS as the source of the race. However, if we assume that
 * all CAS can succeed in some other execution, the data race is still valid.
 */
#define DEFINE_TSAN_ATOMIC_CMPXCHG(bits, strength, weak)                                           \
	int __tsan_atomic##bits##_compare_exchange_##strength(u##bits *ptr, u##bits *exp,          \
							      u##bits val, int mo, int fail_mo);   \
	int __tsan_atomic##bits##_compare_exchange_##strength(u##bits *ptr, u##bits *exp,          \
							      u##bits val, int mo, int fail_mo)    \
	{                                                                                          \
		if (!IS_ENABLED(CONFIG_KCSAN_IGNORE_ATOMICS)) {                                    \
			check_access(ptr, bits / BITS_PER_BYTE,                                    \
				     KCSAN_ACCESS_COMPOUND | KCSAN_ACCESS_WRITE |                  \
					     KCSAN_ACCESS_ATOMIC, _RET_IP_);                       \
		}                                                                                  \
		return __atomic_compare_exchange_n(ptr, exp, val, weak, mo, fail_mo);              \
	}                                                                                          \
	EXPORT_SYMBOL(__tsan_atomic##bits##_compare_exchange_##strength)

#define DEFINE_TSAN_ATOMIC_CMPXCHG_VAL(bits)                                                       \
	u##bits __tsan_atomic##bits##_compare_exchange_val(u##bits *ptr, u##bits exp, u##bits val, \
							   int mo, int fail_mo);                   \
	u##bits __tsan_atomic##bits##_compare_exchange_val(u##bits *ptr, u##bits exp, u##bits val, \
							   int mo, int fail_mo)                    \
	{                                                                                          \
		if (!IS_ENABLED(CONFIG_KCSAN_IGNORE_ATOMICS)) {                                    \
			check_access(ptr, bits / BITS_PER_BYTE,                                    \
				     KCSAN_ACCESS_COMPOUND | KCSAN_ACCESS_WRITE |                  \
					     KCSAN_ACCESS_ATOMIC, _RET_IP_);                       \
		}                                                                                  \
		__atomic_compare_exchange_n(ptr, &exp, val, 0, mo, fail_mo);                       \
		return exp;                                                                        \
	}                                                                                          \
	EXPORT_SYMBOL(__tsan_atomic##bits##_compare_exchange_val)

#define DEFINE_TSAN_ATOMIC_OPS(bits)                                                               \
	DEFINE_TSAN_ATOMIC_LOAD_STORE(bits);                                                       \
	DEFINE_TSAN_ATOMIC_RMW(exchange, bits, _n);                                                \
	DEFINE_TSAN_ATOMIC_RMW(fetch_add, bits, );                                                 \
	DEFINE_TSAN_ATOMIC_RMW(fetch_sub, bits, );                                                 \
	DEFINE_TSAN_ATOMIC_RMW(fetch_and, bits, );                                                 \
	DEFINE_TSAN_ATOMIC_RMW(fetch_or, bits, );                                                  \
	DEFINE_TSAN_ATOMIC_RMW(fetch_xor, bits, );                                                 \
	DEFINE_TSAN_ATOMIC_RMW(fetch_nand, bits, );                                                \
	DEFINE_TSAN_ATOMIC_CMPXCHG(bits, strong, 0);                                               \
	DEFINE_TSAN_ATOMIC_CMPXCHG(bits, weak, 1);                                                 \
	DEFINE_TSAN_ATOMIC_CMPXCHG_VAL(bits)

DEFINE_TSAN_ATOMIC_OPS(8);
DEFINE_TSAN_ATOMIC_OPS(16);
DEFINE_TSAN_ATOMIC_OPS(32);
DEFINE_TSAN_ATOMIC_OPS(64);

void __tsan_atomic_thread_fence(int memorder);
void __tsan_atomic_thread_fence(int memorder)
{
	__atomic_thread_fence(memorder);
}
EXPORT_SYMBOL(__tsan_atomic_thread_fence);

void __tsan_atomic_signal_fence(int memorder);
void __tsan_atomic_signal_fence(int memorder) { }
EXPORT_SYMBOL(__tsan_atomic_signal_fence);<|MERGE_RESOLUTION|>--- conflicted
+++ resolved
@@ -379,7 +379,6 @@
 	 * reader has access_mask!=0, we have to ignore the found watchpoint.
 	 */
 	if (ctx->access_mask)
-<<<<<<< HEAD
 		return;
 
 	/*
@@ -393,21 +392,6 @@
 		return;
 
 	/*
-=======
-		return;
-
-	/*
-	 * If the other thread does not want to ignore the access, and there was
-	 * a value change as a result of this thread's operation, we will still
-	 * generate a report of unknown origin.
-	 *
-	 * Use CONFIG_KCSAN_REPORT_RACE_UNKNOWN_ORIGIN=n to filter.
-	 */
-	if (!is_assert && kcsan_ignore_address(ptr))
-		return;
-
-	/*
->>>>>>> 38babc43
 	 * Consuming the watchpoint must be guarded by kcsan_is_enabled() to
 	 * avoid erroneously triggering reports if the context is disabled.
 	 */
