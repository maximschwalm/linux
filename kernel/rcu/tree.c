--- conflicted
+++ resolved
@@ -76,10 +76,7 @@
 /* Data structures. */
 
 static DEFINE_PER_CPU_SHARED_ALIGNED(struct rcu_data, rcu_data) = {
-<<<<<<< HEAD
-=======
 	.gpwrap = true,
->>>>>>> 7365df19
 #ifdef CONFIG_RCU_NOCB_CPU
 	.cblist.flags = SEGCBLIST_RCU_CORE,
 #endif
@@ -3099,8 +3096,6 @@
 	return !!krcp->head;
 }
 
-<<<<<<< HEAD
-=======
 static void
 schedule_delayed_monitor_work(struct kfree_rcu_cpu *krcp)
 {
@@ -3116,7 +3111,6 @@
 	queue_delayed_work(system_wq, &krcp->monitor_work, delay);
 }
 
->>>>>>> 7365df19
 /*
  * This function is invoked after the KFREE_DRAIN_JIFFIES timeout.
  */
@@ -3174,11 +3168,7 @@
 	// work to repeat an attempt. Because previous batches are
 	// still in progress.
 	if (need_offload_krc(krcp))
-<<<<<<< HEAD
-		schedule_delayed_work(&krcp->monitor_work, KFREE_DRAIN_JIFFIES);
-=======
 		schedule_delayed_monitor_work(krcp);
->>>>>>> 7365df19
 
 	raw_spin_unlock_irqrestore(&krcp->lock, flags);
 }
@@ -3367,11 +3357,7 @@
 
 	// Set timer to drain after KFREE_DRAIN_JIFFIES.
 	if (rcu_scheduler_active == RCU_SCHEDULER_RUNNING)
-<<<<<<< HEAD
-		schedule_delayed_work(&krcp->monitor_work, KFREE_DRAIN_JIFFIES);
-=======
 		schedule_delayed_monitor_work(krcp);
->>>>>>> 7365df19
 
 unlock_return:
 	krc_this_cpu_unlock(krcp, flags);
@@ -3447,11 +3433,7 @@
 
 		raw_spin_lock_irqsave(&krcp->lock, flags);
 		if (need_offload_krc(krcp))
-<<<<<<< HEAD
-			schedule_delayed_work_on(cpu, &krcp->monitor_work, KFREE_DRAIN_JIFFIES);
-=======
 			schedule_delayed_monitor_work(krcp);
->>>>>>> 7365df19
 		raw_spin_unlock_irqrestore(&krcp->lock, flags);
 	}
 }
@@ -3521,24 +3503,6 @@
 			 lock_is_held(&rcu_lock_map) ||
 			 lock_is_held(&rcu_sched_lock_map),
 			 "Illegal synchronize_rcu() in RCU read-side critical section");
-<<<<<<< HEAD
-	if (rcu_blocking_is_gp()) {
-		// Note well that this code runs with !PREEMPT && !SMP.
-		// In addition, all code that advances grace periods runs at
-		// process level.  Therefore, this normal GP overlaps with
-		// other normal GPs only by being fully nested within them,
-		// which allows reuse of ->gp_seq_polled_snap.
-		rcu_poll_gp_seq_start_unlocked(&rcu_state.gp_seq_polled_snap);
-		rcu_poll_gp_seq_end_unlocked(&rcu_state.gp_seq_polled_snap);
-		if (rcu_init_invoked())
-			cond_resched_tasks_rcu_qs();
-		return;  // Context allows vacuous grace periods.
-	}
-	if (rcu_gp_is_expedited())
-		synchronize_rcu_expedited();
-	else
-		wait_rcu_gp(call_rcu);
-=======
 	if (!rcu_blocking_is_gp()) {
 		if (rcu_gp_is_expedited())
 			synchronize_rcu_expedited();
@@ -3566,7 +3530,6 @@
 	for (rnp = this_cpu_ptr(&rcu_data)->mynode; rnp; rnp = rnp->parent)
 		rnp->gp_seq_needed = rnp->gp_seq = rcu_state.gp_seq;
 	local_irq_restore(flags);
->>>>>>> 7365df19
 }
 EXPORT_SYMBOL_GPL(synchronize_rcu);
 
@@ -3718,18 +3681,11 @@
  * Yes, this function does not take counter wrap into account.
  * But counter wrap is harmless.  If the counter wraps, we have waited for
  * more than a billion grace periods (and way more on a 64-bit system!).
-<<<<<<< HEAD
- * Those needing to keep oldstate values for very long time periods
- * (many hours even on 32-bit systems) should check them occasionally
- * and either refresh them or set a flag indicating that the grace period
- * has completed.
-=======
  * Those needing to keep old state values for very long time periods
  * (many hours even on 32-bit systems) should check them occasionally and
  * either refresh them or set a flag indicating that the grace period has
  * completed.  Alternatively, they can use get_completed_synchronize_rcu()
  * to get a guaranteed-completed grace-period state.
->>>>>>> 7365df19
  *
  * This function provides the same memory-ordering guarantees that
  * would be provided by a synchronize_rcu() that was invoked at the call
@@ -3751,8 +3707,6 @@
  * poll_state_synchronize_rcu_full - Has the specified RCU grace period completed?
  * @rgosp: value from get_state_synchronize_rcu_full() or start_poll_synchronize_rcu_full()
  *
-<<<<<<< HEAD
-=======
  * If a full RCU grace period has elapsed since the earlier call from
  * which *rgosp was obtained, return @true, otherwise return @false.
  * If @false is returned, it is the caller's responsibility to invoke this
@@ -3800,7 +3754,6 @@
 
 /**
  * cond_synchronize_rcu - Conditionally wait for an RCU grace period
->>>>>>> 7365df19
  * @oldstate: value from get_state_synchronize_rcu(), start_poll_synchronize_rcu(), or start_poll_synchronize_rcu_expedited()
  *
  * If a full RCU grace period has elapsed since the earlier call to
