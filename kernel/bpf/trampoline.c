--- conflicted
+++ resolved
@@ -34,7 +34,6 @@
 static int bpf_trampoline_update(struct bpf_trampoline *tr, bool lock_direct_mutex);
 
 static int bpf_tramp_ftrace_ops_func(struct ftrace_ops *ops, enum ftrace_ops_cmd cmd)
-<<<<<<< HEAD
 {
 	struct bpf_trampoline *tr = ops->private;
 	int ret = 0;
@@ -44,89 +43,6 @@
 		 * tr->mutex is already locked.
 		 */
 		lockdep_assert_held_once(&tr->mutex);
-
-		/* Instead of updating the trampoline here, we propagate
-		 * -EAGAIN to register_ftrace_direct_multi(). Then we can
-		 * retry register_ftrace_direct_multi() after updating the
-		 * trampoline.
-		 */
-		if ((tr->flags & BPF_TRAMP_F_CALL_ORIG) &&
-		    !(tr->flags & BPF_TRAMP_F_ORIG_STACK)) {
-			if (WARN_ON_ONCE(tr->flags & BPF_TRAMP_F_SHARE_IPMODIFY))
-				return -EBUSY;
-
-			tr->flags |= BPF_TRAMP_F_SHARE_IPMODIFY;
-			return -EAGAIN;
-		}
-
-		return 0;
-	}
-
-	/* The normal locking order is
-	 *    tr->mutex => direct_mutex (ftrace.c) => ftrace_lock (ftrace.c)
-	 *
-	 * The following two commands are called from
-	 *
-	 *   prepare_direct_functions_for_ipmodify
-	 *   cleanup_direct_functions_after_ipmodify
-	 *
-	 * In both cases, direct_mutex is already locked. Use
-	 * mutex_trylock(&tr->mutex) to avoid deadlock in race condition
-	 * (something else is making changes to this same trampoline).
-	 */
-	if (!mutex_trylock(&tr->mutex)) {
-		/* sleep 1 ms to make sure whatever holding tr->mutex makes
-		 * some progress.
-		 */
-		msleep(1);
-		return -EAGAIN;
-	}
-
-	switch (cmd) {
-	case FTRACE_OPS_CMD_ENABLE_SHARE_IPMODIFY_PEER:
-		tr->flags |= BPF_TRAMP_F_SHARE_IPMODIFY;
-
-		if ((tr->flags & BPF_TRAMP_F_CALL_ORIG) &&
-		    !(tr->flags & BPF_TRAMP_F_ORIG_STACK))
-			ret = bpf_trampoline_update(tr, false /* lock_direct_mutex */);
-		break;
-	case FTRACE_OPS_CMD_DISABLE_SHARE_IPMODIFY_PEER:
-		tr->flags &= ~BPF_TRAMP_F_SHARE_IPMODIFY;
-
-		if (tr->flags & BPF_TRAMP_F_ORIG_STACK)
-			ret = bpf_trampoline_update(tr, false /* lock_direct_mutex */);
-		break;
-	default:
-		ret = -EINVAL;
-		break;
-	}
-
-	mutex_unlock(&tr->mutex);
-	return ret;
-}
-#endif
-
-bool bpf_prog_has_trampoline(const struct bpf_prog *prog)
-{
-	enum bpf_attach_type eatype = prog->expected_attach_type;
-	enum bpf_prog_type ptype = prog->type;
-
-	return (ptype == BPF_PROG_TYPE_TRACING &&
-		(eatype == BPF_TRACE_FENTRY || eatype == BPF_TRACE_FEXIT ||
-		 eatype == BPF_MODIFY_RETURN)) ||
-		(ptype == BPF_PROG_TYPE_LSM && eatype == BPF_LSM_MAC);
-}
-=======
-{
-	struct bpf_trampoline *tr = ops->private;
-	int ret = 0;
-
-	if (cmd == FTRACE_OPS_CMD_ENABLE_SHARE_IPMODIFY_SELF) {
-		/* This is called inside register_ftrace_direct_multi(), so
-		 * tr->mutex is already locked.
-		 */
-		lockdep_assert_held_once(&tr->mutex);
->>>>>>> 7365df19
 
 		/* Instead of updating the trampoline here, we propagate
 		 * -EAGAIN to register_ftrace_direct_multi(). Then we can
@@ -695,7 +611,6 @@
 
 	mutex_lock(&tr->mutex);
 	err = __bpf_trampoline_unlink_prog(link, tr);
-<<<<<<< HEAD
 	mutex_unlock(&tr->mutex);
 	return err;
 }
@@ -835,8 +750,6 @@
 
 	return 0;
 err:
-=======
->>>>>>> 7365df19
 	mutex_unlock(&tr->mutex);
 
 	if (shim_link)
@@ -848,155 +761,6 @@
 	return err;
 }
 
-<<<<<<< HEAD
-=======
-#if defined(CONFIG_CGROUP_BPF) && defined(CONFIG_BPF_LSM)
-static void bpf_shim_tramp_link_release(struct bpf_link *link)
-{
-	struct bpf_shim_tramp_link *shim_link =
-		container_of(link, struct bpf_shim_tramp_link, link.link);
-
-	/* paired with 'shim_link->trampoline = tr' in bpf_trampoline_link_cgroup_shim */
-	if (!shim_link->trampoline)
-		return;
-
-	WARN_ON_ONCE(bpf_trampoline_unlink_prog(&shim_link->link, shim_link->trampoline));
-	bpf_trampoline_put(shim_link->trampoline);
-}
-
-static void bpf_shim_tramp_link_dealloc(struct bpf_link *link)
-{
-	struct bpf_shim_tramp_link *shim_link =
-		container_of(link, struct bpf_shim_tramp_link, link.link);
-
-	kfree(shim_link);
-}
-
-static const struct bpf_link_ops bpf_shim_tramp_link_lops = {
-	.release = bpf_shim_tramp_link_release,
-	.dealloc = bpf_shim_tramp_link_dealloc,
-};
-
-static struct bpf_shim_tramp_link *cgroup_shim_alloc(const struct bpf_prog *prog,
-						     bpf_func_t bpf_func,
-						     int cgroup_atype)
-{
-	struct bpf_shim_tramp_link *shim_link = NULL;
-	struct bpf_prog *p;
-
-	shim_link = kzalloc(sizeof(*shim_link), GFP_USER);
-	if (!shim_link)
-		return NULL;
-
-	p = bpf_prog_alloc(1, 0);
-	if (!p) {
-		kfree(shim_link);
-		return NULL;
-	}
-
-	p->jited = false;
-	p->bpf_func = bpf_func;
-
-	p->aux->cgroup_atype = cgroup_atype;
-	p->aux->attach_func_proto = prog->aux->attach_func_proto;
-	p->aux->attach_btf_id = prog->aux->attach_btf_id;
-	p->aux->attach_btf = prog->aux->attach_btf;
-	btf_get(p->aux->attach_btf);
-	p->type = BPF_PROG_TYPE_LSM;
-	p->expected_attach_type = BPF_LSM_MAC;
-	bpf_prog_inc(p);
-	bpf_link_init(&shim_link->link.link, BPF_LINK_TYPE_UNSPEC,
-		      &bpf_shim_tramp_link_lops, p);
-	bpf_cgroup_atype_get(p->aux->attach_btf_id, cgroup_atype);
-
-	return shim_link;
-}
-
-static struct bpf_shim_tramp_link *cgroup_shim_find(struct bpf_trampoline *tr,
-						    bpf_func_t bpf_func)
-{
-	struct bpf_tramp_link *link;
-	int kind;
-
-	for (kind = 0; kind < BPF_TRAMP_MAX; kind++) {
-		hlist_for_each_entry(link, &tr->progs_hlist[kind], tramp_hlist) {
-			struct bpf_prog *p = link->link.prog;
-
-			if (p->bpf_func == bpf_func)
-				return container_of(link, struct bpf_shim_tramp_link, link);
-		}
-	}
-
-	return NULL;
-}
-
-int bpf_trampoline_link_cgroup_shim(struct bpf_prog *prog,
-				    int cgroup_atype)
-{
-	struct bpf_shim_tramp_link *shim_link = NULL;
-	struct bpf_attach_target_info tgt_info = {};
-	struct bpf_trampoline *tr;
-	bpf_func_t bpf_func;
-	u64 key;
-	int err;
-
-	err = bpf_check_attach_target(NULL, prog, NULL,
-				      prog->aux->attach_btf_id,
-				      &tgt_info);
-	if (err)
-		return err;
-
-	key = bpf_trampoline_compute_key(NULL, prog->aux->attach_btf,
-					 prog->aux->attach_btf_id);
-
-	bpf_lsm_find_cgroup_shim(prog, &bpf_func);
-	tr = bpf_trampoline_get(key, &tgt_info);
-	if (!tr)
-		return  -ENOMEM;
-
-	mutex_lock(&tr->mutex);
-
-	shim_link = cgroup_shim_find(tr, bpf_func);
-	if (shim_link) {
-		/* Reusing existing shim attached by the other program. */
-		bpf_link_inc(&shim_link->link.link);
-
-		mutex_unlock(&tr->mutex);
-		bpf_trampoline_put(tr); /* bpf_trampoline_get above */
-		return 0;
-	}
-
-	/* Allocate and install new shim. */
-
-	shim_link = cgroup_shim_alloc(prog, bpf_func, cgroup_atype);
-	if (!shim_link) {
-		err = -ENOMEM;
-		goto err;
-	}
-
-	err = __bpf_trampoline_link_prog(&shim_link->link, tr);
-	if (err)
-		goto err;
-
-	shim_link->trampoline = tr;
-	/* note, we're still holding tr refcnt from above */
-
-	mutex_unlock(&tr->mutex);
-
-	return 0;
-err:
-	mutex_unlock(&tr->mutex);
-
-	if (shim_link)
-		bpf_link_put(&shim_link->link.link);
-
-	/* have to release tr while _not_ holding its mutex */
-	bpf_trampoline_put(tr); /* bpf_trampoline_get above */
-
-	return err;
-}
-
->>>>>>> 7365df19
 void bpf_trampoline_unlink_cgroup_shim(struct bpf_prog *prog)
 {
 	struct bpf_shim_tramp_link *shim_link = NULL;
@@ -1065,14 +829,10 @@
 	 * multiple rcu callbacks.
 	 */
 	hlist_del(&tr->hlist);
-<<<<<<< HEAD
-	kfree(tr->fops);
-=======
 	if (tr->fops) {
 		ftrace_free_filter(tr->fops);
 		kfree(tr->fops);
 	}
->>>>>>> 7365df19
 	kfree(tr);
 out:
 	mutex_unlock(&trampoline_mutex);
@@ -1112,13 +872,8 @@
 
 	run_ctx->saved_run_ctx = bpf_set_run_ctx(&run_ctx->run_ctx);
 
-<<<<<<< HEAD
-	if (unlikely(__this_cpu_inc_return(*(prog->active)) != 1)) {
-		inc_misses_counter(prog);
-=======
 	if (unlikely(this_cpu_inc_return(*(prog->active)) != 1)) {
 		bpf_prog_inc_misses_counter(prog);
->>>>>>> 7365df19
 		return 0;
 	}
 	return bpf_prog_start_time();
@@ -1182,47 +937,14 @@
 	rcu_read_unlock();
 }
 
-<<<<<<< HEAD
-u64 notrace __bpf_prog_enter_lsm_cgroup(struct bpf_prog *prog,
-					struct bpf_tramp_run_ctx *run_ctx)
-	__acquires(RCU)
-{
-	/* Runtime stats are exported via actual BPF_LSM_CGROUP
-	 * programs, not the shims.
-	 */
-	rcu_read_lock();
-	migrate_disable();
-
-	run_ctx->saved_run_ctx = bpf_set_run_ctx(&run_ctx->run_ctx);
-
-	return NO_START_TIME;
-}
-
-void notrace __bpf_prog_exit_lsm_cgroup(struct bpf_prog *prog, u64 start,
-					struct bpf_tramp_run_ctx *run_ctx)
-	__releases(RCU)
-{
-	bpf_reset_run_ctx(run_ctx->saved_run_ctx);
-
-	migrate_enable();
-	rcu_read_unlock();
-}
-
-=======
->>>>>>> 7365df19
 u64 notrace __bpf_prog_enter_sleepable(struct bpf_prog *prog, struct bpf_tramp_run_ctx *run_ctx)
 {
 	rcu_read_lock_trace();
 	migrate_disable();
 	might_fault();
 
-<<<<<<< HEAD
-	if (unlikely(__this_cpu_inc_return(*(prog->active)) != 1)) {
-		inc_misses_counter(prog);
-=======
 	if (unlikely(this_cpu_inc_return(*(prog->active)) != 1)) {
 		bpf_prog_inc_misses_counter(prog);
->>>>>>> 7365df19
 		return 0;
 	}
 
