--- conflicted
+++ resolved
@@ -2649,11 +2649,7 @@
 #  18. The CACHE instructions Hit_Writeback_Invalidate_D, Hit_Writeback_D,
 #      Hit_Invalidate_D and Create_Dirty_Excl_D should only be
 #      executed if there is no other dcache activity. If the dcache is
-<<<<<<< HEAD
-#      accessed for another instruction immeidately preceding when these
-=======
 #      accessed for another instruction immediately preceding when these
->>>>>>> 356006a6
 #      cache instructions are executing, it is possible that the dcache
 #      tag match outputs used by these cache instructions will be
 #      incorrect. These cache instructions should be preceded by at least
