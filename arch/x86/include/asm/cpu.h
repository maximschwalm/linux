--- conflicted
+++ resolved
@@ -46,10 +46,7 @@
 extern bool handle_user_split_lock(struct pt_regs *regs, long error_code);
 extern bool handle_guest_split_lock(unsigned long ip);
 extern void handle_bus_lock(struct pt_regs *regs);
-<<<<<<< HEAD
-=======
 u8 get_this_hybrid_cpu_type(void);
->>>>>>> 11e4b63a
 #else
 static inline void __init sld_setup(struct cpuinfo_x86 *c) {}
 static inline void switch_to_sld(unsigned long tifn) {}
@@ -64,14 +61,11 @@
 }
 
 static inline void handle_bus_lock(struct pt_regs *regs) {}
-<<<<<<< HEAD
-=======
 
 static inline u8 get_this_hybrid_cpu_type(void)
 {
 	return 0;
 }
->>>>>>> 11e4b63a
 #endif
 #ifdef CONFIG_IA32_FEAT_CTL
 void init_ia32_feat_ctl(struct cpuinfo_x86 *c);
