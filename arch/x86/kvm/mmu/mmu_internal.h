--- conflicted
+++ resolved
@@ -92,11 +92,6 @@
 	return to_shadow_page(__pa(sptep));
 }
 
-<<<<<<< HEAD
-static inline int kvm_mmu_page_as_id(struct kvm_mmu_page *sp)
-{
-	return sp->role.smm ? 1 : 0;
-=======
 static inline int kvm_mmu_role_as_id(union kvm_mmu_page_role role)
 {
 	return role.smm ? 1 : 0;
@@ -105,7 +100,6 @@
 static inline int kvm_mmu_page_as_id(struct kvm_mmu_page *sp)
 {
 	return kvm_mmu_role_as_id(sp->role);
->>>>>>> 11e4b63a
 }
 
 static inline bool kvm_vcpu_ad_need_write_protect(struct kvm_vcpu *vcpu)
@@ -160,14 +154,9 @@
 #define SET_SPTE_NEED_REMOTE_TLB_FLUSH	BIT(1)
 #define SET_SPTE_SPURIOUS		BIT(2)
 
-<<<<<<< HEAD
-int kvm_mmu_max_mapping_level(struct kvm *kvm, struct kvm_memory_slot *slot,
-			      gfn_t gfn, kvm_pfn_t pfn, int max_level);
-=======
 int kvm_mmu_max_mapping_level(struct kvm *kvm,
 			      const struct kvm_memory_slot *slot, gfn_t gfn,
 			      kvm_pfn_t pfn, int max_level);
->>>>>>> 11e4b63a
 int kvm_mmu_hugepage_adjust(struct kvm_vcpu *vcpu, gfn_t gfn,
 			    int max_level, kvm_pfn_t *pfnp,
 			    bool huge_page_disallowed, int *req_level);
