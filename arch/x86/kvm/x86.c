--- conflicted
+++ resolved
@@ -4051,22 +4051,16 @@
 	if (vcpu->preempted && !vcpu->arch.guest_state_protected)
 		vcpu->arch.preempted_in_kernel = !static_call(kvm_x86_get_cpl)(vcpu);
 
-<<<<<<< HEAD
-=======
 	/*
 	 * Take the srcu lock as memslots will be accessed to check the gfn
 	 * cache generation against the memslots generation.
 	 */
 	idx = srcu_read_lock(&vcpu->kvm->srcu);
->>>>>>> 6be388f4
 	if (kvm_xen_msr_enabled(vcpu->kvm))
 		kvm_xen_runstate_set_preempted(vcpu);
 	else
 		kvm_steal_time_set_preempted(vcpu);
-<<<<<<< HEAD
-=======
 	srcu_read_unlock(&vcpu->kvm->srcu, idx);
->>>>>>> 6be388f4
 
 	static_call(kvm_x86_vcpu_put)(vcpu);
 	vcpu->arch.last_host_tsc = rdtsc();
@@ -10894,8 +10888,6 @@
 	} else {
 		/* By default, write-protect everything to log writes. */
 		int level = PG_LEVEL_4K;
-<<<<<<< HEAD
-=======
 
 		if (kvm_x86_ops.cpu_dirty_log_size) {
 			/*
@@ -10904,24 +10896,7 @@
 			 */
 			if (!kvm_dirty_log_manual_protect_and_init_set(kvm))
 				kvm_mmu_slot_leaf_clear_dirty(kvm, new);
->>>>>>> 6be388f4
-
-		if (kvm_x86_ops.cpu_dirty_log_size) {
-			/*
-			 * Clear all dirty bits, unless pages are treated as
-			 * dirty from the get-go.
-			 */
-			if (!kvm_dirty_log_manual_protect_and_init_set(kvm))
-				kvm_mmu_slot_leaf_clear_dirty(kvm, new);
-
-			/*
-			 * Write-protect large pages on write so that dirty
-			 * logging happens at 4k granularity.  No need to
-			 * write-protect small SPTEs since write accesses are
-			 * logged by the CPU via dirty bits.
-			 */
-			level = PG_LEVEL_2M;
-		} else if (kvm_dirty_log_manual_protect_and_init_set(kvm)) {
+
 			/*
 			 * Write-protect large pages on write so that dirty
 			 * logging happens at 4k granularity.  No need to
