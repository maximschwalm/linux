# SPDX-License-Identifier: GPL-2.0
kapi := arch/$(SRCARCH)/include/generated/asm
uapi := arch/$(SRCARCH)/include/generated/uapi/asm

_dummy := $(shell [ -d '$(uapi)' ] || mkdir -p '$(uapi)')	\
	  $(shell [ -d '$(kapi)' ] || mkdir -p '$(kapi)')

syscall := $(src)/syscall.tbl
<<<<<<< HEAD
syshdr := $(srctree)/$(src)/syscallhdr.sh
systbl := $(srctree)/$(src)/syscalltbl.sh
=======
syshdr := $(srctree)/scripts/syscallhdr.sh
systbl := $(srctree)/scripts/syscalltbl.sh
>>>>>>> 11e4b63a

quiet_cmd_syshdr = SYSHDR  $@
      cmd_syshdr = $(CONFIG_SHELL) $(syshdr) --emit-nr $< $@

quiet_cmd_systbl = SYSTBL  $@
      cmd_systbl = $(CONFIG_SHELL) $(systbl) $< $@

$(uapi)/unistd_32.h: $(syscall) $(syshdr) FORCE
	$(call if_changed,syshdr)

$(kapi)/syscall_table.h: $(syscall) $(systbl) FORCE
	$(call if_changed,systbl)

uapisyshdr-y		+= unistd_32.h
kapisyshdr-y		+= syscall_table.h

uapisyshdr-y	:= $(addprefix $(uapi)/, $(uapisyshdr-y))
kapisyshdr-y	:= $(addprefix $(kapi)/, $(kapisyshdr-y))
targets		+= $(addprefix ../../../../, $(uapisyshdr-y) $(kapisyshdr-y))

PHONY += all
all: $(uapisyshdr-y) $(kapisyshdr-y)
	@:<|MERGE_RESOLUTION|>--- conflicted
+++ resolved
@@ -6,13 +6,8 @@
 	  $(shell [ -d '$(kapi)' ] || mkdir -p '$(kapi)')
 
 syscall := $(src)/syscall.tbl
-<<<<<<< HEAD
-syshdr := $(srctree)/$(src)/syscallhdr.sh
-systbl := $(srctree)/$(src)/syscalltbl.sh
-=======
 syshdr := $(srctree)/scripts/syscallhdr.sh
 systbl := $(srctree)/scripts/syscalltbl.sh
->>>>>>> 11e4b63a
 
 quiet_cmd_syshdr = SYSHDR  $@
       cmd_syshdr = $(CONFIG_SHELL) $(syshdr) --emit-nr $< $@
