# SPDX-License-Identifier: GPL-2.0
config ARM
	bool
	default y
	select ARCH_32BIT_OFF_T
	select ARCH_CORRECT_STACKTRACE_ON_KRETPROBE if HAVE_KRETPROBES && FRAME_POINTER && !ARM_UNWIND
	select ARCH_HAS_BINFMT_FLAT
	select ARCH_HAS_CURRENT_STACK_POINTER
	select ARCH_HAS_DEBUG_VIRTUAL if MMU
	select ARCH_HAS_DMA_WRITE_COMBINE if !ARM_DMA_MEM_BUFFERABLE
	select ARCH_HAS_ELF_RANDOMIZE
	select ARCH_HAS_FORTIFY_SOURCE
	select ARCH_HAS_KEEPINITRD
	select ARCH_HAS_KCOV
	select ARCH_HAS_MEMBARRIER_SYNC_CORE
	select ARCH_HAS_NON_OVERLAPPING_ADDRESS_SPACE
	select ARCH_HAS_PTE_SPECIAL if ARM_LPAE
	select ARCH_HAS_PHYS_TO_DMA
	select ARCH_HAS_SETUP_DMA_OPS
	select ARCH_HAS_SET_MEMORY
	select ARCH_HAS_STRICT_KERNEL_RWX if MMU && !XIP_KERNEL
	select ARCH_HAS_STRICT_MODULE_RWX if MMU
	select ARCH_HAS_SYNC_DMA_FOR_DEVICE if SWIOTLB || !MMU
	select ARCH_HAS_SYNC_DMA_FOR_CPU if SWIOTLB || !MMU
	select ARCH_HAS_TEARDOWN_DMA_OPS if MMU
	select ARCH_HAS_TICK_BROADCAST if GENERIC_CLOCKEVENTS_BROADCAST
	select ARCH_HAVE_CUSTOM_GPIO_H
	select ARCH_HAVE_NMI_SAFE_CMPXCHG if CPU_V7 || CPU_V7M || CPU_V6K
	select ARCH_HAS_GCOV_PROFILE_ALL
	select ARCH_KEEP_MEMBLOCK
	select ARCH_MIGHT_HAVE_PC_PARPORT
	select ARCH_NO_SG_CHAIN if !ARM_HAS_SG_CHAIN
	select ARCH_OPTIONAL_KERNEL_RWX if ARCH_HAS_STRICT_KERNEL_RWX
	select ARCH_OPTIONAL_KERNEL_RWX_DEFAULT if CPU_V7
	select ARCH_SUPPORTS_ATOMIC_RMW
	select ARCH_SUPPORTS_HUGETLBFS if ARM_LPAE
	select ARCH_USE_BUILTIN_BSWAP
	select ARCH_USE_CMPXCHG_LOCKREF
	select ARCH_USE_MEMTEST
	select ARCH_WANT_DEFAULT_TOPDOWN_MMAP_LAYOUT if MMU
	select ARCH_WANT_GENERAL_HUGETLB
	select ARCH_WANT_IPC_PARSE_VERSION
	select ARCH_WANT_LD_ORPHAN_WARN
	select BINFMT_FLAT_ARGVP_ENVP_ON_STACK
	select BUILDTIME_TABLE_SORT if MMU
	select CLONE_BACKWARDS
	select CPU_PM if SUSPEND || CPU_IDLE
	select DCACHE_WORD_ACCESS if HAVE_EFFICIENT_UNALIGNED_ACCESS
	select DMA_DECLARE_COHERENT
	select DMA_GLOBAL_POOL if !MMU
	select DMA_OPS
	select DMA_REMAP if MMU
	select EDAC_SUPPORT
	select EDAC_ATOMIC_SCRUB
	select GENERIC_ALLOCATOR
	select GENERIC_ARCH_TOPOLOGY if ARM_CPU_TOPOLOGY
	select GENERIC_ATOMIC64 if CPU_V7M || CPU_V6 || !CPU_32v6K || !AEABI
	select GENERIC_CLOCKEVENTS_BROADCAST if SMP
	select GENERIC_IRQ_IPI if SMP
	select GENERIC_CPU_AUTOPROBE
	select GENERIC_EARLY_IOREMAP
	select GENERIC_IDLE_POLL_SETUP
	select GENERIC_IRQ_MULTI_HANDLER
	select GENERIC_IRQ_PROBE
	select GENERIC_IRQ_SHOW
	select GENERIC_IRQ_SHOW_LEVEL
	select GENERIC_LIB_DEVMEM_IS_ALLOWED
	select GENERIC_PCI_IOMAP
	select GENERIC_SCHED_CLOCK
	select GENERIC_SMP_IDLE_THREAD
	select HARDIRQS_SW_RESEND
	select HAVE_ARCH_AUDITSYSCALL if AEABI && !OABI_COMPAT
	select HAVE_ARCH_BITREVERSE if (CPU_32v7M || CPU_32v7) && !CPU_32v6
	select HAVE_ARCH_JUMP_LABEL if !XIP_KERNEL && !CPU_ENDIAN_BE32 && MMU
	select HAVE_ARCH_KFENCE if MMU && !XIP_KERNEL
	select HAVE_ARCH_KGDB if !CPU_ENDIAN_BE32 && MMU
	select HAVE_ARCH_KASAN if MMU && !XIP_KERNEL
	select HAVE_ARCH_MMAP_RND_BITS if MMU
	select HAVE_ARCH_PFN_VALID
	select HAVE_ARCH_SECCOMP
	select HAVE_ARCH_SECCOMP_FILTER if AEABI && !OABI_COMPAT
	select HAVE_ARCH_THREAD_STRUCT_WHITELIST
	select HAVE_ARCH_TRACEHOOK
	select HAVE_ARCH_TRANSPARENT_HUGEPAGE if ARM_LPAE
	select HAVE_ARM_SMCCC if CPU_V7
	select HAVE_EBPF_JIT if !CPU_ENDIAN_BE32
	select HAVE_CONTEXT_TRACKING
	select HAVE_C_RECORDMCOUNT
	select HAVE_BUILDTIME_MCOUNT_SORT
	select HAVE_DEBUG_KMEMLEAK if !XIP_KERNEL
	select HAVE_DMA_CONTIGUOUS if MMU
	select HAVE_DYNAMIC_FTRACE if !XIP_KERNEL && !CPU_ENDIAN_BE32 && MMU
	select HAVE_DYNAMIC_FTRACE_WITH_REGS if HAVE_DYNAMIC_FTRACE
	select HAVE_EFFICIENT_UNALIGNED_ACCESS if (CPU_V6 || CPU_V6K || CPU_V7) && MMU
	select HAVE_EXIT_THREAD
	select HAVE_FAST_GUP if ARM_LPAE
	select HAVE_FTRACE_MCOUNT_RECORD if !XIP_KERNEL
<<<<<<< HEAD
	select HAVE_FUNCTION_GRAPH_TRACER if !THUMB2_KERNEL && !CC_IS_CLANG
	select HAVE_FUNCTION_TRACER if !XIP_KERNEL && !(THUMB2_KERNEL && CC_IS_CLANG)
=======
	select HAVE_FUNCTION_GRAPH_TRACER
	select HAVE_FUNCTION_TRACER if !XIP_KERNEL
>>>>>>> 95cd2cdc
	select HAVE_GCC_PLUGINS
	select HAVE_HW_BREAKPOINT if PERF_EVENTS && (CPU_V6 || CPU_V6K || CPU_V7)
	select HAVE_IRQ_TIME_ACCOUNTING
	select HAVE_KERNEL_GZIP
	select HAVE_KERNEL_LZ4
	select HAVE_KERNEL_LZMA
	select HAVE_KERNEL_LZO
	select HAVE_KERNEL_XZ
	select HAVE_KPROBES if !XIP_KERNEL && !CPU_ENDIAN_BE32 && !CPU_V7M
	select HAVE_KRETPROBES if HAVE_KPROBES
	select HAVE_MOD_ARCH_SPECIFIC
	select HAVE_NMI
	select HAVE_OPTPROBES if !THUMB2_KERNEL
	select HAVE_PERF_EVENTS
	select HAVE_PERF_REGS
	select HAVE_PERF_USER_STACK_DUMP
	select MMU_GATHER_RCU_TABLE_FREE if SMP && ARM_LPAE
	select HAVE_REGS_AND_STACK_ACCESS_API
	select HAVE_RSEQ
	select HAVE_STACKPROTECTOR
	select HAVE_SYSCALL_TRACEPOINTS
	select HAVE_UID16
	select HAVE_VIRT_CPU_ACCOUNTING_GEN
	select IRQ_FORCED_THREADING
	select MODULES_USE_ELF_REL
	select NEED_DMA_MAP_STATE
	select OF_EARLY_FLATTREE if OF
	select OLD_SIGACTION
	select OLD_SIGSUSPEND3
	select PCI_SYSCALL if PCI
	select PERF_USE_VMALLOC
	select RTC_LIB
	select SYS_SUPPORTS_APM_EMULATION
	select THREAD_INFO_IN_TASK
	select HAVE_ARCH_VMAP_STACK if MMU && ARM_HAS_GROUP_RELOCS
	select TRACE_IRQFLAGS_SUPPORT if !CPU_V7M
	# Above selects are sorted alphabetically; please add new ones
	# according to that.  Thanks.
	help
	  The ARM series is a line of low-power-consumption RISC chip designs
	  licensed by ARM Ltd and targeted at embedded applications and
	  handhelds such as the Compaq IPAQ.  ARM-based PCs are no longer
	  manufactured, but legacy ARM-based PC hardware remains popular in
	  Europe.  There is an ARM Linux project with a web page at
	  <http://www.arm.linux.org.uk/>.

config ARM_HAS_GROUP_RELOCS
	def_bool y
	depends on !LD_IS_LLD || LLD_VERSION >= 140000
	depends on !COMPILE_TEST
	help
	  Whether or not to use R_ARM_ALU_PC_Gn or R_ARM_LDR_PC_Gn group
	  relocations, which have been around for a long time, but were not
	  supported in LLD until version 14. The combined range is -/+ 256 MiB,
	  which is usually sufficient, but not for allyesconfig, so we disable
	  this feature when doing compile testing.

config ARM_HAS_SG_CHAIN
	bool

config ARM_DMA_USE_IOMMU
	bool
	select ARM_HAS_SG_CHAIN
	select NEED_SG_DMA_LENGTH

if ARM_DMA_USE_IOMMU

config ARM_DMA_IOMMU_ALIGNMENT
	int "Maximum PAGE_SIZE order of alignment for DMA IOMMU buffers"
	range 4 9
	default 8
	help
	  DMA mapping framework by default aligns all buffers to the smallest
	  PAGE_SIZE order which is greater than or equal to the requested buffer
	  size. This works well for buffers up to a few hundreds kilobytes, but
	  for larger buffers it just a waste of address space. Drivers which has
	  relatively small addressing window (like 64Mib) might run out of
	  virtual space with just a few allocations.

	  With this parameter you can specify the maximum PAGE_SIZE order for
	  DMA IOMMU buffers. Larger buffers will be aligned only to this
	  specified order. The order is expressed as a power of two multiplied
	  by the PAGE_SIZE.

endif

config SYS_SUPPORTS_APM_EMULATION
	bool

config HAVE_TCM
	bool
	select GENERIC_ALLOCATOR

config HAVE_PROC_CPU
	bool

config NO_IOPORT_MAP
	bool

config SBUS
	bool

config STACKTRACE_SUPPORT
	bool
	default y

config LOCKDEP_SUPPORT
	bool
	default y

config ARCH_HAS_ILOG2_U32
	bool

config ARCH_HAS_ILOG2_U64
	bool

config ARCH_HAS_BANDGAP
	bool

config FIX_EARLYCON_MEM
	def_bool y if MMU

config GENERIC_HWEIGHT
	bool
	default y

config GENERIC_CALIBRATE_DELAY
	bool
	default y

config ARCH_MAY_HAVE_PC_FDC
	bool

config ARCH_SUPPORTS_UPROBES
	def_bool y

config GENERIC_ISA_DMA
	bool

config FIQ
	bool

config ARCH_MTD_XIP
	bool

config ARM_PATCH_PHYS_VIRT
	bool "Patch physical to virtual translations at runtime" if EMBEDDED
	default y
	depends on !XIP_KERNEL && MMU
	help
	  Patch phys-to-virt and virt-to-phys translation functions at
	  boot and module load time according to the position of the
	  kernel in system memory.

	  This can only be used with non-XIP MMU kernels where the base
	  of physical memory is at a 2 MiB boundary.

	  Only disable this option if you know that you do not require
	  this feature (eg, building a kernel for a single machine) and
	  you need to shrink the kernel to the minimal size.

config NEED_MACH_IO_H
	bool
	help
	  Select this when mach/io.h is required to provide special
	  definitions for this platform.  The need for mach/io.h should
	  be avoided when possible.

config NEED_MACH_MEMORY_H
	bool
	help
	  Select this when mach/memory.h is required to provide special
	  definitions for this platform.  The need for mach/memory.h should
	  be avoided when possible.

config PHYS_OFFSET
	hex "Physical address of main memory" if MMU
	depends on !ARM_PATCH_PHYS_VIRT
	default DRAM_BASE if !MMU
	default 0x00000000 if ARCH_FOOTBRIDGE
	default 0x10000000 if ARCH_OMAP1 || ARCH_RPC
	default 0x30000000 if ARCH_S3C24XX
	default 0xa0000000 if ARCH_IOP32X || ARCH_PXA
	default 0xc0000000 if ARCH_EP93XX || ARCH_SA1100
	default 0
	help
	  Please provide the physical address corresponding to the
	  location of main memory in your system.

config GENERIC_BUG
	def_bool y
	depends on BUG

config PGTABLE_LEVELS
	int
	default 3 if ARM_LPAE
	default 2

menu "System Type"

config MMU
	bool "MMU-based Paged Memory Management Support"
	default y
	help
	  Select if you want MMU-based virtualised addressing space
	  support by paged memory management. If unsure, say 'Y'.

config ARM_SINGLE_ARMV7M
	def_bool !MMU
	select ARM_NVIC
	select AUTO_ZRELADDR
	select TIMER_OF
	select COMMON_CLK
	select CPU_V7M
	select NO_IOPORT_MAP
	select SPARSE_IRQ
	select USE_OF

config ARCH_MMAP_RND_BITS_MIN
	default 8

config ARCH_MMAP_RND_BITS_MAX
	default 14 if PAGE_OFFSET=0x40000000
	default 15 if PAGE_OFFSET=0x80000000
	default 16

#
# The "ARM system type" choice list is ordered alphabetically by option
# text.  Please add new entries in the option alphabetic order.
#
choice
	prompt "ARM system type"
	depends on MMU
	default ARCH_MULTIPLATFORM

config ARCH_MULTIPLATFORM
	bool "Allow multiple platforms to be selected"
	select ARCH_FLATMEM_ENABLE
	select ARCH_SPARSEMEM_ENABLE
	select ARCH_SELECT_MEMORY_MODEL
	select ARM_HAS_SG_CHAIN
	select ARM_PATCH_PHYS_VIRT
	select AUTO_ZRELADDR
	select TIMER_OF
	select COMMON_CLK
	select HAVE_PCI
	select PCI_DOMAINS_GENERIC if PCI
	select SPARSE_IRQ
	select USE_OF

config ARCH_EP93XX
	bool "EP93xx-based"
	select ARCH_SPARSEMEM_ENABLE
	select ARM_AMBA
	imply ARM_PATCH_PHYS_VIRT
	select ARM_VIC
	select AUTO_ZRELADDR
	select CLKSRC_MMIO
	select CPU_ARM920T
	select GPIOLIB
	select COMMON_CLK
	help
	  This enables support for the Cirrus EP93xx series of CPUs.

config ARCH_FOOTBRIDGE
	bool "FootBridge"
	select CPU_SA110
	select FOOTBRIDGE
	select NEED_MACH_MEMORY_H
	help
	  Support for systems based on the DC21285 companion chip
	  ("FootBridge"), such as the Simtec CATS and the Rebel NetWinder.

config ARCH_IOP32X
	bool "IOP32x-based"
	select CPU_XSCALE
	select GPIO_IOP
	select GPIOLIB
	select FORCE_PCI
	select PLAT_IOP
	help
	  Support for Intel's 80219 and IOP32X (XScale) family of
	  processors.

config ARCH_IXP4XX
	bool "IXP4xx-based"
	select ARCH_SUPPORTS_BIG_ENDIAN
	select ARM_PATCH_PHYS_VIRT
	select CPU_XSCALE
	select GPIO_IXP4XX
	select GPIOLIB
	select HAVE_PCI
	select IXP4XX_IRQ
	select IXP4XX_TIMER
	select SPARSE_IRQ
	select USB_EHCI_BIG_ENDIAN_DESC
	select USB_EHCI_BIG_ENDIAN_MMIO
	help
	  Support for Intel's IXP4XX (XScale) family of processors.

config ARCH_DOVE
	bool "Marvell Dove"
	select CPU_PJ4
	select GPIOLIB
	select HAVE_PCI
	select MVEBU_MBUS
	select PINCTRL
	select PINCTRL_DOVE
	select PLAT_ORION_LEGACY
	select SPARSE_IRQ
	select PM_GENERIC_DOMAINS if PM
	help
	  Support for the Marvell Dove SoC 88AP510

config ARCH_PXA
	bool "PXA2xx/PXA3xx-based"
	select ARCH_MTD_XIP
	select ARM_CPU_SUSPEND if PM
	select AUTO_ZRELADDR
	select COMMON_CLK
	select CLKSRC_PXA
	select CLKSRC_MMIO
	select TIMER_OF
	select CPU_XSCALE if !CPU_XSC3
	select GPIO_PXA
	select GPIOLIB
	select IRQ_DOMAIN
	select PLAT_PXA
	select SPARSE_IRQ
	help
	  Support for Intel/Marvell's PXA2xx/PXA3xx processor line.

config ARCH_RPC
	bool "RiscPC"
	depends on !CC_IS_CLANG && GCC_VERSION < 90100 && GCC_VERSION >= 60000
	select ARCH_ACORN
	select ARCH_MAY_HAVE_PC_FDC
	select ARCH_SPARSEMEM_ENABLE
	select ARM_HAS_SG_CHAIN
	select CPU_SA110
	select FIQ
	select HAVE_PATA_PLATFORM
	select ISA_DMA_API
	select LEGACY_TIMER_TICK
	select NEED_MACH_IO_H
	select NEED_MACH_MEMORY_H
	select NO_IOPORT_MAP
	help
	  On the Acorn Risc-PC, Linux can support the internal IDE disk and
	  CD-ROM interface, serial and parallel port, and the floppy drive.

config ARCH_SA1100
	bool "SA1100-based"
	select ARCH_MTD_XIP
	select ARCH_SPARSEMEM_ENABLE
	select CLKSRC_MMIO
	select CLKSRC_PXA
	select TIMER_OF if OF
	select COMMON_CLK
	select CPU_FREQ
	select CPU_SA1100
	select GPIOLIB
	select IRQ_DOMAIN
	select ISA
	select NEED_MACH_MEMORY_H
	select SPARSE_IRQ
	help
	  Support for StrongARM 11x0 based boards.

config ARCH_S3C24XX
	bool "Samsung S3C24XX SoCs"
	select ATAGS
	select CLKSRC_SAMSUNG_PWM
	select GPIO_SAMSUNG
	select GPIOLIB
	select NEED_MACH_IO_H
	select S3C2410_WATCHDOG
	select SAMSUNG_ATAGS
	select USE_OF
	select WATCHDOG
	help
	  Samsung S3C2410, S3C2412, S3C2413, S3C2416, S3C2440, S3C2442, S3C2443
	  and S3C2450 SoCs based systems, such as the Simtec Electronics BAST
	  (<http://www.simtec.co.uk/products/EB110ITX/>), the IPAQ 1940 or the
	  Samsung SMDK2410 development board (and derivatives).

config ARCH_OMAP1
	bool "TI OMAP1"
	select ARCH_OMAP
	select CLKSRC_MMIO
	select GENERIC_IRQ_CHIP
	select GPIOLIB
	select HAVE_LEGACY_CLK
	select IRQ_DOMAIN
	select NEED_MACH_IO_H if PCCARD
	select NEED_MACH_MEMORY_H
	select SPARSE_IRQ
	help
	  Support for older TI OMAP1 (omap7xx, omap15xx or omap16xx)

endchoice

menu "Multiple platform selection"
	depends on ARCH_MULTIPLATFORM

comment "CPU Core family selection"

config ARCH_MULTI_V4
	bool "ARMv4 based platforms (FA526)"
	depends on !ARCH_MULTI_V6_V7
	select ARCH_MULTI_V4_V5
	select CPU_FA526

config ARCH_MULTI_V4T
	bool "ARMv4T based platforms (ARM720T, ARM920T, ...)"
	depends on !ARCH_MULTI_V6_V7
	select ARCH_MULTI_V4_V5
	select CPU_ARM920T if !(CPU_ARM7TDMI || CPU_ARM720T || \
		CPU_ARM740T || CPU_ARM9TDMI || CPU_ARM922T || \
		CPU_ARM925T || CPU_ARM940T)

config ARCH_MULTI_V5
	bool "ARMv5 based platforms (ARM926T, XSCALE, PJ1, ...)"
	depends on !ARCH_MULTI_V6_V7
	select ARCH_MULTI_V4_V5
	select CPU_ARM926T if !(CPU_ARM946E || CPU_ARM1020 || \
		CPU_ARM1020E || CPU_ARM1022 || CPU_ARM1026 || \
		CPU_XSCALE || CPU_XSC3 || CPU_MOHAWK || CPU_FEROCEON)

config ARCH_MULTI_V4_V5
	bool

config ARCH_MULTI_V6
	bool "ARMv6 based platforms (ARM11)"
	select ARCH_MULTI_V6_V7
	select CPU_V6K

config ARCH_MULTI_V7
	bool "ARMv7 based platforms (Cortex-A, PJ4, Scorpion, Krait)"
	default y
	select ARCH_MULTI_V6_V7
	select CPU_V7
	select HAVE_SMP

config ARCH_MULTI_V6_V7
	bool
	select MIGHT_HAVE_CACHE_L2X0

config ARCH_MULTI_CPU_AUTO
	def_bool !(ARCH_MULTI_V4 || ARCH_MULTI_V4T || ARCH_MULTI_V6_V7)
	select ARCH_MULTI_V5

endmenu

config ARCH_VIRT
	bool "Dummy Virtual Machine"
	depends on ARCH_MULTI_V7
	select ARM_AMBA
	select ARM_GIC
	select ARM_GIC_V2M if PCI
	select ARM_GIC_V3
	select ARM_GIC_V3_ITS if PCI
	select ARM_PSCI
	select HAVE_ARM_ARCH_TIMER
	select ARCH_SUPPORTS_BIG_ENDIAN

config ARCH_AIROHA
	bool "Airoha SoC Support"
	depends on ARCH_MULTI_V7
	select ARM_AMBA
	select ARM_GIC
	select ARM_GIC_V3
	select ARM_PSCI
	select HAVE_ARM_ARCH_TIMER
	select COMMON_CLK
	help
	  Support for Airoha EN7523 SoCs

#
# This is sorted alphabetically by mach-* pathname.  However, plat-*
# Kconfigs may be included either alphabetically (according to the
# plat- suffix) or along side the corresponding mach-* source.
#
source "arch/arm/mach-actions/Kconfig"

source "arch/arm/mach-alpine/Kconfig"

source "arch/arm/mach-artpec/Kconfig"

source "arch/arm/mach-asm9260/Kconfig"

source "arch/arm/mach-aspeed/Kconfig"

source "arch/arm/mach-at91/Kconfig"

source "arch/arm/mach-axxia/Kconfig"

source "arch/arm/mach-bcm/Kconfig"

source "arch/arm/mach-berlin/Kconfig"

source "arch/arm/mach-clps711x/Kconfig"

source "arch/arm/mach-cns3xxx/Kconfig"

source "arch/arm/mach-davinci/Kconfig"

source "arch/arm/mach-digicolor/Kconfig"

source "arch/arm/mach-dove/Kconfig"

source "arch/arm/mach-ep93xx/Kconfig"

source "arch/arm/mach-exynos/Kconfig"

source "arch/arm/mach-footbridge/Kconfig"

source "arch/arm/mach-gemini/Kconfig"

source "arch/arm/mach-highbank/Kconfig"

source "arch/arm/mach-hisi/Kconfig"

source "arch/arm/mach-imx/Kconfig"

source "arch/arm/mach-integrator/Kconfig"

source "arch/arm/mach-iop32x/Kconfig"

source "arch/arm/mach-ixp4xx/Kconfig"

source "arch/arm/mach-keystone/Kconfig"

source "arch/arm/mach-lpc32xx/Kconfig"

source "arch/arm/mach-mediatek/Kconfig"

source "arch/arm/mach-meson/Kconfig"

source "arch/arm/mach-milbeaut/Kconfig"

source "arch/arm/mach-mmp/Kconfig"

source "arch/arm/mach-moxart/Kconfig"

source "arch/arm/mach-mstar/Kconfig"

source "arch/arm/mach-mv78xx0/Kconfig"

source "arch/arm/mach-mvebu/Kconfig"

source "arch/arm/mach-mxs/Kconfig"

source "arch/arm/mach-nomadik/Kconfig"

source "arch/arm/mach-npcm/Kconfig"

source "arch/arm/mach-nspire/Kconfig"

source "arch/arm/plat-omap/Kconfig"

source "arch/arm/mach-omap1/Kconfig"

source "arch/arm/mach-omap2/Kconfig"

source "arch/arm/mach-orion5x/Kconfig"

source "arch/arm/mach-oxnas/Kconfig"

source "arch/arm/mach-pxa/Kconfig"
source "arch/arm/plat-pxa/Kconfig"

source "arch/arm/mach-qcom/Kconfig"

source "arch/arm/mach-rda/Kconfig"

source "arch/arm/mach-realtek/Kconfig"

source "arch/arm/mach-realview/Kconfig"

source "arch/arm/mach-rockchip/Kconfig"

source "arch/arm/mach-s3c/Kconfig"

source "arch/arm/mach-s5pv210/Kconfig"

source "arch/arm/mach-sa1100/Kconfig"

source "arch/arm/mach-shmobile/Kconfig"

source "arch/arm/mach-socfpga/Kconfig"

source "arch/arm/mach-spear/Kconfig"

source "arch/arm/mach-sti/Kconfig"

source "arch/arm/mach-stm32/Kconfig"

source "arch/arm/mach-sunxi/Kconfig"

source "arch/arm/mach-tegra/Kconfig"

source "arch/arm/mach-uniphier/Kconfig"

source "arch/arm/mach-ux500/Kconfig"

source "arch/arm/mach-versatile/Kconfig"

source "arch/arm/mach-vexpress/Kconfig"

source "arch/arm/mach-vt8500/Kconfig"

source "arch/arm/mach-zynq/Kconfig"

# ARMv7-M architecture
config ARCH_LPC18XX
	bool "NXP LPC18xx/LPC43xx"
	depends on ARM_SINGLE_ARMV7M
	select ARCH_HAS_RESET_CONTROLLER
	select ARM_AMBA
	select CLKSRC_LPC32XX
	select PINCTRL
	help
	  Support for NXP's LPC18xx Cortex-M3 and LPC43xx Cortex-M4
	  high performance microcontrollers.

config ARCH_MPS2
	bool "ARM MPS2 platform"
	depends on ARM_SINGLE_ARMV7M
	select ARM_AMBA
	select CLKSRC_MPS2
	help
	  Support for Cortex-M Prototyping System (or V2M-MPS2) which comes
	  with a range of available cores like Cortex-M3/M4/M7.

	  Please, note that depends which Application Note is used memory map
	  for the platform may vary, so adjustment of RAM base might be needed.

# Definitions to make life easier
config ARCH_ACORN
	bool

config PLAT_IOP
	bool

config PLAT_ORION
	bool
	select CLKSRC_MMIO
	select COMMON_CLK
	select GENERIC_IRQ_CHIP
	select IRQ_DOMAIN

config PLAT_ORION_LEGACY
	bool
	select PLAT_ORION

config PLAT_PXA
	bool

config PLAT_VERSATILE
	bool

source "arch/arm/mm/Kconfig"

config IWMMXT
	bool "Enable iWMMXt support"
	depends on CPU_XSCALE || CPU_XSC3 || CPU_MOHAWK || CPU_PJ4 || CPU_PJ4B
	default y if PXA27x || PXA3xx || ARCH_MMP || CPU_PJ4 || CPU_PJ4B
	help
	  Enable support for iWMMXt context switching at run time if
	  running on a CPU that supports it.

if !MMU
source "arch/arm/Kconfig-nommu"
endif

config PJ4B_ERRATA_4742
	bool "PJ4B Errata 4742: IDLE Wake Up Commands can Cause the CPU Core to Cease Operation"
	depends on CPU_PJ4B && MACH_ARMADA_370
	default y
	help
	  When coming out of either a Wait for Interrupt (WFI) or a Wait for
	  Event (WFE) IDLE states, a specific timing sensitivity exists between
	  the retiring WFI/WFE instructions and the newly issued subsequent
	  instructions.  This sensitivity can result in a CPU hang scenario.
	  Workaround:
	  The software must insert either a Data Synchronization Barrier (DSB)
	  or Data Memory Barrier (DMB) command immediately after the WFI/WFE
	  instruction

config ARM_ERRATA_326103
	bool "ARM errata: FSR write bit incorrect on a SWP to read-only memory"
	depends on CPU_V6
	help
	  Executing a SWP instruction to read-only memory does not set bit 11
	  of the FSR on the ARM 1136 prior to r1p0. This causes the kernel to
	  treat the access as a read, preventing a COW from occurring and
	  causing the faulting task to livelock.

config ARM_ERRATA_411920
	bool "ARM errata: Invalidation of the Instruction Cache operation can fail"
	depends on CPU_V6 || CPU_V6K
	help
	  Invalidation of the Instruction Cache operation can
	  fail. This erratum is present in 1136 (before r1p4), 1156 and 1176.
	  It does not affect the MPCore. This option enables the ARM Ltd.
	  recommended workaround.

config ARM_ERRATA_430973
	bool "ARM errata: Stale prediction on replaced interworking branch"
	depends on CPU_V7
	help
	  This option enables the workaround for the 430973 Cortex-A8
	  r1p* erratum. If a code sequence containing an ARM/Thumb
	  interworking branch is replaced with another code sequence at the
	  same virtual address, whether due to self-modifying code or virtual
	  to physical address re-mapping, Cortex-A8 does not recover from the
	  stale interworking branch prediction. This results in Cortex-A8
	  executing the new code sequence in the incorrect ARM or Thumb state.
	  The workaround enables the BTB/BTAC operations by setting ACTLR.IBE
	  and also flushes the branch target cache at every context switch.
	  Note that setting specific bits in the ACTLR register may not be
	  available in non-secure mode.

config ARM_ERRATA_458693
	bool "ARM errata: Processor deadlock when a false hazard is created"
	depends on CPU_V7
	depends on !ARCH_MULTIPLATFORM
	help
	  This option enables the workaround for the 458693 Cortex-A8 (r2p0)
	  erratum. For very specific sequences of memory operations, it is
	  possible for a hazard condition intended for a cache line to instead
	  be incorrectly associated with a different cache line. This false
	  hazard might then cause a processor deadlock. The workaround enables
	  the L1 caching of the NEON accesses and disables the PLD instruction
	  in the ACTLR register. Note that setting specific bits in the ACTLR
	  register may not be available in non-secure mode.

config ARM_ERRATA_460075
	bool "ARM errata: Data written to the L2 cache can be overwritten with stale data"
	depends on CPU_V7
	depends on !ARCH_MULTIPLATFORM
	help
	  This option enables the workaround for the 460075 Cortex-A8 (r2p0)
	  erratum. Any asynchronous access to the L2 cache may encounter a
	  situation in which recent store transactions to the L2 cache are lost
	  and overwritten with stale memory contents from external memory. The
	  workaround disables the write-allocate mode for the L2 cache via the
	  ACTLR register. Note that setting specific bits in the ACTLR register
	  may not be available in non-secure mode.

config ARM_ERRATA_742230
	bool "ARM errata: DMB operation may be faulty"
	depends on CPU_V7 && SMP
	depends on !ARCH_MULTIPLATFORM
	help
	  This option enables the workaround for the 742230 Cortex-A9
	  (r1p0..r2p2) erratum. Under rare circumstances, a DMB instruction
	  between two write operations may not ensure the correct visibility
	  ordering of the two writes. This workaround sets a specific bit in
	  the diagnostic register of the Cortex-A9 which causes the DMB
	  instruction to behave as a DSB, ensuring the correct behaviour of
	  the two writes.

config ARM_ERRATA_742231
	bool "ARM errata: Incorrect hazard handling in the SCU may lead to data corruption"
	depends on CPU_V7 && SMP
	depends on !ARCH_MULTIPLATFORM
	help
	  This option enables the workaround for the 742231 Cortex-A9
	  (r2p0..r2p2) erratum. Under certain conditions, specific to the
	  Cortex-A9 MPCore micro-architecture, two CPUs working in SMP mode,
	  accessing some data located in the same cache line, may get corrupted
	  data due to bad handling of the address hazard when the line gets
	  replaced from one of the CPUs at the same time as another CPU is
	  accessing it. This workaround sets specific bits in the diagnostic
	  register of the Cortex-A9 which reduces the linefill issuing
	  capabilities of the processor.

config ARM_ERRATA_643719
	bool "ARM errata: LoUIS bit field in CLIDR register is incorrect"
	depends on CPU_V7 && SMP
	default y
	help
	  This option enables the workaround for the 643719 Cortex-A9 (prior to
	  r1p0) erratum. On affected cores the LoUIS bit field of the CLIDR
	  register returns zero when it should return one. The workaround
	  corrects this value, ensuring cache maintenance operations which use
	  it behave as intended and avoiding data corruption.

config ARM_ERRATA_720789
	bool "ARM errata: TLBIASIDIS and TLBIMVAIS operations can broadcast a faulty ASID"
	depends on CPU_V7
	help
	  This option enables the workaround for the 720789 Cortex-A9 (prior to
	  r2p0) erratum. A faulty ASID can be sent to the other CPUs for the
	  broadcasted CP15 TLB maintenance operations TLBIASIDIS and TLBIMVAIS.
	  As a consequence of this erratum, some TLB entries which should be
	  invalidated are not, resulting in an incoherency in the system page
	  tables. The workaround changes the TLB flushing routines to invalidate
	  entries regardless of the ASID.

config ARM_ERRATA_743622
	bool "ARM errata: Faulty hazard checking in the Store Buffer may lead to data corruption"
	depends on CPU_V7
	depends on !ARCH_MULTIPLATFORM
	help
	  This option enables the workaround for the 743622 Cortex-A9
	  (r2p*) erratum. Under very rare conditions, a faulty
	  optimisation in the Cortex-A9 Store Buffer may lead to data
	  corruption. This workaround sets a specific bit in the diagnostic
	  register of the Cortex-A9 which disables the Store Buffer
	  optimisation, preventing the defect from occurring. This has no
	  visible impact on the overall performance or power consumption of the
	  processor.

config ARM_ERRATA_751472
	bool "ARM errata: Interrupted ICIALLUIS may prevent completion of broadcasted operation"
	depends on CPU_V7
	depends on !ARCH_MULTIPLATFORM
	help
	  This option enables the workaround for the 751472 Cortex-A9 (prior
	  to r3p0) erratum. An interrupted ICIALLUIS operation may prevent the
	  completion of a following broadcasted operation if the second
	  operation is received by a CPU before the ICIALLUIS has completed,
	  potentially leading to corrupted entries in the cache or TLB.

config ARM_ERRATA_754322
	bool "ARM errata: possible faulty MMU translations following an ASID switch"
	depends on CPU_V7
	help
	  This option enables the workaround for the 754322 Cortex-A9 (r2p*,
	  r3p*) erratum. A speculative memory access may cause a page table walk
	  which starts prior to an ASID switch but completes afterwards. This
	  can populate the micro-TLB with a stale entry which may be hit with
	  the new ASID. This workaround places two dsb instructions in the mm
	  switching code so that no page table walks can cross the ASID switch.

config ARM_ERRATA_754327
	bool "ARM errata: no automatic Store Buffer drain"
	depends on CPU_V7 && SMP
	help
	  This option enables the workaround for the 754327 Cortex-A9 (prior to
	  r2p0) erratum. The Store Buffer does not have any automatic draining
	  mechanism and therefore a livelock may occur if an external agent
	  continuously polls a memory location waiting to observe an update.
	  This workaround defines cpu_relax() as smp_mb(), preventing correctly
	  written polling loops from denying visibility of updates to memory.

config ARM_ERRATA_364296
	bool "ARM errata: Possible cache data corruption with hit-under-miss enabled"
	depends on CPU_V6
	help
	  This options enables the workaround for the 364296 ARM1136
	  r0p2 erratum (possible cache data corruption with
	  hit-under-miss enabled). It sets the undocumented bit 31 in
	  the auxiliary control register and the FI bit in the control
	  register, thus disabling hit-under-miss without putting the
	  processor into full low interrupt latency mode. ARM11MPCore
	  is not affected.

config ARM_ERRATA_764369
	bool "ARM errata: Data cache line maintenance operation by MVA may not succeed"
	depends on CPU_V7 && SMP
	help
	  This option enables the workaround for erratum 764369
	  affecting Cortex-A9 MPCore with two or more processors (all
	  current revisions). Under certain timing circumstances, a data
	  cache line maintenance operation by MVA targeting an Inner
	  Shareable memory region may fail to proceed up to either the
	  Point of Coherency or to the Point of Unification of the
	  system. This workaround adds a DSB instruction before the
	  relevant cache maintenance functions and sets a specific bit
	  in the diagnostic control register of the SCU.

config ARM_ERRATA_775420
       bool "ARM errata: A data cache maintenance operation which aborts, might lead to deadlock"
       depends on CPU_V7
       help
	 This option enables the workaround for the 775420 Cortex-A9 (r2p2,
	 r2p6,r2p8,r2p10,r3p0) erratum. In case a data cache maintenance
	 operation aborts with MMU exception, it might cause the processor
	 to deadlock. This workaround puts DSB before executing ISB if
	 an abort may occur on cache maintenance.

config ARM_ERRATA_798181
	bool "ARM errata: TLBI/DSB failure on Cortex-A15"
	depends on CPU_V7 && SMP
	help
	  On Cortex-A15 (r0p0..r3p2) the TLBI*IS/DSB operations are not
	  adequately shooting down all use of the old entries. This
	  option enables the Linux kernel workaround for this erratum
	  which sends an IPI to the CPUs that are running the same ASID
	  as the one being invalidated.

config ARM_ERRATA_773022
	bool "ARM errata: incorrect instructions may be executed from loop buffer"
	depends on CPU_V7
	help
	  This option enables the workaround for the 773022 Cortex-A15
	  (up to r0p4) erratum. In certain rare sequences of code, the
	  loop buffer may deliver incorrect instructions. This
	  workaround disables the loop buffer to avoid the erratum.

config ARM_ERRATA_818325_852422
	bool "ARM errata: A12: some seqs of opposed cond code instrs => deadlock or corruption"
	depends on CPU_V7
	help
	  This option enables the workaround for:
	  - Cortex-A12 818325: Execution of an UNPREDICTABLE STR or STM
	    instruction might deadlock.  Fixed in r0p1.
	  - Cortex-A12 852422: Execution of a sequence of instructions might
	    lead to either a data corruption or a CPU deadlock.  Not fixed in
	    any Cortex-A12 cores yet.
	  This workaround for all both errata involves setting bit[12] of the
	  Feature Register. This bit disables an optimisation applied to a
	  sequence of 2 instructions that use opposing condition codes.

config ARM_ERRATA_821420
	bool "ARM errata: A12: sequence of VMOV to core registers might lead to a dead lock"
	depends on CPU_V7
	help
	  This option enables the workaround for the 821420 Cortex-A12
	  (all revs) erratum. In very rare timing conditions, a sequence
	  of VMOV to Core registers instructions, for which the second
	  one is in the shadow of a branch or abort, can lead to a
	  deadlock when the VMOV instructions are issued out-of-order.

config ARM_ERRATA_825619
	bool "ARM errata: A12: DMB NSHST/ISHST mixed ... might cause deadlock"
	depends on CPU_V7
	help
	  This option enables the workaround for the 825619 Cortex-A12
	  (all revs) erratum. Within rare timing constraints, executing a
	  DMB NSHST or DMB ISHST instruction followed by a mix of Cacheable
	  and Device/Strongly-Ordered loads and stores might cause deadlock

config ARM_ERRATA_857271
	bool "ARM errata: A12: CPU might deadlock under some very rare internal conditions"
	depends on CPU_V7
	help
	  This option enables the workaround for the 857271 Cortex-A12
	  (all revs) erratum. Under very rare timing conditions, the CPU might
	  hang. The workaround is expected to have a < 1% performance impact.

config ARM_ERRATA_852421
	bool "ARM errata: A17: DMB ST might fail to create order between stores"
	depends on CPU_V7
	help
	  This option enables the workaround for the 852421 Cortex-A17
	  (r1p0, r1p1, r1p2) erratum. Under very rare timing conditions,
	  execution of a DMB ST instruction might fail to properly order
	  stores from GroupA and stores from GroupB.

config ARM_ERRATA_852423
	bool "ARM errata: A17: some seqs of opposed cond code instrs => deadlock or corruption"
	depends on CPU_V7
	help
	  This option enables the workaround for:
	  - Cortex-A17 852423: Execution of a sequence of instructions might
	    lead to either a data corruption or a CPU deadlock.  Not fixed in
	    any Cortex-A17 cores yet.
	  This is identical to Cortex-A12 erratum 852422.  It is a separate
	  config option from the A12 erratum due to the way errata are checked
	  for and handled.

config ARM_ERRATA_857272
	bool "ARM errata: A17: CPU might deadlock under some very rare internal conditions"
	depends on CPU_V7
	help
	  This option enables the workaround for the 857272 Cortex-A17 erratum.
	  This erratum is not known to be fixed in any A17 revision.
	  This is identical to Cortex-A12 erratum 857271.  It is a separate
	  config option from the A12 erratum due to the way errata are checked
	  for and handled.

endmenu

source "arch/arm/common/Kconfig"

menu "Bus support"

config ISA
	bool
	help
	  Find out whether you have ISA slots on your motherboard.  ISA is the
	  name of a bus system, i.e. the way the CPU talks to the other stuff
	  inside your box.  Other bus systems are PCI, EISA, MicroChannel
	  (MCA) or VESA.  ISA is an older system, now being displaced by PCI;
	  newer boards don't support it.  If you have ISA, say Y, otherwise N.

# Select ISA DMA controller support
config ISA_DMA
	bool
	select ISA_DMA_API

# Select ISA DMA interface
config ISA_DMA_API
	bool

config PCI_NANOENGINE
	bool "BSE nanoEngine PCI support"
	depends on SA1100_NANOENGINE
	help
	  Enable PCI on the BSE nanoEngine board.

config ARM_ERRATA_814220
	bool "ARM errata: Cache maintenance by set/way operations can execute out of order"
	depends on CPU_V7
	help
	  The v7 ARM states that all cache and branch predictor maintenance
	  operations that do not specify an address execute, relative to
	  each other, in program order.
	  However, because of this erratum, an L2 set/way cache maintenance
	  operation can overtake an L1 set/way cache maintenance operation.
	  This ERRATA only affected the Cortex-A7 and present in r0p2, r0p3,
	  r0p4, r0p5.

endmenu

menu "Kernel Features"

config HAVE_SMP
	bool
	help
	  This option should be selected by machines which have an SMP-
	  capable CPU.

	  The only effect of this option is to make the SMP-related
	  options available to the user for configuration.

config SMP
	bool "Symmetric Multi-Processing"
	depends on CPU_V6K || CPU_V7
	depends on HAVE_SMP
	depends on MMU || ARM_MPU
	select IRQ_WORK
	help
	  This enables support for systems with more than one CPU. If you have
	  a system with only one CPU, say N. If you have a system with more
	  than one CPU, say Y.

	  If you say N here, the kernel will run on uni- and multiprocessor
	  machines, but will use only one CPU of a multiprocessor machine. If
	  you say Y here, the kernel will run on many, but not all,
	  uniprocessor machines. On a uniprocessor machine, the kernel
	  will run faster if you say N here.

	  See also <file:Documentation/x86/i386/IO-APIC.rst>,
	  <file:Documentation/admin-guide/lockup-watchdogs.rst> and the SMP-HOWTO available at
	  <http://tldp.org/HOWTO/SMP-HOWTO.html>.

	  If you don't know what to do here, say N.

config SMP_ON_UP
	bool "Allow booting SMP kernel on uniprocessor systems"
	depends on SMP && !XIP_KERNEL && MMU
	default y
	help
	  SMP kernels contain instructions which fail on non-SMP processors.
	  Enabling this option allows the kernel to modify itself to make
	  these instructions safe.  Disabling it allows about 1K of space
	  savings.

	  If you don't know what to do here, say Y.


config CURRENT_POINTER_IN_TPIDRURO
	def_bool y
	depends on CPU_32v6K && !CPU_V6

config IRQSTACKS
	def_bool y
	select HAVE_IRQ_EXIT_ON_IRQ_STACK
	select HAVE_SOFTIRQ_ON_OWN_STACK

config ARM_CPU_TOPOLOGY
	bool "Support cpu topology definition"
	depends on SMP && CPU_V7
	default y
	help
	  Support ARM cpu topology definition. The MPIDR register defines
	  affinity between processors which is then used to describe the cpu
	  topology of an ARM System.

config SCHED_MC
	bool "Multi-core scheduler support"
	depends on ARM_CPU_TOPOLOGY
	help
	  Multi-core scheduler support improves the CPU scheduler's decision
	  making when dealing with multi-core CPU chips at a cost of slightly
	  increased overhead in some places. If unsure say N here.

config SCHED_SMT
	bool "SMT scheduler support"
	depends on ARM_CPU_TOPOLOGY
	help
	  Improves the CPU scheduler's decision making when dealing with
	  MultiThreading at a cost of slightly increased overhead in some
	  places. If unsure say N here.

config HAVE_ARM_SCU
	bool
	help
	  This option enables support for the ARM snoop control unit

config HAVE_ARM_ARCH_TIMER
	bool "Architected timer support"
	depends on CPU_V7
	select ARM_ARCH_TIMER
	help
	  This option enables support for the ARM architected timer

config HAVE_ARM_TWD
	bool
	help
	  This options enables support for the ARM timer and watchdog unit

config MCPM
	bool "Multi-Cluster Power Management"
	depends on CPU_V7 && SMP
	help
	  This option provides the common power management infrastructure
	  for (multi-)cluster based systems, such as big.LITTLE based
	  systems.

config MCPM_QUAD_CLUSTER
	bool
	depends on MCPM
	help
	  To avoid wasting resources unnecessarily, MCPM only supports up
	  to 2 clusters by default.
	  Platforms with 3 or 4 clusters that use MCPM must select this
	  option to allow the additional clusters to be managed.

config BIG_LITTLE
	bool "big.LITTLE support (Experimental)"
	depends on CPU_V7 && SMP
	select MCPM
	help
	  This option enables support selections for the big.LITTLE
	  system architecture.

config BL_SWITCHER
	bool "big.LITTLE switcher support"
	depends on BIG_LITTLE && MCPM && HOTPLUG_CPU && ARM_GIC
	select CPU_PM
	help
	  The big.LITTLE "switcher" provides the core functionality to
	  transparently handle transition between a cluster of A15's
	  and a cluster of A7's in a big.LITTLE system.

config BL_SWITCHER_DUMMY_IF
	tristate "Simple big.LITTLE switcher user interface"
	depends on BL_SWITCHER && DEBUG_KERNEL
	help
	  This is a simple and dummy char dev interface to control
	  the big.LITTLE switcher core code.  It is meant for
	  debugging purposes only.

choice
	prompt "Memory split"
	depends on MMU
	default VMSPLIT_3G
	help
	  Select the desired split between kernel and user memory.

	  If you are not absolutely sure what you are doing, leave this
	  option alone!

	config VMSPLIT_3G
		bool "3G/1G user/kernel split"
	config VMSPLIT_3G_OPT
		depends on !ARM_LPAE
		bool "3G/1G user/kernel split (for full 1G low memory)"
	config VMSPLIT_2G
		bool "2G/2G user/kernel split"
	config VMSPLIT_1G
		bool "1G/3G user/kernel split"
endchoice

config PAGE_OFFSET
	hex
	default PHYS_OFFSET if !MMU
	default 0x40000000 if VMSPLIT_1G
	default 0x80000000 if VMSPLIT_2G
	default 0xB0000000 if VMSPLIT_3G_OPT
	default 0xC0000000

config KASAN_SHADOW_OFFSET
	hex
	depends on KASAN
	default 0x1f000000 if PAGE_OFFSET=0x40000000
	default 0x5f000000 if PAGE_OFFSET=0x80000000
	default 0x9f000000 if PAGE_OFFSET=0xC0000000
	default 0x8f000000 if PAGE_OFFSET=0xB0000000
	default 0xffffffff

config NR_CPUS
	int "Maximum number of CPUs (2-32)"
	range 2 16 if DEBUG_KMAP_LOCAL
	range 2 32 if !DEBUG_KMAP_LOCAL
	depends on SMP
	default "4"
	help
	  The maximum number of CPUs that the kernel can support.
	  Up to 32 CPUs can be supported, or up to 16 if kmap_local()
	  debugging is enabled, which uses half of the per-CPU fixmap
	  slots as guard regions.

config HOTPLUG_CPU
	bool "Support for hot-pluggable CPUs"
	depends on SMP
	select GENERIC_IRQ_MIGRATION
	help
	  Say Y here to experiment with turning CPUs off and on.  CPUs
	  can be controlled through /sys/devices/system/cpu.

config ARM_PSCI
	bool "Support for the ARM Power State Coordination Interface (PSCI)"
	depends on HAVE_ARM_SMCCC
	select ARM_PSCI_FW
	help
	  Say Y here if you want Linux to communicate with system firmware
	  implementing the PSCI specification for CPU-centric power
	  management operations described in ARM document number ARM DEN
	  0022A ("Power State Coordination Interface System Software on
	  ARM processors").

# The GPIO number here must be sorted by descending number. In case of
# a multiplatform kernel, we just want the highest value required by the
# selected platforms.
config ARCH_NR_GPIO
	int
	default 2048 if ARCH_INTEL_SOCFPGA
	default 1024 if ARCH_BRCMSTB || ARCH_RENESAS || ARCH_TEGRA || \
		ARCH_ZYNQ || ARCH_ASPEED
	default 512 if ARCH_EXYNOS || ARCH_KEYSTONE || SOC_OMAP5 || \
		SOC_DRA7XX || ARCH_S3C24XX || ARCH_S3C64XX || ARCH_S5PV210
	default 416 if ARCH_SUNXI
	default 392 if ARCH_U8500
	default 352 if ARCH_VT8500
	default 288 if ARCH_ROCKCHIP
	default 264 if MACH_H4700
	default 0
	help
	  Maximum number of GPIOs in the system.

	  If unsure, leave the default value.

config HZ_FIXED
	int
	default 128 if SOC_AT91RM9200
	default 0

choice
	depends on HZ_FIXED = 0
	prompt "Timer frequency"

config HZ_100
	bool "100 Hz"

config HZ_200
	bool "200 Hz"

config HZ_250
	bool "250 Hz"

config HZ_300
	bool "300 Hz"

config HZ_500
	bool "500 Hz"

config HZ_1000
	bool "1000 Hz"

endchoice

config HZ
	int
	default HZ_FIXED if HZ_FIXED != 0
	default 100 if HZ_100
	default 200 if HZ_200
	default 250 if HZ_250
	default 300 if HZ_300
	default 500 if HZ_500
	default 1000

config SCHED_HRTICK
	def_bool HIGH_RES_TIMERS

config THUMB2_KERNEL
	bool "Compile the kernel in Thumb-2 mode" if !CPU_THUMBONLY
	depends on (CPU_V7 || CPU_V7M) && !CPU_V6 && !CPU_V6K
	default y if CPU_THUMBONLY
	select ARM_UNWIND
	help
	  By enabling this option, the kernel will be compiled in
	  Thumb-2 mode.

	  If unsure, say N.

config ARM_PATCH_IDIV
	bool "Runtime patch udiv/sdiv instructions into __aeabi_{u}idiv()"
	depends on CPU_32v7 && !XIP_KERNEL
	default y
	help
	  The ARM compiler inserts calls to __aeabi_idiv() and
	  __aeabi_uidiv() when it needs to perform division on signed
	  and unsigned integers. Some v7 CPUs have support for the sdiv
	  and udiv instructions that can be used to implement those
	  functions.

	  Enabling this option allows the kernel to modify itself to
	  replace the first two instructions of these library functions
	  with the sdiv or udiv plus "bx lr" instructions when the CPU
	  it is running on supports them. Typically this will be faster
	  and less power intensive than running the original library
	  code to do integer division.

config AEABI
	bool "Use the ARM EABI to compile the kernel" if !CPU_V7 && \
		!CPU_V7M && !CPU_V6 && !CPU_V6K && !CC_IS_CLANG
	default CPU_V7 || CPU_V7M || CPU_V6 || CPU_V6K || CC_IS_CLANG
	help
	  This option allows for the kernel to be compiled using the latest
	  ARM ABI (aka EABI).  This is only useful if you are using a user
	  space environment that is also compiled with EABI.

	  Since there are major incompatibilities between the legacy ABI and
	  EABI, especially with regard to structure member alignment, this
	  option also changes the kernel syscall calling convention to
	  disambiguate both ABIs and allow for backward compatibility support
	  (selected with CONFIG_OABI_COMPAT).

	  To use this you need GCC version 4.0.0 or later.

config OABI_COMPAT
	bool "Allow old ABI binaries to run with this kernel (EXPERIMENTAL)"
	depends on AEABI && !THUMB2_KERNEL
	help
	  This option preserves the old syscall interface along with the
	  new (ARM EABI) one. It also provides a compatibility layer to
	  intercept syscalls that have structure arguments which layout
	  in memory differs between the legacy ABI and the new ARM EABI
	  (only for non "thumb" binaries). This option adds a tiny
	  overhead to all syscalls and produces a slightly larger kernel.

	  The seccomp filter system will not be available when this is
	  selected, since there is no way yet to sensibly distinguish
	  between calling conventions during filtering.

	  If you know you'll be using only pure EABI user space then you
	  can say N here. If this option is not selected and you attempt
	  to execute a legacy ABI binary then the result will be
	  UNPREDICTABLE (in fact it can be predicted that it won't work
	  at all). If in doubt say N.

config ARCH_SELECT_MEMORY_MODEL
	bool

config ARCH_FLATMEM_ENABLE
	bool

config ARCH_SPARSEMEM_ENABLE
	bool
	select SPARSEMEM_STATIC if SPARSEMEM

config HIGHMEM
	bool "High Memory Support"
	depends on MMU
	select KMAP_LOCAL
	select KMAP_LOCAL_NON_LINEAR_PTE_ARRAY
	help
	  The address space of ARM processors is only 4 Gigabytes large
	  and it has to accommodate user address space, kernel address
	  space as well as some memory mapped IO. That means that, if you
	  have a large amount of physical memory and/or IO, not all of the
	  memory can be "permanently mapped" by the kernel. The physical
	  memory that is not permanently mapped is called "high memory".

	  Depending on the selected kernel/user memory split, minimum
	  vmalloc space and actual amount of RAM, you may not need this
	  option which should result in a slightly faster kernel.

	  If unsure, say n.

config HIGHPTE
	bool "Allocate 2nd-level pagetables from highmem" if EXPERT
	depends on HIGHMEM
	default y
	help
	  The VM uses one page of physical memory for each page table.
	  For systems with a lot of processes, this can use a lot of
	  precious low memory, eventually leading to low memory being
	  consumed by page tables.  Setting this option will allow
	  user-space 2nd level page tables to reside in high memory.

config CPU_SW_DOMAIN_PAN
	bool "Enable use of CPU domains to implement privileged no-access"
	depends on MMU && !ARM_LPAE
	default y
	help
	  Increase kernel security by ensuring that normal kernel accesses
	  are unable to access userspace addresses.  This can help prevent
	  use-after-free bugs becoming an exploitable privilege escalation
	  by ensuring that magic values (such as LIST_POISON) will always
	  fault when dereferenced.

	  CPUs with low-vector mappings use a best-efforts implementation.
	  Their lower 1MB needs to remain accessible for the vectors, but
	  the remainder of userspace will become appropriately inaccessible.

config HW_PERF_EVENTS
	def_bool y
	depends on ARM_PMU

config ARM_MODULE_PLTS
	bool "Use PLTs to allow module memory to spill over into vmalloc area"
	depends on MODULES
	default y
	help
	  Allocate PLTs when loading modules so that jumps and calls whose
	  targets are too far away for their relative offsets to be encoded
	  in the instructions themselves can be bounced via veneers in the
	  module's PLT. This allows modules to be allocated in the generic
	  vmalloc area after the dedicated module memory area has been
	  exhausted. The modules will use slightly more memory, but after
	  rounding up to page size, the actual memory footprint is usually
	  the same.

	  Disabling this is usually safe for small single-platform
	  configurations. If unsure, say y.

config FORCE_MAX_ZONEORDER
	int "Maximum zone order"
	default "12" if SOC_AM33XX
	default "9" if SA1111
	default "11"
	help
	  The kernel memory allocator divides physically contiguous memory
	  blocks into "zones", where each zone is a power of two number of
	  pages.  This option selects the largest power of two that the kernel
	  keeps in the memory allocator.  If you need to allocate very large
	  blocks of physically contiguous memory, then you may need to
	  increase this value.

	  This config option is actually maximum order plus one. For example,
	  a value of 11 means that the largest free memory block is 2^10 pages.

config ALIGNMENT_TRAP
	def_bool CPU_CP15_MMU
	select HAVE_PROC_CPU if PROC_FS
	help
	  ARM processors cannot fetch/store information which is not
	  naturally aligned on the bus, i.e., a 4 byte fetch must start at an
	  address divisible by 4. On 32-bit ARM processors, these non-aligned
	  fetch/store instructions will be emulated in software if you say
	  here, which has a severe performance impact. This is necessary for
	  correct operation of some network protocols. With an IP-only
	  configuration it is safe to say N, otherwise say Y.

config UACCESS_WITH_MEMCPY
	bool "Use kernel mem{cpy,set}() for {copy_to,clear}_user()"
	depends on MMU
	default y if CPU_FEROCEON
	help
	  Implement faster copy_to_user and clear_user methods for CPU
	  cores where a 8-word STM instruction give significantly higher
	  memory write throughput than a sequence of individual 32bit stores.

	  A possible side effect is a slight increase in scheduling latency
	  between threads sharing the same address space if they invoke
	  such copy operations with large buffers.

	  However, if the CPU data cache is using a write-allocate mode,
	  this option is unlikely to provide any performance gain.

config PARAVIRT
	bool "Enable paravirtualization code"
	help
	  This changes the kernel so it can modify itself when it is run
	  under a hypervisor, potentially improving performance significantly
	  over full virtualization.

config PARAVIRT_TIME_ACCOUNTING
	bool "Paravirtual steal time accounting"
	select PARAVIRT
	help
	  Select this option to enable fine granularity task steal time
	  accounting. Time spent executing other tasks in parallel with
	  the current vCPU is discounted from the vCPU power. To account for
	  that, there can be a small performance impact.

	  If in doubt, say N here.

config XEN_DOM0
	def_bool y
	depends on XEN

config XEN
	bool "Xen guest support on ARM"
	depends on ARM && AEABI && OF
	depends on CPU_V7 && !CPU_V6
	depends on !GENERIC_ATOMIC64
	depends on MMU
	select ARCH_DMA_ADDR_T_64BIT
	select ARM_PSCI
	select SWIOTLB
	select SWIOTLB_XEN
	select PARAVIRT
	help
	  Say Y if you want to run Linux in a Virtual Machine on Xen on ARM.

config CC_HAVE_STACKPROTECTOR_TLS
	def_bool $(cc-option,-mtp=cp15 -mstack-protector-guard=tls -mstack-protector-guard-offset=0)

config STACKPROTECTOR_PER_TASK
	bool "Use a unique stack canary value for each task"
	depends on STACKPROTECTOR && CURRENT_POINTER_IN_TPIDRURO && !XIP_DEFLATED_DATA
	depends on GCC_PLUGINS || CC_HAVE_STACKPROTECTOR_TLS
	select GCC_PLUGIN_ARM_SSP_PER_TASK if !CC_HAVE_STACKPROTECTOR_TLS
	default y
	help
	  Due to the fact that GCC uses an ordinary symbol reference from
	  which to load the value of the stack canary, this value can only
	  change at reboot time on SMP systems, and all tasks running in the
	  kernel's address space are forced to use the same canary value for
	  the entire duration that the system is up.

	  Enable this option to switch to a different method that uses a
	  different canary value for each task.

endmenu

menu "Boot options"

config USE_OF
	bool "Flattened Device Tree support"
	select IRQ_DOMAIN
	select OF
	help
	  Include support for flattened device tree machine descriptions.

config ATAGS
	bool "Support for the traditional ATAGS boot data passing" if USE_OF
	default y
	help
	  This is the traditional way of passing data to the kernel at boot
	  time. If you are solely relying on the flattened device tree (or
	  the ARM_ATAG_DTB_COMPAT option) then you may unselect this option
	  to remove ATAGS support from your kernel binary.  If unsure,
	  leave this to y.

config DEPRECATED_PARAM_STRUCT
	bool "Provide old way to pass kernel parameters"
	depends on ATAGS
	help
	  This was deprecated in 2001 and announced to live on for 5 years.
	  Some old boot loaders still use this way.

# Compressed boot loader in ROM.  Yes, we really want to ask about
# TEXT and BSS so we preserve their values in the config files.
config ZBOOT_ROM_TEXT
	hex "Compressed ROM boot loader base address"
	default 0x0
	help
	  The physical address at which the ROM-able zImage is to be
	  placed in the target.  Platforms which normally make use of
	  ROM-able zImage formats normally set this to a suitable
	  value in their defconfig file.

	  If ZBOOT_ROM is not enabled, this has no effect.

config ZBOOT_ROM_BSS
	hex "Compressed ROM boot loader BSS address"
	default 0x0
	help
	  The base address of an area of read/write memory in the target
	  for the ROM-able zImage which must be available while the
	  decompressor is running. It must be large enough to hold the
	  entire decompressed kernel plus an additional 128 KiB.
	  Platforms which normally make use of ROM-able zImage formats
	  normally set this to a suitable value in their defconfig file.

	  If ZBOOT_ROM is not enabled, this has no effect.

config ZBOOT_ROM
	bool "Compressed boot loader in ROM/flash"
	depends on ZBOOT_ROM_TEXT != ZBOOT_ROM_BSS
	depends on !ARM_APPENDED_DTB && !XIP_KERNEL && !AUTO_ZRELADDR
	help
	  Say Y here if you intend to execute your compressed kernel image
	  (zImage) directly from ROM or flash.  If unsure, say N.

config ARM_APPENDED_DTB
	bool "Use appended device tree blob to zImage (EXPERIMENTAL)"
	depends on OF
	help
	  With this option, the boot code will look for a device tree binary
	  (DTB) appended to zImage
	  (e.g. cat zImage <filename>.dtb > zImage_w_dtb).

	  This is meant as a backward compatibility convenience for those
	  systems with a bootloader that can't be upgraded to accommodate
	  the documented boot protocol using a device tree.

	  Beware that there is very little in terms of protection against
	  this option being confused by leftover garbage in memory that might
	  look like a DTB header after a reboot if no actual DTB is appended
	  to zImage.  Do not leave this option active in a production kernel
	  if you don't intend to always append a DTB.  Proper passing of the
	  location into r2 of a bootloader provided DTB is always preferable
	  to this option.

config ARM_ATAG_DTB_COMPAT
	bool "Supplement the appended DTB with traditional ATAG information"
	depends on ARM_APPENDED_DTB
	help
	  Some old bootloaders can't be updated to a DTB capable one, yet
	  they provide ATAGs with memory configuration, the ramdisk address,
	  the kernel cmdline string, etc.  Such information is dynamically
	  provided by the bootloader and can't always be stored in a static
	  DTB.  To allow a device tree enabled kernel to be used with such
	  bootloaders, this option allows zImage to extract the information
	  from the ATAG list and store it at run time into the appended DTB.

choice
	prompt "Kernel command line type" if ARM_ATAG_DTB_COMPAT
	default ARM_ATAG_DTB_COMPAT_CMDLINE_FROM_BOOTLOADER

config ARM_ATAG_DTB_COMPAT_CMDLINE_FROM_BOOTLOADER
	bool "Use bootloader kernel arguments if available"
	help
	  Uses the command-line options passed by the boot loader instead of
	  the device tree bootargs property. If the boot loader doesn't provide
	  any, the device tree bootargs property will be used.

config ARM_ATAG_DTB_COMPAT_CMDLINE_EXTEND
	bool "Extend with bootloader kernel arguments"
	help
	  The command-line arguments provided by the boot loader will be
	  appended to the the device tree bootargs property.

endchoice

config CMDLINE
	string "Default kernel command string"
	default ""
	help
	  On some architectures (e.g. CATS), there is currently no way
	  for the boot loader to pass arguments to the kernel. For these
	  architectures, you should supply some command-line options at build
	  time by entering them here. As a minimum, you should specify the
	  memory size and the root device (e.g., mem=64M root=/dev/nfs).

choice
	prompt "Kernel command line type" if CMDLINE != ""
	default CMDLINE_FROM_BOOTLOADER
	depends on ATAGS

config CMDLINE_FROM_BOOTLOADER
	bool "Use bootloader kernel arguments if available"
	help
	  Uses the command-line options passed by the boot loader. If
	  the boot loader doesn't provide any, the default kernel command
	  string provided in CMDLINE will be used.

config CMDLINE_EXTEND
	bool "Extend bootloader kernel arguments"
	help
	  The command-line arguments provided by the boot loader will be
	  appended to the default kernel command string.

config CMDLINE_FORCE
	bool "Always use the default kernel command string"
	help
	  Always use the default kernel command string, even if the boot
	  loader passes other arguments to the kernel.
	  This is useful if you cannot or don't want to change the
	  command-line options your boot loader passes to the kernel.
endchoice

config XIP_KERNEL
	bool "Kernel Execute-In-Place from ROM"
	depends on !ARM_LPAE && !ARCH_MULTIPLATFORM
	help
	  Execute-In-Place allows the kernel to run from non-volatile storage
	  directly addressable by the CPU, such as NOR flash. This saves RAM
	  space since the text section of the kernel is not loaded from flash
	  to RAM.  Read-write sections, such as the data section and stack,
	  are still copied to RAM.  The XIP kernel is not compressed since
	  it has to run directly from flash, so it will take more space to
	  store it.  The flash address used to link the kernel object files,
	  and for storing it, is configuration dependent. Therefore, if you
	  say Y here, you must know the proper physical address where to
	  store the kernel image depending on your own flash memory usage.

	  Also note that the make target becomes "make xipImage" rather than
	  "make zImage" or "make Image".  The final kernel binary to put in
	  ROM memory will be arch/arm/boot/xipImage.

	  If unsure, say N.

config XIP_PHYS_ADDR
	hex "XIP Kernel Physical Location"
	depends on XIP_KERNEL
	default "0x00080000"
	help
	  This is the physical address in your flash memory the kernel will
	  be linked for and stored to.  This address is dependent on your
	  own flash usage.

config XIP_DEFLATED_DATA
	bool "Store kernel .data section compressed in ROM"
	depends on XIP_KERNEL
	select ZLIB_INFLATE
	help
	  Before the kernel is actually executed, its .data section has to be
	  copied to RAM from ROM. This option allows for storing that data
	  in compressed form and decompressed to RAM rather than merely being
	  copied, saving some precious ROM space. A possible drawback is a
	  slightly longer boot delay.

config KEXEC
	bool "Kexec system call (EXPERIMENTAL)"
	depends on (!SMP || PM_SLEEP_SMP)
	depends on MMU
	select KEXEC_CORE
	help
	  kexec is a system call that implements the ability to shutdown your
	  current kernel, and to start another kernel.  It is like a reboot
	  but it is independent of the system firmware.   And like a reboot
	  you can start any kernel with it, not just Linux.

	  It is an ongoing process to be certain the hardware in a machine
	  is properly shutdown, so do not be surprised if this code does not
	  initially work for you.

config ATAGS_PROC
	bool "Export atags in procfs"
	depends on ATAGS && KEXEC
	default y
	help
	  Should the atags used to boot the kernel be exported in an "atags"
	  file in procfs. Useful with kexec.

config CRASH_DUMP
	bool "Build kdump crash kernel (EXPERIMENTAL)"
	help
	  Generate crash dump after being started by kexec. This should
	  be normally only set in special crash dump kernels which are
	  loaded in the main kernel with kexec-tools into a specially
	  reserved region and then later executed after a crash by
	  kdump/kexec. The crash dump kernel must be compiled to a
	  memory address not used by the main kernel

	  For more details see Documentation/admin-guide/kdump/kdump.rst

config AUTO_ZRELADDR
	bool "Auto calculation of the decompressed kernel image address"
	help
	  ZRELADDR is the physical address where the decompressed kernel
	  image will be placed. If AUTO_ZRELADDR is selected, the address
	  will be determined at run-time, either by masking the current IP
	  with 0xf8000000, or, if invalid, from the DTB passed in r2.
	  This assumes the zImage being placed in the first 128MB from
	  start of memory.

config EFI_STUB
	bool

config EFI
	bool "UEFI runtime support"
	depends on OF && !CPU_BIG_ENDIAN && MMU && AUTO_ZRELADDR && !XIP_KERNEL
	select UCS2_STRING
	select EFI_PARAMS_FROM_FDT
	select EFI_STUB
	select EFI_GENERIC_STUB
	select EFI_RUNTIME_WRAPPERS
	help
	  This option provides support for runtime services provided
	  by UEFI firmware (such as non-volatile variables, realtime
	  clock, and platform reset). A UEFI stub is also provided to
	  allow the kernel to be booted as an EFI application. This
	  is only useful for kernels that may run on systems that have
	  UEFI firmware.

config DMI
	bool "Enable support for SMBIOS (DMI) tables"
	depends on EFI
	default y
	help
	  This enables SMBIOS/DMI feature for systems.

	  This option is only useful on systems that have UEFI firmware.
	  However, even with this option, the resultant kernel should
	  continue to boot on existing non-UEFI platforms.

	  NOTE: This does *NOT* enable or encourage the use of DMI quirks,
	  i.e., the the practice of identifying the platform via DMI to
	  decide whether certain workarounds for buggy hardware and/or
	  firmware need to be enabled. This would require the DMI subsystem
	  to be enabled much earlier than we do on ARM, which is non-trivial.

endmenu

menu "CPU Power Management"

source "drivers/cpufreq/Kconfig"

source "drivers/cpuidle/Kconfig"

endmenu

menu "Floating point emulation"

comment "At least one emulation must be selected"

config FPE_NWFPE
	bool "NWFPE math emulation"
	depends on (!AEABI || OABI_COMPAT) && !THUMB2_KERNEL
	help
	  Say Y to include the NWFPE floating point emulator in the kernel.
	  This is necessary to run most binaries. Linux does not currently
	  support floating point hardware so you need to say Y here even if
	  your machine has an FPA or floating point co-processor podule.

	  You may say N here if you are going to load the Acorn FPEmulator
	  early in the bootup.

config FPE_NWFPE_XP
	bool "Support extended precision"
	depends on FPE_NWFPE
	help
	  Say Y to include 80-bit support in the kernel floating-point
	  emulator.  Otherwise, only 32 and 64-bit support is compiled in.
	  Note that gcc does not generate 80-bit operations by default,
	  so in most cases this option only enlarges the size of the
	  floating point emulator without any good reason.

	  You almost surely want to say N here.

config FPE_FASTFPE
	bool "FastFPE math emulation (EXPERIMENTAL)"
	depends on (!AEABI || OABI_COMPAT) && !CPU_32v3
	help
	  Say Y here to include the FAST floating point emulator in the kernel.
	  This is an experimental much faster emulator which now also has full
	  precision for the mantissa.  It does not support any exceptions.
	  It is very simple, and approximately 3-6 times faster than NWFPE.

	  It should be sufficient for most programs.  It may be not suitable
	  for scientific calculations, but you have to check this for yourself.
	  If you do not feel you need a faster FP emulation you should better
	  choose NWFPE.

config VFP
	bool "VFP-format floating point maths"
	depends on CPU_V6 || CPU_V6K || CPU_ARM926T || CPU_V7 || CPU_FEROCEON
	help
	  Say Y to include VFP support code in the kernel. This is needed
	  if your hardware includes a VFP unit.

	  Please see <file:Documentation/arm/vfp/release-notes.rst> for
	  release notes and additional status information.

	  Say N if your target does not have VFP hardware.

config VFPv3
	bool
	depends on VFP
	default y if CPU_V7

config NEON
	bool "Advanced SIMD (NEON) Extension support"
	depends on VFPv3 && CPU_V7
	help
	  Say Y to include support code for NEON, the ARMv7 Advanced SIMD
	  Extension.

config KERNEL_MODE_NEON
	bool "Support for NEON in kernel mode"
	depends on NEON && AEABI
	help
	  Say Y to include support for NEON in kernel mode.

endmenu

menu "Power management options"

source "kernel/power/Kconfig"

config ARCH_SUSPEND_POSSIBLE
	depends on CPU_ARM920T || CPU_ARM926T || CPU_FEROCEON || CPU_SA1100 || \
		CPU_V6 || CPU_V6K || CPU_V7 || CPU_V7M || CPU_XSC3 || CPU_XSCALE || CPU_MOHAWK
	def_bool y

config ARM_CPU_SUSPEND
	def_bool PM_SLEEP || BL_SWITCHER || ARM_PSCI_FW
	depends on ARCH_SUSPEND_POSSIBLE

config ARCH_HIBERNATION_POSSIBLE
	bool
	depends on MMU
	default y if ARCH_SUSPEND_POSSIBLE

endmenu

if CRYPTO
source "arch/arm/crypto/Kconfig"
endif

source "arch/arm/Kconfig.assembler"<|MERGE_RESOLUTION|>--- conflicted
+++ resolved
@@ -95,13 +95,8 @@
 	select HAVE_EXIT_THREAD
 	select HAVE_FAST_GUP if ARM_LPAE
 	select HAVE_FTRACE_MCOUNT_RECORD if !XIP_KERNEL
-<<<<<<< HEAD
-	select HAVE_FUNCTION_GRAPH_TRACER if !THUMB2_KERNEL && !CC_IS_CLANG
-	select HAVE_FUNCTION_TRACER if !XIP_KERNEL && !(THUMB2_KERNEL && CC_IS_CLANG)
-=======
 	select HAVE_FUNCTION_GRAPH_TRACER
 	select HAVE_FUNCTION_TRACER if !XIP_KERNEL
->>>>>>> 95cd2cdc
 	select HAVE_GCC_PLUGINS
 	select HAVE_HW_BREAKPOINT if PERF_EVENTS && (CPU_V6 || CPU_V6K || CPU_V7)
 	select HAVE_IRQ_TIME_ACCOUNTING
