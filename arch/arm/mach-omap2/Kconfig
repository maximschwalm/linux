--- conflicted
+++ resolved
@@ -10,10 +10,7 @@
 	depends on ARCH_MULTI_V6
 	select ARCH_OMAP2PLUS
 	select CPU_V6
-<<<<<<< HEAD
-=======
-	select OMAP_HWMOD
->>>>>>> 8a8109f3
+	select OMAP_HWMOD
 	select SOC_HAS_OMAP2_SDRC
 
 config ARCH_OMAP3
