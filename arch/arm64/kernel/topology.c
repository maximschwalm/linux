--- conflicted
+++ resolved
@@ -399,74 +399,4 @@
 {
 	return -EOPNOTSUPP;
 }
-<<<<<<< HEAD
-
-#ifdef CONFIG_ACPI_CPPC_LIB
-#include <acpi/cppc_acpi.h>
-
-static void cpu_read_corecnt(void *val)
-{
-	*(u64 *)val = read_corecnt();
-}
-
-static void cpu_read_constcnt(void *val)
-{
-	*(u64 *)val = read_constcnt();
-}
-
-static inline
-int counters_read_on_cpu(int cpu, smp_call_func_t func, u64 *val)
-{
-	/*
-	 * Abort call on counterless CPU or when interrupts are
-	 * disabled - can lead to deadlock in smp sync call.
-	 */
-	if (!cpu_has_amu_feat(cpu))
-		return -EOPNOTSUPP;
-
-	if (WARN_ON_ONCE(irqs_disabled()))
-		return -EPERM;
-
-	smp_call_function_single(cpu, func, val, 1);
-
-	return 0;
-}
-
-/*
- * Refer to drivers/acpi/cppc_acpi.c for the description of the functions
- * below.
- */
-bool cpc_ffh_supported(void)
-{
-	return freq_counters_valid(get_cpu_with_amu_feat());
-}
-
-int cpc_read_ffh(int cpu, struct cpc_reg *reg, u64 *val)
-{
-	int ret = -EOPNOTSUPP;
-
-	switch ((u64)reg->address) {
-	case 0x0:
-		ret = counters_read_on_cpu(cpu, cpu_read_corecnt, val);
-		break;
-	case 0x1:
-		ret = counters_read_on_cpu(cpu, cpu_read_constcnt, val);
-		break;
-	}
-
-	if (!ret) {
-		*val &= GENMASK_ULL(reg->bit_offset + reg->bit_width - 1,
-				    reg->bit_offset);
-		*val >>= reg->bit_offset;
-	}
-
-	return ret;
-}
-
-int cpc_write_ffh(int cpunum, struct cpc_reg *reg, u64 val)
-{
-	return -EOPNOTSUPP;
-}
-=======
->>>>>>> 8a8109f3
 #endif /* CONFIG_ACPI_CPPC_LIB */