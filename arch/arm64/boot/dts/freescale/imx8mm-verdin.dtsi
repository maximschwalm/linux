// SPDX-License-Identifier: GPL-2.0-or-later OR MIT
/*
 * Copyright 2022 Toradex
 */

#include "dt-bindings/phy/phy-imx8-pcie.h"
#include "dt-bindings/pwm/pwm.h"
#include "imx8mm.dtsi"

/ {
	chosen {
		stdout-path = &uart1;
	};

	aliases {
		rtc0 = &rtc_i2c;
		rtc1 = &snvs_rtc;
	};

	backlight: backlight {
		compatible = "pwm-backlight";
		brightness-levels = <0 45 63 88 119 158 203 255>;
		default-brightness-level = <4>;
		/* Verdin I2S_2_D_OUT (DSI_1_BKL_EN/DSI_1_BKL_EN_LVDS, SODIMM 46) */
		enable-gpios = <&gpio3 24 GPIO_ACTIVE_HIGH>;
		pinctrl-names = "default";
		pinctrl-0 = <&pinctrl_i2s_2_d_out_dsi_1_bkl_en>;
		power-supply = <&reg_3p3v>;
		/* Verdin PWM_3_DSI/PWM_3_DSI_LVDS (SODIMM 19) */
		pwms = <&pwm1 0 6666667 PWM_POLARITY_INVERTED>;
		status = "disabled";
	};

	/* Fixed clock dedicated to SPI CAN controller */
	clk40m: oscillator {
		compatible = "fixed-clock";
		#clock-cells = <0>;
		clock-frequency = <40000000>;
	};

	gpio-keys {
		compatible = "gpio-keys";
		pinctrl-names = "default";
		pinctrl-0 = <&pinctrl_gpio_keys>;

		key-wakeup {
			debounce-interval = <10>;
			/* Verdin CTRL_WAKE1_MICO# (SODIMM 252) */
			gpios = <&gpio4 28 GPIO_ACTIVE_LOW>;
			label = "Wake-Up";
			linux,code = <KEY_WAKEUP>;
			wakeup-source;
		};
	};

	hdmi_connector: hdmi-connector {
		compatible = "hdmi-connector";
		ddc-i2c-bus = <&i2c2>;
		label = "hdmi";
		type = "a";
		status = "disabled";
	};

	panel_lvds: panel-lvds {
		compatible = "panel-lvds";
		backlight = <&backlight>;
		data-mapping = "vesa-24";
		status = "disabled";
	};

	/* Carrier Board Supplies */
	reg_1p8v: regulator-1p8v {
		compatible = "regulator-fixed";
		regulator-max-microvolt = <1800000>;
		regulator-min-microvolt = <1800000>;
		regulator-name = "+V1.8_SW";
	};

	reg_3p3v: regulator-3p3v {
		compatible = "regulator-fixed";
		regulator-max-microvolt = <3300000>;
		regulator-min-microvolt = <3300000>;
		regulator-name = "+V3.3_SW";
	};

	reg_5p0v: regulator-5p0v {
		compatible = "regulator-fixed";
		regulator-max-microvolt = <5000000>;
		regulator-min-microvolt = <5000000>;
		regulator-name = "+V5_SW";
	};

	/* Non PMIC On-module Supplies */
	reg_ethphy: regulator-ethphy {
		compatible = "regulator-fixed";
		enable-active-high;
		gpio = <&gpio2 20 GPIO_ACTIVE_HIGH>; /* PMIC_EN_ETH */
		off-on-delay = <500000>;
		pinctrl-names = "default";
		pinctrl-0 = <&pinctrl_reg_eth>;
		regulator-boot-on;
		regulator-max-microvolt = <3300000>;
		regulator-min-microvolt = <3300000>;
		regulator-name = "On-module +V3.3_ETH";
		startup-delay-us = <200000>;
	};

	reg_usb_otg1_vbus: regulator-usb-otg1 {
		compatible = "regulator-fixed";
		enable-active-high;
		/* Verdin USB_1_EN (SODIMM 155) */
		gpio = <&gpio1 12 GPIO_ACTIVE_HIGH>;
		pinctrl-names = "default";
		pinctrl-0 = <&pinctrl_reg_usb1_en>;
		regulator-max-microvolt = <5000000>;
		regulator-min-microvolt = <5000000>;
		regulator-name = "USB_1_EN";
	};

	reg_usb_otg2_vbus: regulator-usb-otg2 {
		compatible = "regulator-fixed";
		enable-active-high;
		/* Verdin USB_2_EN (SODIMM 185) */
		gpio = <&gpio1 14 GPIO_ACTIVE_HIGH>;
		pinctrl-names = "default";
		pinctrl-0 = <&pinctrl_reg_usb2_en>;
		regulator-max-microvolt = <5000000>;
		regulator-min-microvolt = <5000000>;
		regulator-name = "USB_2_EN";
	};

	reg_usdhc2_vmmc: regulator-usdhc2 {
		compatible = "regulator-fixed";
		enable-active-high;
		/* Verdin SD_1_PWR_EN (SODIMM 76) */
		gpio = <&gpio3 5 GPIO_ACTIVE_HIGH>;
		off-on-delay = <100000>;
		pinctrl-names = "default";
		pinctrl-0 = <&pinctrl_usdhc2_pwr_en>;
		regulator-max-microvolt = <3300000>;
		regulator-min-microvolt = <3300000>;
		regulator-name = "+V3.3_SD";
		startup-delay-us = <2000>;
	};

	reserved-memory {
		#address-cells = <2>;
		#size-cells = <2>;
		ranges;

		/* Use the kernel configuration settings instead */
		/delete-node/ linux,cma;
	};
};

&A53_0 {
	cpu-supply = <&reg_vdd_arm>;
};

&A53_1 {
	cpu-supply = <&reg_vdd_arm>;
};

&A53_2 {
	cpu-supply = <&reg_vdd_arm>;
};

&A53_3 {
	cpu-supply = <&reg_vdd_arm>;
};

&cpu_alert0 {
	temperature = <95000>;
};

&cpu_crit0 {
	temperature = <105000>;
};

&ddrc {
	operating-points-v2 = <&ddrc_opp_table>;

	ddrc_opp_table: opp-table {
		compatible = "operating-points-v2";

		opp-25M {
			opp-hz = /bits/ 64 <25000000>;
		};

		opp-100M {
			opp-hz = /bits/ 64 <100000000>;
		};

		opp-750M {
			opp-hz = /bits/ 64 <750000000>;
		};
	};
};

/* Verdin SPI_1 */
&ecspi2 {
	#address-cells = <1>;
	#size-cells = <0>;
	cs-gpios = <&gpio5 13 GPIO_ACTIVE_LOW>;
	pinctrl-names = "default";
	pinctrl-0 = <&pinctrl_ecspi2>;
};

/* Verdin CAN_1 (On-module) */
&ecspi3 {
	#address-cells = <1>;
	#size-cells = <0>;
	cs-gpios = <&gpio5 25 GPIO_ACTIVE_LOW>;
	pinctrl-names = "default";
	pinctrl-0 = <&pinctrl_ecspi3>;
	status = "okay";

	can1: can@0 {
		compatible = "microchip,mcp251xfd";
		clocks = <&clk40m>;
		interrupts-extended = <&gpio1 6 IRQ_TYPE_LEVEL_LOW>;
		pinctrl-names = "default";
		pinctrl-0 = <&pinctrl_can1_int>;
		reg = <0>;
		spi-max-frequency = <8500000>;
	};
};

/* Verdin ETH_1 (On-module PHY) */
&fec1 {
	fsl,magic-packet;
	phy-handle = <&ethphy0>;
	phy-mode = "rgmii-id";
	phy-supply = <&reg_ethphy>;
	pinctrl-names = "default", "sleep";
	pinctrl-0 = <&pinctrl_fec1>;
	pinctrl-1 = <&pinctrl_fec1_sleep>;

	mdio {
		#address-cells = <1>;
		#size-cells = <0>;

		ethphy0: ethernet-phy@7 {
			compatible = "ethernet-phy-ieee802.3-c22";
			interrupt-parent = <&gpio1>;
			interrupts = <10 IRQ_TYPE_LEVEL_LOW>;
			micrel,led-mode = <0>;
			reg = <7>;
		};
	};
};

/* Verdin QSPI_1 */
&flexspi {
	pinctrl-names = "default";
	pinctrl-0 = <&pinctrl_flexspi0>;
};

&gpio1 {
	gpio-line-names = "SODIMM_216",
			  "SODIMM_19",
			  "",
			  "",
			  "",
			  "",
			  "",
			  "",
			  "SODIMM_220",
			  "SODIMM_222",
			  "",
			  "SODIMM_218",
			  "SODIMM_155",
			  "SODIMM_157",
			  "SODIMM_185",
			  "SODIMM_187";
};

&gpio2 {
	gpio-line-names = "",
			  "",
			  "",
			  "",
			  "",
			  "",
			  "",
			  "",
			  "",
			  "",
			  "",
			  "",
			  "SODIMM_84",
			  "SODIMM_78",
			  "SODIMM_74",
			  "SODIMM_80",
			  "SODIMM_82",
			  "SODIMM_70",
			  "SODIMM_72";
};

&gpio5 {
	gpio-line-names = "SODIMM_131",
			  "",
			  "SODIMM_91",
			  "SODIMM_16",
			  "SODIMM_15",
			  "SODIMM_208",
			  "SODIMM_137",
			  "SODIMM_139",
			  "SODIMM_141",
			  "SODIMM_143",
			  "SODIMM_196",
			  "SODIMM_200",
			  "SODIMM_198",
			  "SODIMM_202",
			  "",
			  "",
			  "SODIMM_55",
			  "SODIMM_53",
			  "SODIMM_95",
			  "SODIMM_93",
			  "SODIMM_14",
			  "SODIMM_12",
			  "",
			  "",
			  "",
			  "",
			  "SODIMM_210",
			  "SODIMM_212",
			  "SODIMM_151",
			  "SODIMM_153";

	ctrl-sleep-moci-hog {
		gpio-hog;
		/* Verdin CTRL_SLEEP_MOCI# (SODIMM 256) */
		gpios = <1 GPIO_ACTIVE_HIGH>;
		line-name = "CTRL_SLEEP_MOCI#";
		output-high;
		pinctrl-names = "default";
		pinctrl-0 = <&pinctrl_ctrl_sleep_moci>;
	};
};

/* On-module I2C */
&i2c1 {
	clock-frequency = <400000>;
	pinctrl-names = "default", "gpio";
	pinctrl-0 = <&pinctrl_i2c1>;
	pinctrl-1 = <&pinctrl_i2c1_gpio>;
	scl-gpios = <&gpio5 14 (GPIO_ACTIVE_HIGH | GPIO_OPEN_DRAIN)>;
	sda-gpios = <&gpio5 15 (GPIO_ACTIVE_HIGH | GPIO_OPEN_DRAIN)>;
	status = "okay";

	pca9450: pmic@25 {
		compatible = "nxp,pca9450a";
		interrupt-parent = <&gpio1>;
		/* PMIC PCA9450 PMIC_nINT GPIO1_IO3 */
		interrupts = <3 IRQ_TYPE_LEVEL_LOW>;
		pinctrl-names = "default";
		pinctrl-0 = <&pinctrl_pmic>;
		reg = <0x25>;
		sd-vsel-gpios = <&gpio1 4 GPIO_ACTIVE_HIGH>;

		/*
		 * The bootloader is expected to switch on the I2C level shifter for the TLA2024 ADC
		 * behind this PMIC.
		 */

		regulators {
			reg_vdd_soc: BUCK1 {
				nxp,dvs-run-voltage = <850000>;
				nxp,dvs-standby-voltage = <800000>;
				regulator-always-on;
				regulator-boot-on;
				regulator-max-microvolt = <850000>;
				regulator-min-microvolt = <800000>;
				regulator-name = "On-module +VDD_SOC (BUCK1)";
				regulator-ramp-delay = <3125>;
			};

			reg_vdd_arm: BUCK2 {
				nxp,dvs-run-voltage = <950000>;
				nxp,dvs-standby-voltage = <850000>;
				regulator-always-on;
				regulator-boot-on;
<<<<<<< HEAD
				regulator-max-microvolt = <950000>;
				regulator-min-microvolt = <850000>;
=======
				regulator-max-microvolt = <1050000>;
				regulator-min-microvolt = <805000>;
>>>>>>> 7365df19
				regulator-name = "On-module +VDD_ARM (BUCK2)";
				regulator-ramp-delay = <3125>;
			};

			reg_vdd_dram: BUCK3 {
				regulator-always-on;
				regulator-boot-on;
<<<<<<< HEAD
				regulator-max-microvolt = <950000>;
				regulator-min-microvolt = <850000>;
=======
				regulator-max-microvolt = <1000000>;
				regulator-min-microvolt = <805000>;
>>>>>>> 7365df19
				regulator-name = "On-module +VDD_GPU_VPU_DDR (BUCK3)";
			};

			reg_vdd_3v3: BUCK4 {
				regulator-always-on;
				regulator-boot-on;
				regulator-max-microvolt = <3300000>;
				regulator-min-microvolt = <3300000>;
				regulator-name = "On-module +V3.3 (BUCK4)";
			};

			reg_vdd_1v8: BUCK5 {
				regulator-always-on;
				regulator-boot-on;
				regulator-max-microvolt = <1800000>;
				regulator-min-microvolt = <1800000>;
				regulator-name = "PWR_1V8_MOCI (BUCK5)";
			};

			reg_nvcc_dram: BUCK6 {
				regulator-always-on;
				regulator-boot-on;
				regulator-max-microvolt = <1100000>;
				regulator-min-microvolt = <1100000>;
				regulator-name = "On-module +VDD_DDR (BUCK6)";
			};

			reg_nvcc_snvs: LDO1 {
				regulator-always-on;
				regulator-boot-on;
				regulator-max-microvolt = <1800000>;
				regulator-min-microvolt = <1800000>;
				regulator-name = "On-module +V1.8_SNVS (LDO1)";
			};

			reg_vdd_snvs: LDO2 {
				regulator-always-on;
				regulator-boot-on;
				regulator-max-microvolt = <800000>;
				regulator-min-microvolt = <800000>;
				regulator-name = "On-module +V0.8_SNVS (LDO2)";
			};

			reg_vdda: LDO3 {
				regulator-always-on;
				regulator-boot-on;
				regulator-max-microvolt = <1800000>;
				regulator-min-microvolt = <1800000>;
				regulator-name = "On-module +V1.8A (LDO3)";
			};

			reg_vdd_phy: LDO4 {
				regulator-always-on;
				regulator-boot-on;
				regulator-max-microvolt = <900000>;
				regulator-min-microvolt = <900000>;
				regulator-name = "On-module +V0.9_MIPI (LDO4)";
			};

			reg_nvcc_sd: LDO5 {
				regulator-max-microvolt = <3300000>;
				regulator-min-microvolt = <1800000>;
				regulator-name = "On-module +V3.3_1.8_SD (LDO5)";
			};
		};
	};

	rtc_i2c: rtc@32 {
		compatible = "epson,rx8130";
		reg = <0x32>;
	};

	adc@49 {
		compatible = "ti,ads1015";
		reg = <0x49>;
		#address-cells = <1>;
		#size-cells = <0>;

		/* Verdin I2C_1 (ADC_4 - ADC_3) */
		channel@0 {
			reg = <0>;
			ti,datarate = <4>;
			ti,gain = <2>;
		};

		/* Verdin I2C_1 (ADC_4 - ADC_1) */
		channel@1 {
			reg = <1>;
			ti,datarate = <4>;
			ti,gain = <2>;
		};

		/* Verdin I2C_1 (ADC_3 - ADC_1) */
		channel@2 {
			reg = <2>;
			ti,datarate = <4>;
			ti,gain = <2>;
		};

		/* Verdin I2C_1 (ADC_2 - ADC_1) */
		channel@3 {
			reg = <3>;
			ti,datarate = <4>;
			ti,gain = <2>;
		};

		/* Verdin I2C_1 ADC_4 */
		channel@4 {
			reg = <4>;
			ti,datarate = <4>;
			ti,gain = <2>;
		};

		/* Verdin I2C_1 ADC_3 */
		channel@5 {
			reg = <5>;
			ti,datarate = <4>;
			ti,gain = <2>;
		};

		/* Verdin I2C_1 ADC_2 */
		channel@6 {
			reg = <6>;
			ti,datarate = <4>;
			ti,gain = <2>;
		};

		/* Verdin I2C_1 ADC_1 */
		channel@7 {
			reg = <7>;
			ti,datarate = <4>;
			ti,gain = <2>;
		};
	};

	eeprom@50 {
		compatible = "st,24c02";
		pagesize = <16>;
		reg = <0x50>;
	};
};

/* Verdin I2C_2_DSI */
&i2c2 {
	clock-frequency = <10000>;
	pinctrl-names = "default", "gpio";
	pinctrl-0 = <&pinctrl_i2c2>;
	pinctrl-1 = <&pinctrl_i2c2_gpio>;
	scl-gpios = <&gpio5 16 (GPIO_ACTIVE_HIGH | GPIO_OPEN_DRAIN)>;
	sda-gpios = <&gpio5 17 (GPIO_ACTIVE_HIGH | GPIO_OPEN_DRAIN)>;
	status = "disabled";
};

/* Verdin I2C_3_HDMI N/A */

/* Verdin I2C_4_CSI */
&i2c3 {
	clock-frequency = <400000>;
	pinctrl-names = "default", "gpio";
	pinctrl-0 = <&pinctrl_i2c3>;
	pinctrl-1 = <&pinctrl_i2c3_gpio>;
	scl-gpios = <&gpio5 18 (GPIO_ACTIVE_HIGH | GPIO_OPEN_DRAIN)>;
	sda-gpios = <&gpio5 19 (GPIO_ACTIVE_HIGH | GPIO_OPEN_DRAIN)>;
};

/* Verdin I2C_1 */
&i2c4 {
	clock-frequency = <400000>;
	pinctrl-names = "default", "gpio";
	pinctrl-0 = <&pinctrl_i2c4>;
	pinctrl-1 = <&pinctrl_i2c4_gpio>;
	scl-gpios = <&gpio5 20 (GPIO_ACTIVE_HIGH | GPIO_OPEN_DRAIN)>;
	sda-gpios = <&gpio5 21 (GPIO_ACTIVE_HIGH | GPIO_OPEN_DRAIN)>;

	gpio_expander_21: gpio-expander@21 {
		compatible = "nxp,pcal6416";
		#gpio-cells = <2>;
		gpio-controller;
		reg = <0x21>;
		vcc-supply = <&reg_3p3v>;
		status = "disabled";
	};

	lvds_ti_sn65dsi84: bridge@2c {
		compatible = "ti,sn65dsi84";
		/* Verdin GPIO_9_DSI (SN65DSI84 IRQ, SODIMM 17, unused) */
		/* Verdin GPIO_10_DSI (SODIMM 21) */
		enable-gpios = <&gpio3 3 GPIO_ACTIVE_HIGH>;
		pinctrl-names = "default";
		pinctrl-0 = <&pinctrl_gpio_10_dsi>;
		reg = <0x2c>;
		status = "disabled";
	};

	/* Current measurement into module VCC */
	hwmon: hwmon@40 {
		compatible = "ti,ina219";
		reg = <0x40>;
		shunt-resistor = <10000>;
		status = "disabled";
	};

	hdmi_lontium_lt8912: hdmi@48 {
		compatible = "lontium,lt8912b";
		pinctrl-names = "default";
		pinctrl-0 = <&pinctrl_gpio_10_dsi>, <&pinctrl_pwm_3_dsi_hpd_gpio>;
		reg = <0x48>;
		/* Verdin GPIO_9_DSI (LT8912 INT, SODIMM 17, unused) */
		/* Verdin GPIO_10_DSI (SODIMM 21) */
		reset-gpios = <&gpio3 3 GPIO_ACTIVE_LOW>;
		status = "disabled";
	};

	atmel_mxt_ts: touch@4a {
		compatible = "atmel,maxtouch";
		/*
		 * Verdin GPIO_9_DSI
		 * (TOUCH_INT#, SODIMM 17, also routed to SN65DSI83 IRQ albeit currently unused)
		 */
		interrupt-parent = <&gpio3>;
		interrupts = <15 IRQ_TYPE_EDGE_FALLING>;
		pinctrl-names = "default";
		pinctrl-0 = <&pinctrl_gpio_9_dsi>, <&pinctrl_i2s_2_bclk_touch_reset>;
		reg = <0x4a>;
		/* Verdin I2S_2_BCLK (TOUCH_RESET#, SODIMM 42) */
		reset-gpios = <&gpio3 23 GPIO_ACTIVE_LOW>;
		status = "disabled";
	};

	/* Temperature sensor on carrier board */
	hwmon_temp: sensor@4f {
		compatible = "ti,tmp75c";
		reg = <0x4f>;
		status = "disabled";
	};

	/* EEPROM on display adapter (MIPI DSI Display Adapter) */
	eeprom_display_adapter: eeprom@50 {
		compatible = "st,24c02";
		pagesize = <16>;
		reg = <0x50>;
		status = "disabled";
	};

	/* EEPROM on carrier board */
	eeprom_carrier_board: eeprom@57 {
		compatible = "st,24c02";
		pagesize = <16>;
		reg = <0x57>;
		status = "disabled";
	};
};

/* Verdin PCIE_1 */
&pcie0 {
	assigned-clocks = <&clk IMX8MM_CLK_PCIE1_AUX>,
			  <&clk IMX8MM_CLK_PCIE1_CTRL>;
	assigned-clock-parents = <&clk IMX8MM_SYS_PLL2_50M>,
				 <&clk IMX8MM_SYS_PLL2_250M>;
	assigned-clock-rates = <10000000>, <250000000>;
	clocks = <&clk IMX8MM_CLK_PCIE1_ROOT>, <&clk IMX8MM_CLK_PCIE1_AUX>,
		 <&clk IMX8MM_CLK_PCIE1_PHY>;
	clock-names = "pcie", "pcie_aux", "pcie_bus";
	pinctrl-names = "default";
	pinctrl-0 = <&pinctrl_pcie0>;
	/* PCIE_1_RESET# (SODIMM 244) */
	reset-gpio = <&gpio3 19 GPIO_ACTIVE_LOW>;
};

&pcie_phy {
	clocks = <&clk IMX8MM_CLK_PCIE1_PHY>;
	fsl,clkreq-unsupported;
	fsl,refclk-pad-mode = <IMX8_PCIE_REFCLK_PAD_OUTPUT>;
	fsl,tx-deemph-gen1 = <0x2d>;
	fsl,tx-deemph-gen2 = <0xf>;
};

/* Verdin PWM_3_DSI */
&pwm1 {
	pinctrl-names = "default";
	pinctrl-0 = <&pinctrl_pwm_1>;
	#pwm-cells = <3>;
};

/* Verdin PWM_1 */
&pwm2 {
	pinctrl-names = "default";
	pinctrl-0 = <&pinctrl_pwm_2>;
	#pwm-cells = <3>;
};

/* Verdin PWM_2 */
&pwm3 {
	pinctrl-names = "default";
	pinctrl-0 = <&pinctrl_pwm_3>;
	#pwm-cells = <3>;
};

/* Verdin I2S_1 */
&sai2 {
	#sound-dai-cells = <0>;
	assigned-clock-parents = <&clk IMX8MM_AUDIO_PLL1_OUT>;
	assigned-clock-rates = <24576000>;
	assigned-clocks = <&clk IMX8MM_CLK_SAI2>;
	pinctrl-names = "default";
	pinctrl-0 = <&pinctrl_sai2>;
};

&snvs_pwrkey {
	status = "okay";
};

/* Verdin UART_3, used as the Linux console */
&uart1 {
	pinctrl-names = "default";
	pinctrl-0 = <&pinctrl_uart1>;
};

/* Verdin UART_1 */
&uart2 {
	pinctrl-names = "default";
	pinctrl-0 = <&pinctrl_uart2>;
	uart-has-rtscts;
};

/* Verdin UART_2 */
&uart3 {
	pinctrl-names = "default";
	pinctrl-0 = <&pinctrl_uart3>;
	uart-has-rtscts;
};

/*
 * Verdin UART_4
 * Resource allocated to M4 by default, must not be accessed from Cortex-A35 or you get an OOPS
 */
&uart4 {
	pinctrl-names = "default";
	pinctrl-0 = <&pinctrl_uart4>;
};

/* Verdin USB_1 */
&usbotg1 {
	adp-disable;
	dr_mode = "otg";
	hnp-disable;
	over-current-active-low;
	samsung,picophy-dc-vol-level-adjust = <7>;
	samsung,picophy-pre-emp-curr-control = <3>;
	srp-disable;
	vbus-supply = <&reg_usb_otg1_vbus>;
};

/* Verdin USB_2 */
&usbotg2 {
	dr_mode = "host";
	over-current-active-low;
	samsung,picophy-dc-vol-level-adjust = <7>;
	samsung,picophy-pre-emp-curr-control = <3>;
	vbus-supply = <&reg_usb_otg2_vbus>;
};

&usbphynop1 {
	vcc-supply = <&reg_vdd_3v3>;
};

&usbphynop2 {
	power-domains = <&pgc_otg2>;
	vcc-supply = <&reg_vdd_3v3>;
};

/* On-module eMMC */
&usdhc1 {
	bus-width = <8>;
	keep-power-in-suspend;
	non-removable;
	pinctrl-names = "default", "state_100mhz", "state_200mhz";
	pinctrl-0 = <&pinctrl_usdhc1>;
	pinctrl-1 = <&pinctrl_usdhc1_100mhz>;
	pinctrl-2 = <&pinctrl_usdhc1_200mhz>;
	status = "okay";
};

/* Verdin SD_1 */
&usdhc2 {
	bus-width = <4>;
	cd-gpios = <&gpio2 12 GPIO_ACTIVE_LOW>;
	disable-wp;
	pinctrl-names = "default", "state_100mhz", "state_200mhz", "sleep";
	pinctrl-0 = <&pinctrl_usdhc2>, <&pinctrl_usdhc2_cd>;
	pinctrl-1 = <&pinctrl_usdhc2_100mhz>, <&pinctrl_usdhc2_cd>;
	pinctrl-2 = <&pinctrl_usdhc2_200mhz>, <&pinctrl_usdhc2_cd>;
	pinctrl-3 = <&pinctrl_usdhc2_sleep>, <&pinctrl_usdhc2_cd_sleep>;
	vmmc-supply = <&reg_usdhc2_vmmc>;
};

&wdog1 {
	fsl,ext-reset-output;
	pinctrl-names = "default";
	pinctrl-0 = <&pinctrl_wdog>;
	status = "okay";
};

&iomuxc {
	pinctrl-names = "default";
	pinctrl-0 = <&pinctrl_gpio1>, <&pinctrl_gpio2>,
		    <&pinctrl_gpio3>, <&pinctrl_gpio4>,
		    <&pinctrl_gpio7>, <&pinctrl_gpio8>,
		    <&pinctrl_gpio_hog1>, <&pinctrl_gpio_hog2>, <&pinctrl_gpio_hog3>,
		    <&pinctrl_pmic_tpm_ena>;

	pinctrl_can1_int: can1intgrp {
		fsl,pins =
			<MX8MM_IOMUXC_GPIO1_IO06_GPIO1_IO6		0x146>;	/* CAN_1_SPI_INT#_1.8V */
	};

	pinctrl_can2_int: can2intgrp {
		fsl,pins =
			<MX8MM_IOMUXC_GPIO1_IO07_GPIO1_IO7		0x106>;	/* CAN_2_SPI_INT#_1.8V, unused */
	};

	pinctrl_ctrl_sleep_moci: ctrlsleepmocigrp {
		fsl,pins =
			<MX8MM_IOMUXC_SAI3_TXD_GPIO5_IO1		0x106>;	/* SODIMM 256 */
	};

	pinctrl_ecspi2: ecspi2grp {
		fsl,pins =
			<MX8MM_IOMUXC_ECSPI2_MISO_ECSPI2_MISO		0x6>,	/* SODIMM 198 */
			<MX8MM_IOMUXC_ECSPI2_MOSI_ECSPI2_MOSI		0x6>,	/* SODIMM 200 */
			<MX8MM_IOMUXC_ECSPI2_SCLK_ECSPI2_SCLK		0x6>,	/* SODIMM 196 */
			<MX8MM_IOMUXC_ECSPI2_SS0_GPIO5_IO13		0x6>;	/* SODIMM 202 */
	};

	pinctrl_ecspi3: ecspi3grp {
		fsl,pins =
			<MX8MM_IOMUXC_GPIO1_IO05_GPIO1_IO5		0x146>,	/* CAN_2_SPI_CS#_1.8V */
			<MX8MM_IOMUXC_UART1_RXD_ECSPI3_SCLK		0x6>,	/* CAN_SPI_SCK_1.8V */
			<MX8MM_IOMUXC_UART1_TXD_ECSPI3_MOSI		0x6>,	/* CAN_SPI_MOSI_1.8V */
			<MX8MM_IOMUXC_UART2_RXD_ECSPI3_MISO		0x6>,	/* CAN_SPI_MISO_1.8V */
			<MX8MM_IOMUXC_UART2_TXD_GPIO5_IO25		0x6>;	/* CAN_1_SPI_CS_1.8V# */
	};

	pinctrl_fec1: fec1grp {
		fsl,pins =
			<MX8MM_IOMUXC_ENET_MDC_ENET1_MDC		0x3>,
			<MX8MM_IOMUXC_ENET_MDIO_ENET1_MDIO		0x3>,
			<MX8MM_IOMUXC_ENET_RD0_ENET1_RGMII_RD0		0x91>,
			<MX8MM_IOMUXC_ENET_RD1_ENET1_RGMII_RD1		0x91>,
			<MX8MM_IOMUXC_ENET_RD2_ENET1_RGMII_RD2		0x91>,
			<MX8MM_IOMUXC_ENET_RD3_ENET1_RGMII_RD3		0x91>,
			<MX8MM_IOMUXC_ENET_RXC_ENET1_RGMII_RXC		0x91>,
			<MX8MM_IOMUXC_ENET_RX_CTL_ENET1_RGMII_RX_CTL	0x91>,
			<MX8MM_IOMUXC_ENET_TD0_ENET1_RGMII_TD0		0x1f>,
			<MX8MM_IOMUXC_ENET_TD1_ENET1_RGMII_TD1		0x1f>,
			<MX8MM_IOMUXC_ENET_TD2_ENET1_RGMII_TD2		0x1f>,
			<MX8MM_IOMUXC_ENET_TD3_ENET1_RGMII_TD3		0x1f>,
			<MX8MM_IOMUXC_ENET_TXC_ENET1_RGMII_TXC		0x1f>,
			<MX8MM_IOMUXC_ENET_TX_CTL_ENET1_RGMII_TX_CTL	0x1f>,
			<MX8MM_IOMUXC_GPIO1_IO10_GPIO1_IO10		0x146>;
	};

	pinctrl_fec1_sleep: fec1-sleepgrp {
		fsl,pins =
			<MX8MM_IOMUXC_ENET_MDC_ENET1_MDC		0x3>,
			<MX8MM_IOMUXC_ENET_MDIO_ENET1_MDIO		0x3>,
			<MX8MM_IOMUXC_ENET_RD0_ENET1_RGMII_RD0		0x91>,
			<MX8MM_IOMUXC_ENET_RD1_ENET1_RGMII_RD1		0x91>,
			<MX8MM_IOMUXC_ENET_RD2_ENET1_RGMII_RD2		0x91>,
			<MX8MM_IOMUXC_ENET_RD3_ENET1_RGMII_RD3		0x91>,
			<MX8MM_IOMUXC_ENET_RXC_ENET1_RGMII_RXC		0x91>,
			<MX8MM_IOMUXC_ENET_RX_CTL_ENET1_RGMII_RX_CTL	0x91>,
			<MX8MM_IOMUXC_ENET_TD0_GPIO1_IO21		0x1f>,
			<MX8MM_IOMUXC_ENET_TD1_GPIO1_IO20		0x1f>,
			<MX8MM_IOMUXC_ENET_TD2_GPIO1_IO19		0x1f>,
			<MX8MM_IOMUXC_ENET_TD3_GPIO1_IO18		0x1f>,
			<MX8MM_IOMUXC_ENET_TXC_GPIO1_IO23		0x1f>,
			<MX8MM_IOMUXC_ENET_TX_CTL_GPIO1_IO22		0x1f>,
			<MX8MM_IOMUXC_GPIO1_IO10_GPIO1_IO10		0x106>;
	};

	pinctrl_flexspi0: flexspi0grp {
		fsl,pins =
			<MX8MM_IOMUXC_NAND_ALE_QSPI_A_SCLK		0x106>,	/* SODIMM 52 */
			<MX8MM_IOMUXC_NAND_CE0_B_QSPI_A_SS0_B		0x106>,	/* SODIMM 54 */
			<MX8MM_IOMUXC_NAND_CE1_B_QSPI_A_SS1_B		0x106>,	/* SODIMM 64 */
			<MX8MM_IOMUXC_NAND_DATA00_QSPI_A_DATA0		0x106>,	/* SODIMM 56 */
			<MX8MM_IOMUXC_NAND_DATA01_QSPI_A_DATA1		0x106>,	/* SODIMM 58 */
			<MX8MM_IOMUXC_NAND_DATA02_QSPI_A_DATA2		0x106>,	/* SODIMM 60 */
			<MX8MM_IOMUXC_NAND_DATA03_QSPI_A_DATA3		0x106>,	/* SODIMM 62 */
			<MX8MM_IOMUXC_NAND_DQS_QSPI_A_DQS		0x106>;	/* SODIMM 66 */
	};

	pinctrl_gpio1: gpio1grp {
		fsl,pins =
			<MX8MM_IOMUXC_NAND_CE3_B_GPIO3_IO4		0x106>;	/* SODIMM 206 */
	};

	pinctrl_gpio2: gpio2grp {
		fsl,pins =
			<MX8MM_IOMUXC_SPDIF_EXT_CLK_GPIO5_IO5		0x106>;	/* SODIMM 208 */
	};

	pinctrl_gpio3: gpio3grp {
		fsl,pins =
			<MX8MM_IOMUXC_UART3_RXD_GPIO5_IO26		0x106>;	/* SODIMM 210 */
	};

	pinctrl_gpio4: gpio4grp {
		fsl,pins =
			<MX8MM_IOMUXC_UART3_TXD_GPIO5_IO27		0x106>;	/* SODIMM 212 */
	};

	pinctrl_gpio5: gpio5grp {
		fsl,pins =
			<MX8MM_IOMUXC_GPIO1_IO00_GPIO1_IO0		0x106>;	/* SODIMM 216 */
	};

	pinctrl_gpio6: gpio6grp {
		fsl,pins =
			<MX8MM_IOMUXC_GPIO1_IO11_GPIO1_IO11		0x106>;	/* SODIMM 218 */
	};

	pinctrl_gpio7: gpio7grp {
		fsl,pins =
			<MX8MM_IOMUXC_GPIO1_IO08_GPIO1_IO8		0x106>;	/* SODIMM 220 */
	};

	pinctrl_gpio8: gpio8grp {
		fsl,pins =
			<MX8MM_IOMUXC_GPIO1_IO09_GPIO1_IO9		0x106>;	/* SODIMM 222 */
	};

	/* Verdin GPIO_9_DSI (pulled-up as active-low) */
	pinctrl_gpio_9_dsi: gpio9dsigrp {
		fsl,pins =
			<MX8MM_IOMUXC_NAND_RE_B_GPIO3_IO15		0x146>;	/* SODIMM 17 */
	};

	/* Verdin GPIO_10_DSI (pulled-up as active-low) */
	pinctrl_gpio_10_dsi: gpio10dsigrp {
		fsl,pins =
			<MX8MM_IOMUXC_NAND_CE2_B_GPIO3_IO3		0x146>;	/* SODIMM 21 */
	};

	pinctrl_gpio_hog1: gpiohog1grp {
		fsl,pins =
			<MX8MM_IOMUXC_SAI1_MCLK_GPIO4_IO20		0x106>,	/* SODIMM 88 */
			<MX8MM_IOMUXC_SAI1_RXC_GPIO4_IO1		0x106>,	/* SODIMM 90 */
			<MX8MM_IOMUXC_SAI1_RXD0_GPIO4_IO2		0x106>,	/* SODIMM 92 */
			<MX8MM_IOMUXC_SAI1_RXD1_GPIO4_IO3		0x106>,	/* SODIMM 94 */
			<MX8MM_IOMUXC_SAI1_RXD2_GPIO4_IO4		0x106>,	/* SODIMM 96 */
			<MX8MM_IOMUXC_SAI1_RXD3_GPIO4_IO5		0x106>,	/* SODIMM 100 */
			<MX8MM_IOMUXC_SAI1_RXFS_GPIO4_IO0		0x106>,	/* SODIMM 102 */
			<MX8MM_IOMUXC_SAI1_TXC_GPIO4_IO11		0x106>,	/* SODIMM 104 */
			<MX8MM_IOMUXC_SAI1_TXD0_GPIO4_IO12		0x106>,	/* SODIMM 106 */
			<MX8MM_IOMUXC_SAI1_TXD1_GPIO4_IO13		0x106>,	/* SODIMM 108 */
			<MX8MM_IOMUXC_SAI1_TXD2_GPIO4_IO14		0x106>,	/* SODIMM 112 */
			<MX8MM_IOMUXC_SAI1_TXD3_GPIO4_IO15		0x106>,	/* SODIMM 114 */
			<MX8MM_IOMUXC_SAI1_TXD4_GPIO4_IO16		0x106>,	/* SODIMM 116 */
			<MX8MM_IOMUXC_SAI1_TXD6_GPIO4_IO18		0x106>,	/* SODIMM 118 */
			<MX8MM_IOMUXC_SAI1_TXFS_GPIO4_IO10		0x106>;	/* SODIMM 120 */
	};

	pinctrl_gpio_hog2: gpiohog2grp {
		fsl,pins =
			<MX8MM_IOMUXC_SAI3_MCLK_GPIO5_IO2		0x106>;	/* SODIMM 91 */
	};

	pinctrl_gpio_hog3: gpiohog3grp {
		fsl,pins =
			<MX8MM_IOMUXC_GPIO1_IO13_GPIO1_IO13		0x146>,	/* SODIMM 157 */
			<MX8MM_IOMUXC_GPIO1_IO15_GPIO1_IO15		0x146>;	/* SODIMM 187 */
	};

	pinctrl_gpio_keys: gpiokeysgrp {
		fsl,pins =
			<MX8MM_IOMUXC_SAI3_RXFS_GPIO4_IO28		0x146>;	/* SODIMM 252 */
	};

	/* On-module I2C */
	pinctrl_i2c1: i2c1grp {
		fsl,pins =
			<MX8MM_IOMUXC_I2C1_SCL_I2C1_SCL			0x40000146>,	/* PMIC_I2C_SCL */
			<MX8MM_IOMUXC_I2C1_SDA_I2C1_SDA			0x40000146>;	/* PMIC_I2C_SDA */
	};

	pinctrl_i2c1_gpio: i2c1gpiogrp {
		fsl,pins =
			<MX8MM_IOMUXC_I2C1_SCL_GPIO5_IO14		0x146>,	/* PMIC_I2C_SCL */
			<MX8MM_IOMUXC_I2C1_SDA_GPIO5_IO15		0x146>;	/* PMIC_I2C_SDA */
	};

	/* Verdin I2C_4_CSI */
	pinctrl_i2c2: i2c2grp {
		fsl,pins =
			<MX8MM_IOMUXC_I2C2_SCL_I2C2_SCL			0x40000146>,	/* SODIMM 55 */
			<MX8MM_IOMUXC_I2C2_SDA_I2C2_SDA			0x40000146>;	/* SODIMM 53 */
	};

	pinctrl_i2c2_gpio: i2c2gpiogrp {
		fsl,pins =
			<MX8MM_IOMUXC_I2C2_SCL_GPIO5_IO16		0x146>,	/* SODIMM 55 */
			<MX8MM_IOMUXC_I2C2_SDA_GPIO5_IO17		0x146>;	/* SODIMM 53 */
	};

	/* Verdin I2C_2_DSI */
	pinctrl_i2c3: i2c3grp {
		fsl,pins =
			<MX8MM_IOMUXC_I2C3_SCL_I2C3_SCL			0x40000146>,	/* SODIMM 95 */
			<MX8MM_IOMUXC_I2C3_SDA_I2C3_SDA			0x40000146>;	/* SODIMM 93 */
	};

	pinctrl_i2c3_gpio: i2c3gpiogrp {
		fsl,pins =
			<MX8MM_IOMUXC_I2C3_SCL_GPIO5_IO18		0x146>,	/* SODIMM 95 */
			<MX8MM_IOMUXC_I2C3_SDA_GPIO5_IO19		0x146>;	/* SODIMM 93 */
	};

	/* Verdin I2C_1 */
	pinctrl_i2c4: i2c4grp {
		fsl,pins =
			<MX8MM_IOMUXC_I2C4_SCL_I2C4_SCL			0x40000146>,	/* SODIMM 14 */
			<MX8MM_IOMUXC_I2C4_SDA_I2C4_SDA			0x40000146>;	/* SODIMM 12 */
	};

	pinctrl_i2c4_gpio: i2c4gpiogrp {
		fsl,pins =
			<MX8MM_IOMUXC_I2C4_SCL_GPIO5_IO20		0x146>,	/* SODIMM 14 */
			<MX8MM_IOMUXC_I2C4_SDA_GPIO5_IO21		0x146>;	/* SODIMM 12 */
	};

	/* Verdin I2S_2_BCLK (TOUCH_RESET#) */
	pinctrl_i2s_2_bclk_touch_reset: i2s2bclktouchresetgrp {
		fsl,pins =
			<MX8MM_IOMUXC_SAI5_RXD2_GPIO3_IO23		0x6>;	/* SODIMM 42 */
	};

	/* Verdin I2S_2_D_OUT shared with SAI5 */
	pinctrl_i2s_2_d_out_dsi_1_bkl_en: i2s2doutdsi1bklengrp {
		fsl,pins =
			<MX8MM_IOMUXC_SAI5_RXD3_GPIO3_IO24		0x6>;	/* SODIMM 46 */
	};

	pinctrl_pcie0: pcie0grp {
		fsl,pins =
			<MX8MM_IOMUXC_SAI5_RXFS_GPIO3_IO19		0x6>,	/* SODIMM 244 */
			/* PMIC_EN_PCIe_CLK, unused */
			<MX8MM_IOMUXC_SD2_RESET_B_GPIO2_IO19		0x6>;
	};

	pinctrl_pmic: pmicirqgrp {
		fsl,pins =
			<MX8MM_IOMUXC_GPIO1_IO03_GPIO1_IO3		0x141>;	/* PMIC_INT# */
	};

	/* Verdin PWM_3_DSI shared with GPIO1_IO1 */
	pinctrl_pwm_1: pwm1grp {
		fsl,pins =
			<MX8MM_IOMUXC_GPIO1_IO01_PWM1_OUT		0x6>;	/* SODIMM 19 */
	};

	pinctrl_pwm_2: pwm2grp {
		fsl,pins =
			<MX8MM_IOMUXC_SPDIF_RX_PWM2_OUT			0x6>;	/* SODIMM 15 */
	};

	pinctrl_pwm_3: pwm3grp {
		fsl,pins =
			<MX8MM_IOMUXC_SPDIF_TX_PWM3_OUT			0x6>;	/* SODIMM 16 */
	};

	/* Verdin PWM_3_DSI (pulled-down as active-high) shared with PWM1_OUT */
	pinctrl_pwm_3_dsi_hpd_gpio: pwm3dsihpdgpiogrp {
		fsl,pins =
			<MX8MM_IOMUXC_GPIO1_IO01_GPIO1_IO1		0x106>;	/* SODIMM 19 */
	};

	pinctrl_reg_eth: regethgrp {
		fsl,pins =
			<MX8MM_IOMUXC_SD2_WP_GPIO2_IO20			0x146>;	/* PMIC_EN_ETH */
	};

	pinctrl_reg_usb1_en: regusb1engrp {
		fsl,pins =
			<MX8MM_IOMUXC_GPIO1_IO12_GPIO1_IO12		0x106>;	/* SODIMM 155 */
	};

	pinctrl_reg_usb2_en: regusb2engrp {
		fsl,pins =
			<MX8MM_IOMUXC_GPIO1_IO14_GPIO1_IO14		0x106>;	/* SODIMM 185 */
	};

	pinctrl_sai2: sai2grp {
		fsl,pins =
			<MX8MM_IOMUXC_SAI2_MCLK_SAI2_MCLK		0x6>,	/* SODIMM 38 */
			<MX8MM_IOMUXC_SAI2_TXC_SAI2_TX_BCLK		0x6>,	/* SODIMM 30 */
			<MX8MM_IOMUXC_SAI2_TXFS_SAI2_TX_SYNC		0x6>,	/* SODIMM 32 */
			<MX8MM_IOMUXC_SAI2_RXD0_SAI2_RX_DATA0		0x6>,	/* SODIMM 36 */
			<MX8MM_IOMUXC_SAI2_TXD0_SAI2_TX_DATA0		0x6>;	/* SODIMM 34 */
	};

	pinctrl_sai5: sai5grp {
		fsl,pins =
			<MX8MM_IOMUXC_SAI5_RXD0_SAI5_RX_DATA0		0x6>,	/* SODIMM 48 */
			<MX8MM_IOMUXC_SAI5_RXD1_SAI5_TX_SYNC		0x6>,	/* SODIMM 44 */
			<MX8MM_IOMUXC_SAI5_RXD2_SAI5_TX_BCLK		0x6>,	/* SODIMM 42 */
			<MX8MM_IOMUXC_SAI5_RXD3_SAI5_TX_DATA0		0x6>;	/* SODIMM 46 */
	};

	/* control signal for optional ATTPM20P or SE050 */
	pinctrl_pmic_tpm_ena: pmictpmenagrp {
		fsl,pins =
			<MX8MM_IOMUXC_SAI1_TXD7_GPIO4_IO19		0x106>;	/* PMIC_TPM_ENA */
	};

	pinctrl_tsp: tspgrp {
		fsl,pins =
			<MX8MM_IOMUXC_SAI1_RXD4_GPIO4_IO6		0x6>,	/* SODIMM 148 */
			<MX8MM_IOMUXC_SAI1_RXD5_GPIO4_IO7		0x6>,	/* SODIMM 152 */
			<MX8MM_IOMUXC_SAI1_RXD6_GPIO4_IO8		0x6>,	/* SODIMM 154 */
			<MX8MM_IOMUXC_SAI1_RXD7_GPIO4_IO9		0x146>,	/* SODIMM 174 */
			<MX8MM_IOMUXC_SAI1_TXD5_GPIO4_IO17		0x6>;	/* SODIMM 150 */
	};

	pinctrl_uart1: uart1grp {
		fsl,pins =
			<MX8MM_IOMUXC_SAI2_RXC_UART1_DCE_RX		0x146>,	/* SODIMM 147 */
			<MX8MM_IOMUXC_SAI2_RXFS_UART1_DCE_TX		0x146>;	/* SODIMM 149 */
	};

	pinctrl_uart2: uart2grp {
		fsl,pins =
			<MX8MM_IOMUXC_SAI3_RXC_UART2_DCE_CTS_B		0x146>,	/* SODIMM 133 */
			<MX8MM_IOMUXC_SAI3_RXD_UART2_DCE_RTS_B		0x146>,	/* SODIMM 135 */
			<MX8MM_IOMUXC_SAI3_TXC_UART2_DCE_TX		0x146>,	/* SODIMM 131 */
			<MX8MM_IOMUXC_SAI3_TXFS_UART2_DCE_RX		0x146>;	/* SODIMM 129 */
	};

	pinctrl_uart3: uart3grp {
		fsl,pins =
			<MX8MM_IOMUXC_ECSPI1_MISO_UART3_DCE_CTS_B	0x146>,	/* SODIMM 141 */
			<MX8MM_IOMUXC_ECSPI1_MOSI_UART3_DCE_TX		0x146>,	/* SODIMM 139 */
			<MX8MM_IOMUXC_ECSPI1_SCLK_UART3_DCE_RX		0x146>,	/* SODIMM 137 */
			<MX8MM_IOMUXC_ECSPI1_SS0_UART3_DCE_RTS_B	0x146>;	/* SODIMM 143 */
	};

	pinctrl_uart4: uart4grp {
		fsl,pins =
			<MX8MM_IOMUXC_UART4_RXD_UART4_DCE_RX		0x146>,	/* SODIMM 151 */
			<MX8MM_IOMUXC_UART4_TXD_UART4_DCE_TX		0x146>;	/* SODIMM 153 */
	};

	pinctrl_usdhc1: usdhc1grp {
		fsl,pins =
			<MX8MM_IOMUXC_SD1_CLK_USDHC1_CLK		0x190>,
			<MX8MM_IOMUXC_SD1_CMD_USDHC1_CMD		0x1d0>,
			<MX8MM_IOMUXC_SD1_DATA0_USDHC1_DATA0		0x1d0>,
			<MX8MM_IOMUXC_SD1_DATA1_USDHC1_DATA1		0x1d0>,
			<MX8MM_IOMUXC_SD1_DATA2_USDHC1_DATA2		0x1d0>,
			<MX8MM_IOMUXC_SD1_DATA3_USDHC1_DATA3		0x1d0>,
			<MX8MM_IOMUXC_SD1_DATA4_USDHC1_DATA4		0x1d0>,
			<MX8MM_IOMUXC_SD1_DATA5_USDHC1_DATA5		0x1d0>,
			<MX8MM_IOMUXC_SD1_DATA6_USDHC1_DATA6		0x1d0>,
			<MX8MM_IOMUXC_SD1_DATA7_USDHC1_DATA7		0x1d0>,
			<MX8MM_IOMUXC_SD1_RESET_B_USDHC1_RESET_B	0x1d1>,
			<MX8MM_IOMUXC_SD1_STROBE_USDHC1_STROBE		0x190>;
	};

	pinctrl_usdhc1_100mhz: usdhc1-100mhzgrp {
		fsl,pins =
			<MX8MM_IOMUXC_SD1_CLK_USDHC1_CLK		0x194>,
			<MX8MM_IOMUXC_SD1_CMD_USDHC1_CMD		0x1d4>,
			<MX8MM_IOMUXC_SD1_DATA0_USDHC1_DATA0		0x1d4>,
			<MX8MM_IOMUXC_SD1_DATA1_USDHC1_DATA1		0x1d4>,
			<MX8MM_IOMUXC_SD1_DATA2_USDHC1_DATA2		0x1d4>,
			<MX8MM_IOMUXC_SD1_DATA3_USDHC1_DATA3		0x1d4>,
			<MX8MM_IOMUXC_SD1_DATA4_USDHC1_DATA4		0x1d4>,
			<MX8MM_IOMUXC_SD1_DATA5_USDHC1_DATA5		0x1d4>,
			<MX8MM_IOMUXC_SD1_DATA6_USDHC1_DATA6		0x1d4>,
			<MX8MM_IOMUXC_SD1_DATA7_USDHC1_DATA7		0x1d4>,
			<MX8MM_IOMUXC_SD1_RESET_B_USDHC1_RESET_B	0x1d1>,
			<MX8MM_IOMUXC_SD1_STROBE_USDHC1_STROBE		0x194>;
	};

	pinctrl_usdhc1_200mhz: usdhc1-200mhzgrp {
		fsl,pins =
			<MX8MM_IOMUXC_SD1_CLK_USDHC1_CLK		0x196>,
			<MX8MM_IOMUXC_SD1_CMD_USDHC1_CMD		0x1d6>,
			<MX8MM_IOMUXC_SD1_DATA0_USDHC1_DATA0		0x1d6>,
			<MX8MM_IOMUXC_SD1_DATA1_USDHC1_DATA1		0x1d6>,
			<MX8MM_IOMUXC_SD1_DATA2_USDHC1_DATA2		0x1d6>,
			<MX8MM_IOMUXC_SD1_DATA3_USDHC1_DATA3		0x1d6>,
			<MX8MM_IOMUXC_SD1_DATA4_USDHC1_DATA4		0x1d6>,
			<MX8MM_IOMUXC_SD1_DATA5_USDHC1_DATA5		0x1d6>,
			<MX8MM_IOMUXC_SD1_DATA6_USDHC1_DATA6		0x1d6>,
			<MX8MM_IOMUXC_SD1_DATA7_USDHC1_DATA7		0x1d6>,
			<MX8MM_IOMUXC_SD1_RESET_B_USDHC1_RESET_B	0x1d1>,
			<MX8MM_IOMUXC_SD1_STROBE_USDHC1_STROBE		0x196>;
	};

	pinctrl_usdhc2_cd: usdhc2cdgrp {
		fsl,pins =
			<MX8MM_IOMUXC_SD2_CD_B_GPIO2_IO12		0x6>;	/* SODIMM 84 */
	};

	pinctrl_usdhc2_cd_sleep: usdhc2cdslpgrp {
		fsl,pins =
			<MX8MM_IOMUXC_SD2_CD_B_GPIO2_IO12		0x0>;	/* SODIMM 84 */
	};

	pinctrl_usdhc2_pwr_en: usdhc2pwrengrp {
		fsl,pins =
			<MX8MM_IOMUXC_NAND_CLE_GPIO3_IO5		0x6>;	/* SODIMM 76 */
	};

	/*
	 * Note: Due to ERR050080 we use discrete external on-module resistors pulling-up to the
	 * on-module +V3.3_1.8_SD (LDO5) rail and explicitly disable the internal pull-ups here.
	 */
	pinctrl_usdhc2: usdhc2grp {
		fsl,pins =
			<MX8MM_IOMUXC_GPIO1_IO04_USDHC2_VSELECT		0x10>,
			<MX8MM_IOMUXC_SD2_CLK_USDHC2_CLK		0x90>,	/* SODIMM 78 */
			<MX8MM_IOMUXC_SD2_CMD_USDHC2_CMD		0x90>,	/* SODIMM 74 */
			<MX8MM_IOMUXC_SD2_DATA0_USDHC2_DATA0		0x90>,	/* SODIMM 80 */
			<MX8MM_IOMUXC_SD2_DATA1_USDHC2_DATA1		0x90>,	/* SODIMM 82 */
			<MX8MM_IOMUXC_SD2_DATA2_USDHC2_DATA2		0x90>,	/* SODIMM 70 */
			<MX8MM_IOMUXC_SD2_DATA3_USDHC2_DATA3		0x90>;	/* SODIMM 72 */
	};

	pinctrl_usdhc2_100mhz: usdhc2-100mhzgrp {
		fsl,pins =
			<MX8MM_IOMUXC_GPIO1_IO04_USDHC2_VSELECT		0x10>,
			<MX8MM_IOMUXC_SD2_CLK_USDHC2_CLK		0x94>,
			<MX8MM_IOMUXC_SD2_CMD_USDHC2_CMD		0x94>,
			<MX8MM_IOMUXC_SD2_DATA0_USDHC2_DATA0		0x94>,
			<MX8MM_IOMUXC_SD2_DATA1_USDHC2_DATA1		0x94>,
			<MX8MM_IOMUXC_SD2_DATA2_USDHC2_DATA2		0x94>,
			<MX8MM_IOMUXC_SD2_DATA3_USDHC2_DATA3		0x94>;
	};

	pinctrl_usdhc2_200mhz: usdhc2-200mhzgrp {
		fsl,pins =
			<MX8MM_IOMUXC_GPIO1_IO04_USDHC2_VSELECT		0x10>,
			<MX8MM_IOMUXC_SD2_CLK_USDHC2_CLK		0x96>,
			<MX8MM_IOMUXC_SD2_CMD_USDHC2_CMD		0x96>,
			<MX8MM_IOMUXC_SD2_DATA0_USDHC2_DATA0		0x96>,
			<MX8MM_IOMUXC_SD2_DATA1_USDHC2_DATA1		0x96>,
			<MX8MM_IOMUXC_SD2_DATA2_USDHC2_DATA2		0x96>,
			<MX8MM_IOMUXC_SD2_DATA3_USDHC2_DATA3		0x96>;
	};

	/* Avoid backfeeding with removed card power */
	pinctrl_usdhc2_sleep: usdhc2slpgrp {
		fsl,pins =
			<MX8MM_IOMUXC_GPIO1_IO04_USDHC2_VSELECT		0x0>,
			<MX8MM_IOMUXC_SD2_CLK_USDHC2_CLK		0x0>,
			<MX8MM_IOMUXC_SD2_CMD_USDHC2_CMD		0x0>,
			<MX8MM_IOMUXC_SD2_DATA0_USDHC2_DATA0		0x0>,
			<MX8MM_IOMUXC_SD2_DATA1_USDHC2_DATA1		0x0>,
			<MX8MM_IOMUXC_SD2_DATA2_USDHC2_DATA2		0x0>,
			<MX8MM_IOMUXC_SD2_DATA3_USDHC2_DATA3		0x0>;
	};

	/*
	 * On-module Wi-Fi/BT or type specific SDHC interface
	 * (e.g. on X52 extension slot of Verdin Development Board)
	 */
	pinctrl_usdhc3: usdhc3grp {
		fsl,pins =
			<MX8MM_IOMUXC_NAND_DATA04_USDHC3_DATA0		0x150>,
			<MX8MM_IOMUXC_NAND_DATA05_USDHC3_DATA1		0x150>,
			<MX8MM_IOMUXC_NAND_DATA06_USDHC3_DATA2		0x150>,
			<MX8MM_IOMUXC_NAND_DATA07_USDHC3_DATA3		0x150>,
			<MX8MM_IOMUXC_NAND_WE_B_USDHC3_CLK		0x150>,
			<MX8MM_IOMUXC_NAND_WP_B_USDHC3_CMD		0x150>;
	};

	pinctrl_usdhc3_100mhz: usdhc3-100mhzgrp {
		fsl,pins =
			<MX8MM_IOMUXC_NAND_DATA04_USDHC3_DATA0		0x154>,
			<MX8MM_IOMUXC_NAND_DATA05_USDHC3_DATA1		0x154>,
			<MX8MM_IOMUXC_NAND_DATA06_USDHC3_DATA2		0x154>,
			<MX8MM_IOMUXC_NAND_DATA07_USDHC3_DATA3		0x154>,
			<MX8MM_IOMUXC_NAND_WE_B_USDHC3_CLK		0x154>,
			<MX8MM_IOMUXC_NAND_WP_B_USDHC3_CMD		0x154>;
	};

	pinctrl_usdhc3_200mhz: usdhc3-200mhzgrp {
		fsl,pins =
			<MX8MM_IOMUXC_NAND_DATA04_USDHC3_DATA0		0x156>,
			<MX8MM_IOMUXC_NAND_DATA05_USDHC3_DATA1		0x156>,
			<MX8MM_IOMUXC_NAND_DATA06_USDHC3_DATA2		0x156>,
			<MX8MM_IOMUXC_NAND_DATA07_USDHC3_DATA3		0x156>,
			<MX8MM_IOMUXC_NAND_WE_B_USDHC3_CLK		0x156>,
			<MX8MM_IOMUXC_NAND_WP_B_USDHC3_CMD		0x156>;
	};

	pinctrl_wdog: wdoggrp {
		fsl,pins =
			<MX8MM_IOMUXC_GPIO1_IO02_WDOG1_WDOG_B		0x166>;	/* PMIC_WDI */
	};

	pinctrl_wifi_ctrl: wifictrlgrp {
		fsl,pins =
			<MX8MM_IOMUXC_NAND_READY_B_GPIO3_IO16		0x46>,	/* WIFI_WKUP_BT */
			<MX8MM_IOMUXC_SAI1_RXD7_GPIO4_IO9		0x146>,	/* WIFI_W_WKUP_HOST */
			<MX8MM_IOMUXC_SAI5_RXC_GPIO3_IO20		0x46>;	/* WIFI_WKUP_WLAN */
	};

	pinctrl_wifi_i2s: bti2sgrp {
		fsl,pins =
			<MX8MM_IOMUXC_SAI1_RXD4_SAI6_TX_BCLK		0x6>,	/* WIFI_TX_BCLK */
			<MX8MM_IOMUXC_SAI1_RXD5_SAI6_TX_DATA0		0x6>,	/* WIFI_TX_DATA0 */
			<MX8MM_IOMUXC_SAI1_RXD6_SAI6_TX_SYNC		0x6>,	/* WIFI_TX_SYNC */
			<MX8MM_IOMUXC_SAI1_TXD5_SAI6_RX_DATA0		0x6>;	/* WIFI_RX_DATA0 */
	};

	pinctrl_wifi_pwr_en: wifipwrengrp {
		fsl,pins =
			<MX8MM_IOMUXC_SAI5_MCLK_GPIO3_IO25		0x6>;	/* PMIC_EN_WIFI */
	};
};<|MERGE_RESOLUTION|>--- conflicted
+++ resolved
@@ -382,13 +382,8 @@
 				nxp,dvs-standby-voltage = <850000>;
 				regulator-always-on;
 				regulator-boot-on;
-<<<<<<< HEAD
-				regulator-max-microvolt = <950000>;
-				regulator-min-microvolt = <850000>;
-=======
 				regulator-max-microvolt = <1050000>;
 				regulator-min-microvolt = <805000>;
->>>>>>> 7365df19
 				regulator-name = "On-module +VDD_ARM (BUCK2)";
 				regulator-ramp-delay = <3125>;
 			};
@@ -396,13 +391,8 @@
 			reg_vdd_dram: BUCK3 {
 				regulator-always-on;
 				regulator-boot-on;
-<<<<<<< HEAD
-				regulator-max-microvolt = <950000>;
-				regulator-min-microvolt = <850000>;
-=======
 				regulator-max-microvolt = <1000000>;
 				regulator-min-microvolt = <805000>;
->>>>>>> 7365df19
 				regulator-name = "On-module +VDD_GPU_VPU_DDR (BUCK3)";
 			};
 
