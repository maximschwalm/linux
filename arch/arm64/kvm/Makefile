--- conflicted
+++ resolved
@@ -14,11 +14,7 @@
 	 inject_fault.o va_layout.o handle_exit.o \
 	 guest.o debug.o reset.o sys_regs.o \
 	 vgic-sys-reg-v3.o fpsimd.o pmu.o pkvm.o \
-<<<<<<< HEAD
-	 arch_timer.o trng.o\
-=======
 	 arch_timer.o trng.o vmid.o \
->>>>>>> 95cd2cdc
 	 vgic/vgic.o vgic/vgic-init.o \
 	 vgic/vgic-irqfd.o vgic/vgic-v2.o \
 	 vgic/vgic-v3.o vgic/vgic-v4.o \
