--- conflicted
+++ resolved
@@ -473,21 +473,6 @@
 	struct page *page = virt_to_page(ptep);
 
 	if (!kvm_block_mapping_supported(addr, end, phys, level))
-<<<<<<< HEAD
-		return false;
-
-	/*
-	 * If the PTE was already valid, drop the refcount on the table
-	 * early, as it will be bumped-up again in stage2_map_walk_leaf().
-	 * This ensures that the refcount stays constant across a valid to
-	 * valid PTE update.
-	 */
-	if (kvm_pte_valid(*ptep))
-		put_page(virt_to_page(ptep));
-
-	if (kvm_set_valid_leaf_pte(ptep, phys, data->attr, level))
-		goto out;
-=======
 		return -E2BIG;
 
 	new = kvm_init_valid_leaf_pte(phys, data->attr, level);
@@ -509,7 +494,6 @@
 		kvm_call_hyp(__kvm_tlb_flush_vmid_ipa, data->mmu, addr, level);
 		put_page(page);
 	}
->>>>>>> c102ea43
 
 	smp_store_release(ptep, new);
 	get_page(page);
