/* SPDX-License-Identifier: GPL-2.0 */
#ifndef _ASM_POWERPC_BOOK3S_64_KUP_RADIX_H
#define _ASM_POWERPC_BOOK3S_64_KUP_RADIX_H

#include <linux/const.h>
#include <asm/reg.h>

#define AMR_KUAP_BLOCK_READ	UL(0x4000000000000000)
#define AMR_KUAP_BLOCK_WRITE	UL(0x8000000000000000)
#define AMR_KUAP_BLOCKED	(AMR_KUAP_BLOCK_READ | AMR_KUAP_BLOCK_WRITE)
#define AMR_KUAP_SHIFT		62

#ifdef __ASSEMBLY__

.macro kuap_restore_amr	gpr1, gpr2
#ifdef CONFIG_PPC_KUAP
	BEGIN_MMU_FTR_SECTION_NESTED(67)
	mfspr	\gpr1, SPRN_AMR
	ld	\gpr2, STACK_REGS_KUAP(r1)
	cmpd	\gpr1, \gpr2
	beq	998f
	isync
	mtspr	SPRN_AMR, \gpr2
	/* No isync required, see kuap_restore_amr() */
998:
	END_MMU_FTR_SECTION_NESTED_IFSET(MMU_FTR_RADIX_KUAP, 67)
#endif
.endm

#ifdef CONFIG_PPC_KUAP
.macro kuap_check_amr gpr1, gpr2
#ifdef CONFIG_PPC_KUAP_DEBUG
	BEGIN_MMU_FTR_SECTION_NESTED(67)
	mfspr	\gpr1, SPRN_AMR
	li	\gpr2, (AMR_KUAP_BLOCKED >> AMR_KUAP_SHIFT)
	sldi	\gpr2, \gpr2, AMR_KUAP_SHIFT
999:	tdne	\gpr1, \gpr2
	EMIT_BUG_ENTRY 999b, __FILE__, __LINE__, (BUGFLAG_WARNING | BUGFLAG_ONCE)
	END_MMU_FTR_SECTION_NESTED_IFSET(MMU_FTR_RADIX_KUAP, 67)
#endif
.endm
#endif

.macro kuap_save_amr_and_lock gpr1, gpr2, use_cr, msr_pr_cr
#ifdef CONFIG_PPC_KUAP
	BEGIN_MMU_FTR_SECTION_NESTED(67)
	.ifnb \msr_pr_cr
	bne	\msr_pr_cr, 99f
	.endif
	mfspr	\gpr1, SPRN_AMR
	std	\gpr1, STACK_REGS_KUAP(r1)
	li	\gpr2, (AMR_KUAP_BLOCKED >> AMR_KUAP_SHIFT)
	sldi	\gpr2, \gpr2, AMR_KUAP_SHIFT
	cmpd	\use_cr, \gpr1, \gpr2
	beq	\use_cr, 99f
	// We don't isync here because we very recently entered via rfid
	mtspr	SPRN_AMR, \gpr2
	isync
99:
	END_MMU_FTR_SECTION_NESTED_IFSET(MMU_FTR_RADIX_KUAP, 67)
#endif
.endm

#else /* !__ASSEMBLY__ */

<<<<<<< HEAD
=======
#include <linux/jump_label.h>

>>>>>>> 356006a6
DECLARE_STATIC_KEY_FALSE(uaccess_flush_key);

#ifdef CONFIG_PPC_KUAP

#include <asm/mmu.h>
#include <asm/ptrace.h>

static inline void kuap_restore_amr(struct pt_regs *regs, unsigned long amr)
{
	if (mmu_has_feature(MMU_FTR_RADIX_KUAP) && unlikely(regs->kuap != amr)) {
		isync();
		mtspr(SPRN_AMR, regs->kuap);
		/*
		 * No isync required here because we are about to RFI back to
		 * previous context before any user accesses would be made,
		 * which is a CSI.
		 */
	}
}

static inline unsigned long kuap_get_and_check_amr(void)
{
	if (mmu_has_feature(MMU_FTR_RADIX_KUAP)) {
		unsigned long amr = mfspr(SPRN_AMR);
		if (IS_ENABLED(CONFIG_PPC_KUAP_DEBUG)) /* kuap_check_amr() */
			WARN_ON_ONCE(amr != AMR_KUAP_BLOCKED);
		return amr;
	}
	return 0;
}

static inline void kuap_check_amr(void)
{
	if (IS_ENABLED(CONFIG_PPC_KUAP_DEBUG) && mmu_has_feature(MMU_FTR_RADIX_KUAP))
		WARN_ON_ONCE(mfspr(SPRN_AMR) != AMR_KUAP_BLOCKED);
}

/*
 * We support individually allowing read or write, but we don't support nesting
 * because that would require an expensive read/modify write of the AMR.
 */

static inline unsigned long get_kuap(void)
{
	/*
	 * We return AMR_KUAP_BLOCKED when we don't support KUAP because
	 * prevent_user_access_return needs to return AMR_KUAP_BLOCKED to
	 * cause restore_user_access to do a flush.
	 *
	 * This has no effect in terms of actually blocking things on hash,
	 * so it doesn't break anything.
	 */
	if (!early_mmu_has_feature(MMU_FTR_RADIX_KUAP))
		return AMR_KUAP_BLOCKED;

	return mfspr(SPRN_AMR);
}

static inline void set_kuap(unsigned long value)
{
	if (!early_mmu_has_feature(MMU_FTR_RADIX_KUAP))
		return;

	/*
	 * ISA v3.0B says we need a CSI (Context Synchronising Instruction) both
	 * before and after the move to AMR. See table 6 on page 1134.
	 */
	isync();
	mtspr(SPRN_AMR, value);
	isync();
}

static inline bool
bad_kuap_fault(struct pt_regs *regs, unsigned long address, bool is_write)
{
	return WARN(mmu_has_feature(MMU_FTR_RADIX_KUAP) &&
		    (regs->kuap & (is_write ? AMR_KUAP_BLOCK_WRITE : AMR_KUAP_BLOCK_READ)),
		    "Bug: %s fault blocked by AMR!", is_write ? "Write" : "Read");
}
#else /* CONFIG_PPC_KUAP */
static inline void kuap_restore_amr(struct pt_regs *regs, unsigned long amr) { }

static inline unsigned long kuap_get_and_check_amr(void)
{
	return 0UL;
}

static inline unsigned long get_kuap(void)
{
	return AMR_KUAP_BLOCKED;
}

static inline void set_kuap(unsigned long value) { }
#endif /* !CONFIG_PPC_KUAP */

static __always_inline void allow_user_access(void __user *to, const void __user *from,
					      unsigned long size, unsigned long dir)
{
	// This is written so we can resolve to a single case at build time
	BUILD_BUG_ON(!__builtin_constant_p(dir));
	if (dir == KUAP_READ)
		set_kuap(AMR_KUAP_BLOCK_WRITE);
	else if (dir == KUAP_WRITE)
		set_kuap(AMR_KUAP_BLOCK_READ);
	else if (dir == KUAP_READ_WRITE)
		set_kuap(0);
	else
		BUILD_BUG();
}

static inline void prevent_user_access(void __user *to, const void __user *from,
				       unsigned long size, unsigned long dir)
{
	set_kuap(AMR_KUAP_BLOCKED);
	if (static_branch_unlikely(&uaccess_flush_key))
		do_uaccess_flush();
}

static inline unsigned long prevent_user_access_return(void)
{
	unsigned long flags = get_kuap();

	set_kuap(AMR_KUAP_BLOCKED);
	if (static_branch_unlikely(&uaccess_flush_key))
		do_uaccess_flush();

	return flags;
}

static inline void restore_user_access(unsigned long flags)
{
	set_kuap(flags);
	if (static_branch_unlikely(&uaccess_flush_key) && flags == AMR_KUAP_BLOCKED)
		do_uaccess_flush();
}
#endif /* __ASSEMBLY__ */

#endif /* _ASM_POWERPC_BOOK3S_64_KUP_RADIX_H */<|MERGE_RESOLUTION|>--- conflicted
+++ resolved
@@ -63,11 +63,8 @@
 
 #else /* !__ASSEMBLY__ */
 
-<<<<<<< HEAD
-=======
 #include <linux/jump_label.h>
 
->>>>>>> 356006a6
 DECLARE_STATIC_KEY_FALSE(uaccess_flush_key);
 
 #ifdef CONFIG_PPC_KUAP
