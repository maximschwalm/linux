// SPDX-License-Identifier: GPL-2.0-or-later
/*
 *  PowerPC version
 *    Copyright (C) 1995-1996 Gary Thomas (gdt@linuxppc.org)
 *
 *  Modifications by Paul Mackerras (PowerMac) (paulus@cs.anu.edu.au)
 *  and Cort Dougan (PReP) (cort@cs.nmt.edu)
 *    Copyright (C) 1996 Paul Mackerras
 *
 *  Derived from "arch/i386/mm/init.c"
 *    Copyright (C) 1991, 1992, 1993, 1994  Linus Torvalds
 *
 *  Dave Engebretsen <engebret@us.ibm.com>
 *      Rework for PPC64 port.
 */

#undef DEBUG

#include <linux/signal.h>
#include <linux/sched.h>
#include <linux/kernel.h>
#include <linux/errno.h>
#include <linux/string.h>
#include <linux/types.h>
#include <linux/mman.h>
#include <linux/mm.h>
#include <linux/swap.h>
#include <linux/stddef.h>
#include <linux/vmalloc.h>
#include <linux/init.h>
#include <linux/delay.h>
#include <linux/highmem.h>
#include <linux/idr.h>
#include <linux/nodemask.h>
#include <linux/module.h>
#include <linux/poison.h>
#include <linux/memblock.h>
#include <linux/hugetlb.h>
#include <linux/slab.h>
#include <linux/of_fdt.h>
#include <linux/libfdt.h>
#include <linux/memremap.h>

#include <asm/pgalloc.h>
#include <asm/page.h>
#include <asm/prom.h>
#include <asm/rtas.h>
#include <asm/io.h>
#include <asm/mmu_context.h>
#include <asm/mmu.h>
#include <linux/uaccess.h>
#include <asm/smp.h>
#include <asm/machdep.h>
#include <asm/tlb.h>
#include <asm/eeh.h>
#include <asm/processor.h>
#include <asm/mmzone.h>
#include <asm/cputable.h>
#include <asm/sections.h>
#include <asm/iommu.h>
#include <asm/vdso.h>
#include <asm/hugetlb.h>

#include <mm/mmu_decl.h>

#ifdef CONFIG_SPARSEMEM_VMEMMAP
/*
 * Given an address within the vmemmap, determine the page that
 * represents the start of the subsection it is within.  Note that we have to
 * do this by hand as the proffered address may not be correctly aligned.
 * Subtraction of non-aligned pointers produces undefined results.
 */
static struct page * __meminit vmemmap_subsection_start(unsigned long vmemmap_addr)
{
	unsigned long start_pfn;
	unsigned long offset = vmemmap_addr - ((unsigned long)(vmemmap));

	/* Return the pfn of the start of the section. */
	start_pfn = (offset / sizeof(struct page)) & PAGE_SUBSECTION_MASK;
	return pfn_to_page(start_pfn);
}

/*
 * Since memory is added in sub-section chunks, before creating a new vmemmap
 * mapping, the kernel should check whether there is an existing memmap mapping
 * covering the new subsection added. This is needed because kernel can map
 * vmemmap area using 16MB pages which will cover a memory range of 16G. Such
 * a range covers multiple subsections (2M)
 *
 * If any subsection in the 16G range mapped by vmemmap is valid we consider the
 * vmemmap populated (There is a page table entry already present). We can't do
 * a page table lookup here because with the hash translation we don't keep
 * vmemmap details in linux page table.
 */
static int __meminit vmemmap_populated(unsigned long vmemmap_addr, int vmemmap_map_size)
{
	struct page *start;
	unsigned long vmemmap_end = vmemmap_addr + vmemmap_map_size;
	start = vmemmap_subsection_start(vmemmap_addr);

	for (; (unsigned long)start < vmemmap_end; start += PAGES_PER_SUBSECTION)
		/*
		 * pfn valid check here is intended to really check
		 * whether we have any subsection already initialized
		 * in this range.
		 */
		if (pfn_valid(page_to_pfn(start)))
			return 1;

	return 0;
}

/*
 * vmemmap virtual address space management does not have a traditonal page
 * table to track which virtual struct pages are backed by physical mapping.
 * The virtual to physical mappings are tracked in a simple linked list
 * format. 'vmemmap_list' maintains the entire vmemmap physical mapping at
 * all times where as the 'next' list maintains the available
 * vmemmap_backing structures which have been deleted from the
 * 'vmemmap_global' list during system runtime (memory hotplug remove
 * operation). The freed 'vmemmap_backing' structures are reused later when
 * new requests come in without allocating fresh memory. This pointer also
 * tracks the allocated 'vmemmap_backing' structures as we allocate one
 * full page memory at a time when we dont have any.
 */
struct vmemmap_backing *vmemmap_list;
static struct vmemmap_backing *next;

/*
 * The same pointer 'next' tracks individual chunks inside the allocated
 * full page during the boot time and again tracks the freeed nodes during
 * runtime. It is racy but it does not happen as they are separated by the
 * boot process. Will create problem if some how we have memory hotplug
 * operation during boot !!
 */
static int num_left;
static int num_freed;

static __meminit struct vmemmap_backing * vmemmap_list_alloc(int node)
{
	struct vmemmap_backing *vmem_back;
	/* get from freed entries first */
	if (num_freed) {
		num_freed--;
		vmem_back = next;
		next = next->list;

		return vmem_back;
	}

	/* allocate a page when required and hand out chunks */
	if (!num_left) {
		next = vmemmap_alloc_block(PAGE_SIZE, node);
		if (unlikely(!next)) {
			WARN_ON(1);
			return NULL;
		}
		num_left = PAGE_SIZE / sizeof(struct vmemmap_backing);
	}

	num_left--;

	return next++;
}

static __meminit int vmemmap_list_populate(unsigned long phys,
					   unsigned long start,
					   int node)
{
	struct vmemmap_backing *vmem_back;

	vmem_back = vmemmap_list_alloc(node);
	if (unlikely(!vmem_back)) {
		pr_debug("vmemap list allocation failed\n");
		return -ENOMEM;
	}

	vmem_back->phys = phys;
	vmem_back->virt_addr = start;
	vmem_back->list = vmemmap_list;

	vmemmap_list = vmem_back;
	return 0;
}

static bool altmap_cross_boundary(struct vmem_altmap *altmap, unsigned long start,
				unsigned long page_size)
{
	unsigned long nr_pfn = page_size / sizeof(struct page);
	unsigned long start_pfn = page_to_pfn((struct page *)start);

	if ((start_pfn + nr_pfn) > altmap->end_pfn)
		return true;

	if (start_pfn < altmap->base_pfn)
		return true;

	return false;
}

int __meminit vmemmap_populate(unsigned long start, unsigned long end, int node,
		struct vmem_altmap *altmap)
{
	bool altmap_alloc;
	unsigned long page_size = 1 << mmu_psize_defs[mmu_vmemmap_psize].shift;

	/* Align to the page size of the linear mapping. */
	start = ALIGN_DOWN(start, page_size);

	pr_debug("vmemmap_populate %lx..%lx, node %d\n", start, end, node);

	for (; start < end; start += page_size) {
		void *p = NULL;
		int rc;

		/*
		 * This vmemmap range is backing different subsections. If any
		 * of that subsection is marked valid, that means we already
		 * have initialized a page table covering this range and hence
		 * the vmemmap range is populated.
		 */
		if (vmemmap_populated(start, page_size))
			continue;

		/*
		 * Allocate from the altmap first if we have one. This may
		 * fail due to alignment issues when using 16MB hugepages, so
		 * fall back to system memory if the altmap allocation fail.
		 */
		if (altmap && !altmap_cross_boundary(altmap, start, page_size)) {
			p = vmemmap_alloc_block_buf(page_size, node, altmap);
			if (!p)
				pr_debug("altmap block allocation failed, falling back to system memory");
			else
				altmap_alloc = true;
		}
		if (!p) {
			p = vmemmap_alloc_block_buf(page_size, node, NULL);
			altmap_alloc = false;
		}
		if (!p)
			return -ENOMEM;

		if (vmemmap_list_populate(__pa(p), start, node)) {
			/*
			 * If we don't populate vmemap list, we don't have
			 * the ability to free the allocated vmemmap
			 * pages in section_deactivate. Hence free them
			 * here.
			 */
			int nr_pfns = page_size >> PAGE_SHIFT;
			unsigned long page_order = get_order(page_size);

			if (altmap_alloc)
				vmem_altmap_free(altmap, nr_pfns);
			else
				free_pages((unsigned long)p, page_order);
			return -ENOMEM;
		}

		pr_debug("      * %016lx..%016lx allocated at %p\n",
			 start, start + page_size, p);

		rc = vmemmap_create_mapping(start, page_size, __pa(p));
		if (rc < 0) {
			pr_warn("%s: Unable to create vmemmap mapping: %d\n",
				__func__, rc);
			return -EFAULT;
		}
	}

	return 0;
}

#ifdef CONFIG_MEMORY_HOTPLUG
static unsigned long vmemmap_list_free(unsigned long start)
{
	struct vmemmap_backing *vmem_back, *vmem_back_prev;

	vmem_back_prev = vmem_back = vmemmap_list;

	/* look for it with prev pointer recorded */
	for (; vmem_back; vmem_back = vmem_back->list) {
		if (vmem_back->virt_addr == start)
			break;
		vmem_back_prev = vmem_back;
	}

	if (unlikely(!vmem_back))
		return 0;

	/* remove it from vmemmap_list */
	if (vmem_back == vmemmap_list) /* remove head */
		vmemmap_list = vmem_back->list;
	else
		vmem_back_prev->list = vmem_back->list;

	/* next point to this freed entry */
	vmem_back->list = next;
	next = vmem_back;
	num_freed++;

	return vmem_back->phys;
}

void __ref vmemmap_free(unsigned long start, unsigned long end,
		struct vmem_altmap *altmap)
{
	unsigned long page_size = 1 << mmu_psize_defs[mmu_vmemmap_psize].shift;
	unsigned long page_order = get_order(page_size);
	unsigned long alt_start = ~0, alt_end = ~0;
	unsigned long base_pfn;

	start = ALIGN_DOWN(start, page_size);
	if (altmap) {
		alt_start = altmap->base_pfn;
		alt_end = altmap->base_pfn + altmap->reserve +
			  altmap->free + altmap->alloc + altmap->align;
	}

	pr_debug("vmemmap_free %lx...%lx\n", start, end);

	for (; start < end; start += page_size) {
		unsigned long nr_pages, addr;
		struct page *page;

		/*
		 * We have already marked the subsection we are trying to remove
		 * invalid. So if we want to remove the vmemmap range, we
		 * need to make sure there is no subsection marked valid
		 * in this range.
		 */
		if (vmemmap_populated(start, page_size))
			continue;

		addr = vmemmap_list_free(start);
		if (!addr)
			continue;

		page = pfn_to_page(addr >> PAGE_SHIFT);
		nr_pages = 1 << page_order;
		base_pfn = PHYS_PFN(addr);

		if (base_pfn >= alt_start && base_pfn < alt_end) {
			vmem_altmap_free(altmap, nr_pages);
		} else if (PageReserved(page)) {
			/* allocated from bootmem */
			if (page_size < PAGE_SIZE) {
				/*
				 * this shouldn't happen, but if it is
				 * the case, leave the memory there
				 */
				WARN_ON_ONCE(1);
			} else {
				while (nr_pages--)
					free_reserved_page(page++);
			}
		} else {
			free_pages((unsigned long)(__va(addr)), page_order);
		}

		vmemmap_remove_mapping(start, page_size);
	}
}
#endif
void register_page_bootmem_memmap(unsigned long section_nr,
				  struct page *start_page, unsigned long size)
{
}

#endif /* CONFIG_SPARSEMEM_VMEMMAP */

#ifdef CONFIG_PPC_BOOK3S_64
unsigned int mmu_lpid_bits;
unsigned int mmu_pid_bits;

static bool disable_radix = !IS_ENABLED(CONFIG_PPC_RADIX_MMU_DEFAULT);

static int __init parse_disable_radix(char *p)
{
	bool val;

	if (!p)
		val = true;
	else if (kstrtobool(p, &val))
		return -EINVAL;

	disable_radix = val;

	return 0;
}
early_param("disable_radix", parse_disable_radix);

/*
 * If we're running under a hypervisor, we need to check the contents of
 * /chosen/ibm,architecture-vec-5 to see if the hypervisor is willing to do
 * radix.  If not, we clear the radix feature bit so we fall back to hash.
 */
static void __init early_check_vec5(void)
{
	unsigned long root, chosen;
	int size;
	const u8 *vec5;
	u8 mmu_supported;

	root = of_get_flat_dt_root();
	chosen = of_get_flat_dt_subnode_by_name(root, "chosen");
	if (chosen == -FDT_ERR_NOTFOUND) {
		cur_cpu_spec->mmu_features &= ~MMU_FTR_TYPE_RADIX;
		return;
	}
	vec5 = of_get_flat_dt_prop(chosen, "ibm,architecture-vec-5", &size);
	if (!vec5) {
		cur_cpu_spec->mmu_features &= ~MMU_FTR_TYPE_RADIX;
		return;
	}
	if (size <= OV5_INDX(OV5_MMU_SUPPORT)) {
		cur_cpu_spec->mmu_features &= ~MMU_FTR_TYPE_RADIX;
		return;
	}

	/* Check for supported configuration */
	mmu_supported = vec5[OV5_INDX(OV5_MMU_SUPPORT)] &
			OV5_FEAT(OV5_MMU_SUPPORT);
	if (mmu_supported == OV5_FEAT(OV5_MMU_RADIX)) {
		/* Hypervisor only supports radix - check enabled && GTSE */
		if (!early_radix_enabled()) {
			pr_warn("WARNING: Ignoring cmdline option disable_radix\n");
		}
		if (!(vec5[OV5_INDX(OV5_RADIX_GTSE)] &
						OV5_FEAT(OV5_RADIX_GTSE))) {
			cur_cpu_spec->mmu_features &= ~MMU_FTR_GTSE;
		} else
			cur_cpu_spec->mmu_features |= MMU_FTR_GTSE;
		/* Do radix anyway - the hypervisor said we had to */
		cur_cpu_spec->mmu_features |= MMU_FTR_TYPE_RADIX;
	} else if (mmu_supported == OV5_FEAT(OV5_MMU_HASH)) {
		/* Hypervisor only supports hash - disable radix */
		cur_cpu_spec->mmu_features &= ~MMU_FTR_TYPE_RADIX;
		cur_cpu_spec->mmu_features &= ~MMU_FTR_GTSE;
	}
}

static int __init dt_scan_mmu_pid_width(unsigned long node,
					   const char *uname, int depth,
					   void *data)
{
	int size = 0;
	const __be32 *prop;
	const char *type = of_get_flat_dt_prop(node, "device_type", NULL);

	/* We are scanning "cpu" nodes only */
	if (type == NULL || strcmp(type, "cpu") != 0)
		return 0;

	/* Find MMU LPID, PID register size */
	prop = of_get_flat_dt_prop(node, "ibm,mmu-lpid-bits", &size);
	if (prop && size == 4)
		mmu_lpid_bits = be32_to_cpup(prop);

	prop = of_get_flat_dt_prop(node, "ibm,mmu-pid-bits", &size);
	if (prop && size == 4)
		mmu_pid_bits = be32_to_cpup(prop);

	if (!mmu_pid_bits && !mmu_lpid_bits)
		return 0;

	return 1;
}

void __init mmu_early_init_devtree(void)
{
	bool hvmode = !!(mfmsr() & MSR_HV);

	/* Disable radix mode based on kernel command line. */
	if (disable_radix) {
		if (IS_ENABLED(CONFIG_PPC_64S_HASH_MMU))
			cur_cpu_spec->mmu_features &= ~MMU_FTR_TYPE_RADIX;
		else
			pr_warn("WARNING: Ignoring cmdline option disable_radix\n");
	}

	of_scan_flat_dt(dt_scan_mmu_pid_width, NULL);
	if (hvmode && !mmu_lpid_bits) {
		if (early_cpu_has_feature(CPU_FTR_ARCH_207S))
			mmu_lpid_bits = 12; /* POWER8-10 */
		else
			mmu_lpid_bits = 10; /* POWER7 */
	}
	if (!mmu_pid_bits) {
		if (early_cpu_has_feature(CPU_FTR_ARCH_300))
			mmu_pid_bits = 20; /* POWER9-10 */
	}

	/*
	 * Check /chosen/ibm,architecture-vec-5 if running as a guest.
	 * When running bare-metal, we can use radix if we like
	 * even though the ibm,architecture-vec-5 property created by
	 * skiboot doesn't have the necessary bits set.
	 */
	if (!hvmode)
		early_check_vec5();

	if (early_radix_enabled()) {
		radix__early_init_devtree();

		/*
		 * We have finalized the translation we are going to use by now.
		 * Radix mode is not limited by RMA / VRMA addressing.
		 * Hence don't limit memblock allocations.
		 */
		ppc64_rma_size = ULONG_MAX;
		memblock_set_current_limit(MEMBLOCK_ALLOC_ANYWHERE);
	} else
		hash__early_init_devtree();

<<<<<<< HEAD
=======
	if (IS_ENABLED(CONFIG_HUGETLB_PAGE_SIZE_VARIABLE))
		hugetlbpage_init_defaultsize();

>>>>>>> 95cd2cdc
	if (!(cur_cpu_spec->mmu_features & MMU_FTR_HPTE_TABLE) &&
	    !(cur_cpu_spec->mmu_features & MMU_FTR_TYPE_RADIX))
		panic("kernel does not support any MMU type offered by platform");
}
#endif /* CONFIG_PPC_BOOK3S_64 */<|MERGE_RESOLUTION|>--- conflicted
+++ resolved
@@ -514,12 +514,9 @@
 	} else
 		hash__early_init_devtree();
 
-<<<<<<< HEAD
-=======
 	if (IS_ENABLED(CONFIG_HUGETLB_PAGE_SIZE_VARIABLE))
 		hugetlbpage_init_defaultsize();
 
->>>>>>> 95cd2cdc
 	if (!(cur_cpu_spec->mmu_features & MMU_FTR_HPTE_TABLE) &&
 	    !(cur_cpu_spec->mmu_features & MMU_FTR_TYPE_RADIX))
 		panic("kernel does not support any MMU type offered by platform");
