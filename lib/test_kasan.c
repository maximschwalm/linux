--- conflicted
+++ resolved
@@ -875,21 +875,14 @@
 	kmem_cache_destroy(cache);
 }
 
-<<<<<<< HEAD
-=======
 static void empty_cache_ctor(void *object) { }
 
->>>>>>> 95cd2cdc
 static void kmem_cache_double_destroy(struct kunit *test)
 {
 	struct kmem_cache *cache;
 
-<<<<<<< HEAD
-	cache = kmem_cache_create("test_cache", 200, 0, 0, NULL);
-=======
 	/* Provide a constructor to prevent cache merging. */
 	cache = kmem_cache_create("test_cache", 200, 0, 0, empty_cache_ctor);
->>>>>>> 95cd2cdc
 	KUNIT_ASSERT_NOT_ERR_OR_NULL(test, cache);
 	kmem_cache_destroy(cache);
 	KUNIT_EXPECT_KASAN_FAIL(test, kmem_cache_destroy(cache));
