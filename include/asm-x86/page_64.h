#ifndef _X86_64_PAGE_H
#define _X86_64_PAGE_H

#define PAGETABLE_LEVELS	4

#define THREAD_ORDER	1
#define THREAD_SIZE  (PAGE_SIZE << THREAD_ORDER)
#define CURRENT_MASK (~(THREAD_SIZE - 1))

#define EXCEPTION_STACK_ORDER 0
#define EXCEPTION_STKSZ (PAGE_SIZE << EXCEPTION_STACK_ORDER)

#define DEBUG_STACK_ORDER (EXCEPTION_STACK_ORDER + 1)
#define DEBUG_STKSZ (PAGE_SIZE << DEBUG_STACK_ORDER)

#define IRQSTACK_ORDER 2
#define IRQSTACKSIZE (PAGE_SIZE << IRQSTACK_ORDER)

#define STACKFAULT_STACK 1
#define DOUBLEFAULT_STACK 2
#define NMI_STACK 3
#define DEBUG_STACK 4
#define MCE_STACK 5
#define N_EXCEPTION_STACKS 5  /* hw limit: 7 */

#define PUD_PAGE_SIZE		(_AC(1, UL) << PUD_SHIFT)
#define PUD_PAGE_MASK		(~(PUD_PAGE_SIZE-1))

/*
 * Set __PAGE_OFFSET to the most negative possible address +
 * PGDIR_SIZE*16 (pgd slot 272).  The gap is to allow a space for a
 * hypervisor to fit.  Choosing 16 slots here is arbitrary, but it's
 * what Xen requires.
 */
#define __PAGE_OFFSET           _AC(0xffff880000000000, UL)

#define __PHYSICAL_START	CONFIG_PHYSICAL_START
#define __KERNEL_ALIGN		0x200000

/*
 * Make sure kernel is aligned to 2MB address. Catching it at compile
 * time is better. Change your config file and compile the kernel
 * for a 2MB aligned address (CONFIG_PHYSICAL_START)
 */
#if (CONFIG_PHYSICAL_START % __KERNEL_ALIGN) != 0
#error "CONFIG_PHYSICAL_START must be a multiple of 2MB"
#endif

#define __START_KERNEL		(__START_KERNEL_map + __PHYSICAL_START)
#define __START_KERNEL_map	_AC(0xffffffff80000000, UL)

/* See Documentation/x86_64/mm.txt for a description of the memory map. */
#define __PHYSICAL_MASK_SHIFT	46
#define __VIRTUAL_MASK_SHIFT	48

/*
 * Kernel image size is limited to 512 MB (see level2_kernel_pgt in
 * arch/x86/kernel/head_64.S), and it is mapped here:
 */
#define KERNEL_IMAGE_SIZE	(512 * 1024 * 1024)
#define KERNEL_IMAGE_START	_AC(0xffffffff80000000, UL)

#ifndef __ASSEMBLY__
void clear_page(void *page);
void copy_page(void *to, void *from);

/* duplicated to the one in bootmem.h */
extern unsigned long max_pfn;
extern unsigned long phys_base;

extern unsigned long __phys_addr(unsigned long);
#define __phys_reloc_hide(x)	(x)

/*
 * These are used to make use of C type-checking..
 */
typedef unsigned long	pteval_t;
typedef unsigned long	pmdval_t;
typedef unsigned long	pudval_t;
typedef unsigned long	pgdval_t;
typedef unsigned long	pgprotval_t;
typedef unsigned long	phys_addr_t;

typedef struct page *pgtable_t;

typedef struct { pteval_t pte; } pte_t;

#define vmemmap ((struct page *)VMEMMAP_START)

extern unsigned long init_memory_mapping(unsigned long start,
					 unsigned long end);

extern void initmem_init(unsigned long start_pfn, unsigned long end_pfn);
<<<<<<< HEAD
=======

extern void init_extra_mapping_uc(unsigned long phys, unsigned long size);
extern void init_extra_mapping_wb(unsigned long phys, unsigned long size);

>>>>>>> 5b664cb2
#endif	/* !__ASSEMBLY__ */

#ifdef CONFIG_FLATMEM
#define pfn_valid(pfn)          ((pfn) < max_pfn)
#endif


#endif /* _X86_64_PAGE_H */<|MERGE_RESOLUTION|>--- conflicted
+++ resolved
@@ -91,13 +91,10 @@
 					 unsigned long end);
 
 extern void initmem_init(unsigned long start_pfn, unsigned long end_pfn);
-<<<<<<< HEAD
-=======
 
 extern void init_extra_mapping_uc(unsigned long phys, unsigned long size);
 extern void init_extra_mapping_wb(unsigned long phys, unsigned long size);
 
->>>>>>> 5b664cb2
 #endif	/* !__ASSEMBLY__ */
 
 #ifdef CONFIG_FLATMEM
