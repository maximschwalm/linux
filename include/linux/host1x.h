--- conflicted
+++ resolved
@@ -332,14 +332,6 @@
 int host1x_device_init(struct host1x_device *device);
 int host1x_device_exit(struct host1x_device *device);
 
-<<<<<<< HEAD
-int __host1x_client_register(struct host1x_client *client,
-			     struct lock_class_key *key);
-#define host1x_client_register(class) \
-	({ \
-		static struct lock_class_key __key; \
-		__host1x_client_register(class, &__key); \
-=======
 void __host1x_client_init(struct host1x_client *client, struct lock_class_key *key);
 void host1x_client_exit(struct host1x_client *client);
 
@@ -364,7 +356,6 @@
 		static struct lock_class_key __key;	\
 		__host1x_client_init(client, &__key);	\
 		__host1x_client_register(client);	\
->>>>>>> 11e4b63a
 	})
 
 int host1x_client_unregister(struct host1x_client *client);
