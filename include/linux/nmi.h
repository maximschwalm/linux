/* SPDX-License-Identifier: GPL-2.0 */
/*
 *  linux/include/linux/nmi.h
 */
#ifndef LINUX_NMI_H
#define LINUX_NMI_H

#include <linux/sched.h>
#include <asm/irq.h>
#if defined(CONFIG_HAVE_NMI_WATCHDOG)
#include <asm/nmi.h>
#endif

#ifdef CONFIG_LOCKUP_DETECTOR
void lockup_detector_init(void);
void lockup_detector_retry_init(void);
void lockup_detector_soft_poweroff(void);
void lockup_detector_cleanup(void);

extern int watchdog_user_enabled;
extern int watchdog_thresh;
extern unsigned long watchdog_enabled;

extern struct cpumask watchdog_cpumask;
extern unsigned long *watchdog_cpumask_bits;
#ifdef CONFIG_SMP
extern int sysctl_softlockup_all_cpu_backtrace;
extern int sysctl_hardlockup_all_cpu_backtrace;
#else
#define sysctl_softlockup_all_cpu_backtrace 0
#define sysctl_hardlockup_all_cpu_backtrace 0
#endif /* !CONFIG_SMP */

#else /* CONFIG_LOCKUP_DETECTOR */
static inline void lockup_detector_init(void) { }
static inline void lockup_detector_retry_init(void) { }
static inline void lockup_detector_soft_poweroff(void) { }
static inline void lockup_detector_cleanup(void) { }
#endif /* !CONFIG_LOCKUP_DETECTOR */

#ifdef CONFIG_SOFTLOCKUP_DETECTOR
extern void touch_softlockup_watchdog_sched(void);
extern void touch_softlockup_watchdog(void);
extern void touch_softlockup_watchdog_sync(void);
extern void touch_all_softlockup_watchdogs(void);
extern unsigned int  softlockup_panic;

extern int lockup_detector_online_cpu(unsigned int cpu);
extern int lockup_detector_offline_cpu(unsigned int cpu);
#else /* CONFIG_SOFTLOCKUP_DETECTOR */
static inline void touch_softlockup_watchdog_sched(void) { }
static inline void touch_softlockup_watchdog(void) { }
static inline void touch_softlockup_watchdog_sync(void) { }
static inline void touch_all_softlockup_watchdogs(void) { }

#define lockup_detector_online_cpu	NULL
#define lockup_detector_offline_cpu	NULL
#endif /* CONFIG_SOFTLOCKUP_DETECTOR */

#ifdef CONFIG_DETECT_HUNG_TASK
void reset_hung_task_detector(void);
#else
static inline void reset_hung_task_detector(void) { }
#endif

/*
 * The run state of the lockup detectors is controlled by the content of the
 * 'watchdog_enabled' variable. Each lockup detector has its dedicated bit -
 * bit 0 for the hard lockup detector and bit 1 for the soft lockup detector.
 *
 * 'watchdog_user_enabled', 'watchdog_hardlockup_user_enabled' and
 * 'watchdog_softlockup_user_enabled' are variables that are only used as an
 * 'interface' between the parameters in /proc/sys/kernel and the internal
 * state bits in 'watchdog_enabled'. The 'watchdog_thresh' variable is
 * handled differently because its value is not boolean, and the lockup
 * detectors are 'suspended' while 'watchdog_thresh' is equal zero.
 */
#define WATCHDOG_HARDLOCKUP_ENABLED_BIT  0
#define WATCHDOG_SOFTOCKUP_ENABLED_BIT   1
#define WATCHDOG_HARDLOCKUP_ENABLED     (1 << WATCHDOG_HARDLOCKUP_ENABLED_BIT)
#define WATCHDOG_SOFTOCKUP_ENABLED      (1 << WATCHDOG_SOFTOCKUP_ENABLED_BIT)

#if defined(CONFIG_HARDLOCKUP_DETECTOR)
extern void hardlockup_detector_disable(void);
extern unsigned int hardlockup_panic;
#else
static inline void hardlockup_detector_disable(void) {}
#endif

#if defined(CONFIG_HARDLOCKUP_DETECTOR_COUNTS_HRTIMER)
void arch_touch_nmi_watchdog(void);
void watchdog_hardlockup_touch_cpu(unsigned int cpu);
void watchdog_hardlockup_check(unsigned int cpu, struct pt_regs *regs);
#elif !defined(CONFIG_HAVE_NMI_WATCHDOG)
static inline void arch_touch_nmi_watchdog(void) { }
<<<<<<< HEAD
#endif

#if defined(CONFIG_HAVE_NMI_WATCHDOG) || defined(CONFIG_HARDLOCKUP_DETECTOR)
# define NMI_WATCHDOG_SYSCTL_PERM	0644
#else
# define NMI_WATCHDOG_SYSCTL_PERM	0444
=======
>>>>>>> 14fe0e6f
#endif

#if defined(CONFIG_HARDLOCKUP_DETECTOR_PERF)
extern void hardlockup_detector_perf_stop(void);
extern void hardlockup_detector_perf_restart(void);
extern void hardlockup_detector_perf_cleanup(void);
#else
static inline void hardlockup_detector_perf_stop(void) { }
static inline void hardlockup_detector_perf_restart(void) { }
static inline void hardlockup_detector_perf_cleanup(void) { }
#endif

void watchdog_hardlockup_stop(void);
void watchdog_hardlockup_start(void);
int watchdog_hardlockup_probe(void);
void watchdog_hardlockup_enable(unsigned int cpu);
void watchdog_hardlockup_disable(unsigned int cpu);

void lockup_detector_reconfigure(void);

#ifdef CONFIG_HARDLOCKUP_DETECTOR_BUDDY
<<<<<<< HEAD
void watchdog_buddy_check_hardlockup(unsigned long hrtimer_interrupts);
#else
static inline void watchdog_buddy_check_hardlockup(unsigned long hrtimer_interrupts) {}
=======
void watchdog_buddy_check_hardlockup(int hrtimer_interrupts);
#else
static inline void watchdog_buddy_check_hardlockup(int hrtimer_interrupts) {}
>>>>>>> 14fe0e6f
#endif

/**
 * touch_nmi_watchdog - manually reset the hardlockup watchdog timeout.
 *
 * If we support detecting hardlockups, touch_nmi_watchdog() may be
 * used to pet the watchdog (reset the timeout) - for code which
 * intentionally disables interrupts for a long time. This call is stateless.
 *
 * Though this function has "nmi" in the name, the hardlockup watchdog might
 * not be backed by NMIs. This function will likely be renamed to
 * touch_hardlockup_watchdog() in the future.
 */
static inline void touch_nmi_watchdog(void)
{
	/*
	 * Pass on to the hardlockup detector selected via CONFIG_. Note that
	 * the hardlockup detector may not be arch-specific nor using NMIs
	 * and the arch_touch_nmi_watchdog() function will likely be renamed
	 * in the future.
	 */
	arch_touch_nmi_watchdog();

<<<<<<< HEAD
	/*
	 * Touching the hardlock detector implicitly resets the
	 * softlockup detector too
	 */
=======
>>>>>>> 14fe0e6f
	touch_softlockup_watchdog();
}

/*
 * Create trigger_all_cpu_backtrace() out of the arch-provided
 * base function. Return whether such support was available,
 * to allow calling code to fall back to some other mechanism:
 */
#ifdef arch_trigger_cpumask_backtrace
static inline bool trigger_all_cpu_backtrace(void)
{
	arch_trigger_cpumask_backtrace(cpu_online_mask, false);
	return true;
}

static inline bool trigger_allbutself_cpu_backtrace(void)
{
	arch_trigger_cpumask_backtrace(cpu_online_mask, true);
	return true;
}

static inline bool trigger_cpumask_backtrace(struct cpumask *mask)
{
	arch_trigger_cpumask_backtrace(mask, false);
	return true;
}

static inline bool trigger_single_cpu_backtrace(int cpu)
{
	arch_trigger_cpumask_backtrace(cpumask_of(cpu), false);
	return true;
}

/* generic implementation */
void nmi_trigger_cpumask_backtrace(const cpumask_t *mask,
				   bool exclude_self,
				   void (*raise)(cpumask_t *mask));
bool nmi_cpu_backtrace(struct pt_regs *regs);

#else
static inline bool trigger_all_cpu_backtrace(void)
{
	return false;
}
static inline bool trigger_allbutself_cpu_backtrace(void)
{
	return false;
}
static inline bool trigger_cpumask_backtrace(struct cpumask *mask)
{
	return false;
}
static inline bool trigger_single_cpu_backtrace(int cpu)
{
	return false;
}
#endif

#ifdef CONFIG_HARDLOCKUP_DETECTOR_PERF
u64 hw_nmi_get_sample_period(int watchdog_thresh);
bool arch_perf_nmi_is_available(void);
#endif

#if defined(CONFIG_HARDLOCKUP_CHECK_TIMESTAMP) && \
    defined(CONFIG_HARDLOCKUP_DETECTOR_PERF)
void watchdog_update_hrtimer_threshold(u64 period);
#else
static inline void watchdog_update_hrtimer_threshold(u64 period) { }
#endif

struct ctl_table;
int proc_watchdog(struct ctl_table *, int, void *, size_t *, loff_t *);
int proc_nmi_watchdog(struct ctl_table *, int , void *, size_t *, loff_t *);
int proc_soft_watchdog(struct ctl_table *, int , void *, size_t *, loff_t *);
int proc_watchdog_thresh(struct ctl_table *, int , void *, size_t *, loff_t *);
int proc_watchdog_cpumask(struct ctl_table *, int, void *, size_t *, loff_t *);

#ifdef CONFIG_HAVE_ACPI_APEI_NMI
#include <asm/nmi.h>
#endif

#ifdef CONFIG_NMI_CHECK_CPU
void nmi_backtrace_stall_snap(const struct cpumask *btp);
void nmi_backtrace_stall_check(const struct cpumask *btp);
#else
static inline void nmi_backtrace_stall_snap(const struct cpumask *btp) {}
static inline void nmi_backtrace_stall_check(const struct cpumask *btp) {}
#endif

#endif<|MERGE_RESOLUTION|>--- conflicted
+++ resolved
@@ -93,15 +93,6 @@
 void watchdog_hardlockup_check(unsigned int cpu, struct pt_regs *regs);
 #elif !defined(CONFIG_HAVE_NMI_WATCHDOG)
 static inline void arch_touch_nmi_watchdog(void) { }
-<<<<<<< HEAD
-#endif
-
-#if defined(CONFIG_HAVE_NMI_WATCHDOG) || defined(CONFIG_HARDLOCKUP_DETECTOR)
-# define NMI_WATCHDOG_SYSCTL_PERM	0644
-#else
-# define NMI_WATCHDOG_SYSCTL_PERM	0444
-=======
->>>>>>> 14fe0e6f
 #endif
 
 #if defined(CONFIG_HARDLOCKUP_DETECTOR_PERF)
@@ -123,15 +114,9 @@
 void lockup_detector_reconfigure(void);
 
 #ifdef CONFIG_HARDLOCKUP_DETECTOR_BUDDY
-<<<<<<< HEAD
-void watchdog_buddy_check_hardlockup(unsigned long hrtimer_interrupts);
-#else
-static inline void watchdog_buddy_check_hardlockup(unsigned long hrtimer_interrupts) {}
-=======
 void watchdog_buddy_check_hardlockup(int hrtimer_interrupts);
 #else
 static inline void watchdog_buddy_check_hardlockup(int hrtimer_interrupts) {}
->>>>>>> 14fe0e6f
 #endif
 
 /**
@@ -155,13 +140,6 @@
 	 */
 	arch_touch_nmi_watchdog();
 
-<<<<<<< HEAD
-	/*
-	 * Touching the hardlock detector implicitly resets the
-	 * softlockup detector too
-	 */
-=======
->>>>>>> 14fe0e6f
 	touch_softlockup_watchdog();
 }
 
