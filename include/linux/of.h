--- conflicted
+++ resolved
@@ -1307,10 +1307,7 @@
 #define _OF_DECLARE(table, name, compat, fn, fn_type)			\
 	static const struct of_device_id __of_table_##name		\
 		__used __section("__" #table "_of_table")		\
-<<<<<<< HEAD
-=======
 		__aligned(__alignof__(struct of_device_id))		\
->>>>>>> 356006a6
 		 = { .compatible = compat,				\
 		     .data = (fn == (fn_type)NULL) ? fn : fn  }
 #else
