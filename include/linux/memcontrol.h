/* SPDX-License-Identifier: GPL-2.0-or-later */
/* memcontrol.h - Memory Controller
 *
 * Copyright IBM Corporation, 2007
 * Author Balbir Singh <balbir@linux.vnet.ibm.com>
 *
 * Copyright 2007 OpenVZ SWsoft Inc
 * Author: Pavel Emelianov <xemul@openvz.org>
 */

#ifndef _LINUX_MEMCONTROL_H
#define _LINUX_MEMCONTROL_H
#include <linux/cgroup.h>
#include <linux/vm_event_item.h>
#include <linux/hardirq.h>
#include <linux/jump_label.h>
#include <linux/page_counter.h>
#include <linux/vmpressure.h>
#include <linux/eventfd.h>
#include <linux/mm.h>
#include <linux/vmstat.h>
#include <linux/writeback.h>
#include <linux/page-flags.h>

struct mem_cgroup;
struct obj_cgroup;
struct page;
struct mm_struct;
struct kmem_cache;

/* Cgroup-specific page state, on top of universal node page state */
enum memcg_stat_item {
	MEMCG_SWAP = NR_VM_NODE_STAT_ITEMS,
	MEMCG_SOCK,
	MEMCG_PERCPU_B,
	MEMCG_NR_STAT,
};

enum memcg_memory_event {
	MEMCG_LOW,
	MEMCG_HIGH,
	MEMCG_MAX,
	MEMCG_OOM,
	MEMCG_OOM_KILL,
	MEMCG_SWAP_HIGH,
	MEMCG_SWAP_MAX,
	MEMCG_SWAP_FAIL,
	MEMCG_NR_MEMORY_EVENTS,
};

struct mem_cgroup_reclaim_cookie {
	pg_data_t *pgdat;
	unsigned int generation;
};

#ifdef CONFIG_MEMCG

#define MEM_CGROUP_ID_SHIFT	16
#define MEM_CGROUP_ID_MAX	USHRT_MAX

struct mem_cgroup_id {
	int id;
	refcount_t ref;
};

/*
 * Per memcg event counter is incremented at every pagein/pageout. With THP,
 * it will be incremented by the number of pages. This counter is used
 * to trigger some periodic events. This is straightforward and better
 * than using jiffies etc. to handle periodic memcg event.
 */
enum mem_cgroup_events_target {
	MEM_CGROUP_TARGET_THRESH,
	MEM_CGROUP_TARGET_SOFTLIMIT,
	MEM_CGROUP_NTARGETS,
};

struct memcg_vmstats_percpu {
	long stat[MEMCG_NR_STAT];
	unsigned long events[NR_VM_EVENT_ITEMS];
	unsigned long nr_page_events;
	unsigned long targets[MEM_CGROUP_NTARGETS];
};

struct mem_cgroup_reclaim_iter {
	struct mem_cgroup *position;
	/* scan generation, increased every round-trip */
	unsigned int generation;
};

struct lruvec_stat {
	long count[NR_VM_NODE_STAT_ITEMS];
};

/*
 * Bitmap of shrinker::id corresponding to memcg-aware shrinkers,
 * which have elements charged to this memcg.
 */
struct memcg_shrinker_map {
	struct rcu_head rcu;
	unsigned long map[];
};

/*
 * per-node information in memory controller.
 */
struct mem_cgroup_per_node {
	struct lruvec		lruvec;

	/* Legacy local VM stats */
	struct lruvec_stat __percpu *lruvec_stat_local;

	/* Subtree VM stats (batched updates) */
	struct lruvec_stat __percpu *lruvec_stat_cpu;
	atomic_long_t		lruvec_stat[NR_VM_NODE_STAT_ITEMS];

	unsigned long		lru_zone_size[MAX_NR_ZONES][NR_LRU_LISTS];

	struct mem_cgroup_reclaim_iter	iter;

	struct memcg_shrinker_map __rcu	*shrinker_map;

	struct rb_node		tree_node;	/* RB tree node */
	unsigned long		usage_in_excess;/* Set to the value by which */
						/* the soft limit is exceeded*/
	bool			on_tree;
	struct mem_cgroup	*memcg;		/* Back pointer, we cannot */
						/* use container_of	   */
};

struct mem_cgroup_threshold {
	struct eventfd_ctx *eventfd;
	unsigned long threshold;
};

/* For threshold */
struct mem_cgroup_threshold_ary {
	/* An array index points to threshold just below or equal to usage. */
	int current_threshold;
	/* Size of entries[] */
	unsigned int size;
	/* Array of thresholds */
	struct mem_cgroup_threshold entries[];
};

struct mem_cgroup_thresholds {
	/* Primary thresholds array */
	struct mem_cgroup_threshold_ary *primary;
	/*
	 * Spare threshold array.
	 * This is needed to make mem_cgroup_unregister_event() "never fail".
	 * It must be able to store at least primary->size - 1 entries.
	 */
	struct mem_cgroup_threshold_ary *spare;
};

enum memcg_kmem_state {
	KMEM_NONE,
	KMEM_ALLOCATED,
	KMEM_ONLINE,
};

#if defined(CONFIG_SMP)
struct memcg_padding {
	char x[0];
} ____cacheline_internodealigned_in_smp;
#define MEMCG_PADDING(name)      struct memcg_padding name;
#else
#define MEMCG_PADDING(name)
#endif

/*
 * Remember four most recent foreign writebacks with dirty pages in this
 * cgroup.  Inode sharing is expected to be uncommon and, even if we miss
 * one in a given round, we're likely to catch it later if it keeps
 * foreign-dirtying, so a fairly low count should be enough.
 *
 * See mem_cgroup_track_foreign_dirty_slowpath() for details.
 */
#define MEMCG_CGWB_FRN_CNT	4

struct memcg_cgwb_frn {
	u64 bdi_id;			/* bdi->id of the foreign inode */
	int memcg_id;			/* memcg->css.id of foreign inode */
	u64 at;				/* jiffies_64 at the time of dirtying */
	struct wb_completion done;	/* tracks in-flight foreign writebacks */
};

/*
 * Bucket for arbitrarily byte-sized objects charged to a memory
 * cgroup. The bucket can be reparented in one piece when the cgroup
 * is destroyed, without having to round up the individual references
 * of all live memory objects in the wild.
 */
struct obj_cgroup {
	struct percpu_ref refcnt;
	struct mem_cgroup *memcg;
	atomic_t nr_charged_bytes;
	union {
		struct list_head list;
		struct rcu_head rcu;
	};
};

/*
 * The memory controller data structure. The memory controller controls both
 * page cache and RSS per cgroup. We would eventually like to provide
 * statistics based on the statistics developed by Rik Van Riel for clock-pro,
 * to help the administrator determine what knobs to tune.
 */
struct mem_cgroup {
	struct cgroup_subsys_state css;

	/* Private memcg ID. Used to ID objects that outlive the cgroup */
	struct mem_cgroup_id id;

	/* Accounted resources */
	struct page_counter memory;		/* Both v1 & v2 */

	union {
		struct page_counter swap;	/* v2 only */
		struct page_counter memsw;	/* v1 only */
	};

	/* Legacy consumer-oriented counters */
	struct page_counter kmem;		/* v1 only */
	struct page_counter tcpmem;		/* v1 only */

	/* Range enforcement for interrupt charges */
	struct work_struct high_work;

	unsigned long soft_limit;

	/* vmpressure notifications */
	struct vmpressure vmpressure;

	/*
	 * Should the OOM killer kill all belonging tasks, had it kill one?
	 */
	bool oom_group;

	/* protected by memcg_oom_lock */
	bool		oom_lock;
	int		under_oom;

	int	swappiness;
	/* OOM-Killer disable */
	int		oom_kill_disable;

	/* memory.events and memory.events.local */
	struct cgroup_file events_file;
	struct cgroup_file events_local_file;

	/* handle for "memory.swap.events" */
	struct cgroup_file swap_events_file;

	/* protect arrays of thresholds */
	struct mutex thresholds_lock;

	/* thresholds for memory usage. RCU-protected */
	struct mem_cgroup_thresholds thresholds;

	/* thresholds for mem+swap usage. RCU-protected */
	struct mem_cgroup_thresholds memsw_thresholds;

	/* For oom notifier event fd */
	struct list_head oom_notify;

	/*
	 * Should we move charges of a task when a task is moved into this
	 * mem_cgroup ? And what type of charges should we move ?
	 */
	unsigned long move_charge_at_immigrate;
	/* taken only while moving_account > 0 */
	spinlock_t		move_lock;
	unsigned long		move_lock_flags;

	MEMCG_PADDING(_pad1_);

	atomic_long_t		vmstats[MEMCG_NR_STAT];
	atomic_long_t		vmevents[NR_VM_EVENT_ITEMS];

	/* memory.events */
	atomic_long_t		memory_events[MEMCG_NR_MEMORY_EVENTS];
	atomic_long_t		memory_events_local[MEMCG_NR_MEMORY_EVENTS];

	unsigned long		socket_pressure;

	/* Legacy tcp memory accounting */
	bool			tcpmem_active;
	int			tcpmem_pressure;

#ifdef CONFIG_MEMCG_KMEM
	int kmemcg_id;
	enum memcg_kmem_state kmem_state;
	struct obj_cgroup __rcu *objcg;
	struct list_head objcg_list; /* list of inherited objcgs */
#endif

	MEMCG_PADDING(_pad2_);

	/*
	 * set > 0 if pages under this cgroup are moving to other cgroup.
	 */
	atomic_t		moving_account;
	struct task_struct	*move_lock_task;

	/* Legacy local VM stats and events */
	struct memcg_vmstats_percpu __percpu *vmstats_local;

	/* Subtree VM stats and events (batched updates) */
	struct memcg_vmstats_percpu __percpu *vmstats_percpu;

#ifdef CONFIG_CGROUP_WRITEBACK
	struct list_head cgwb_list;
	struct wb_domain cgwb_domain;
	struct memcg_cgwb_frn cgwb_frn[MEMCG_CGWB_FRN_CNT];
#endif

	/* List of events which userspace want to receive */
	struct list_head event_list;
	spinlock_t event_list_lock;

#ifdef CONFIG_TRANSPARENT_HUGEPAGE
	struct deferred_split deferred_split_queue;
#endif

	struct mem_cgroup_per_node *nodeinfo[0];
	/* WARNING: nodeinfo must be the last member here */
};

/*
 * size of first charge trial. "32" comes from vmscan.c's magic value.
 * TODO: maybe necessary to use big numbers in big irons.
 */
#define MEMCG_CHARGE_BATCH 32U

extern struct mem_cgroup *root_mem_cgroup;

enum page_memcg_data_flags {
	/* page->memcg_data is a pointer to an objcgs vector */
	MEMCG_DATA_OBJCGS = (1UL << 0),
	/* page has been accounted as a non-slab kernel page */
	MEMCG_DATA_KMEM = (1UL << 1),
	/* the next bit after the last actual flag */
	__NR_MEMCG_DATA_FLAGS  = (1UL << 2),
};

#define MEMCG_DATA_FLAGS_MASK (__NR_MEMCG_DATA_FLAGS - 1)

/*
 * page_memcg - get the memory cgroup associated with a page
 * @page: a pointer to the page struct
 *
 * Returns a pointer to the memory cgroup associated with the page,
 * or NULL. This function assumes that the page is known to have a
 * proper memory cgroup pointer. It's not safe to call this function
 * against some type of pages, e.g. slab pages or ex-slab pages.
 *
 * Any of the following ensures page and memcg binding stability:
 * - the page lock
 * - LRU isolation
 * - lock_page_memcg()
 * - exclusive reference
 */
static inline struct mem_cgroup *page_memcg(struct page *page)
{
	unsigned long memcg_data = page->memcg_data;

	VM_BUG_ON_PAGE(PageSlab(page), page);
	VM_BUG_ON_PAGE(memcg_data & MEMCG_DATA_OBJCGS, page);

	return (struct mem_cgroup *)(memcg_data & ~MEMCG_DATA_FLAGS_MASK);
}

/*
 * page_memcg_rcu - locklessly get the memory cgroup associated with a page
 * @page: a pointer to the page struct
 *
 * Returns a pointer to the memory cgroup associated with the page,
 * or NULL. This function assumes that the page is known to have a
 * proper memory cgroup pointer. It's not safe to call this function
 * against some type of pages, e.g. slab pages or ex-slab pages.
 */
static inline struct mem_cgroup *page_memcg_rcu(struct page *page)
{
	VM_BUG_ON_PAGE(PageSlab(page), page);
	WARN_ON_ONCE(!rcu_read_lock_held());

	return (struct mem_cgroup *)(READ_ONCE(page->memcg_data) &
				     ~MEMCG_DATA_FLAGS_MASK);
}

/*
 * page_memcg_check - get the memory cgroup associated with a page
 * @page: a pointer to the page struct
 *
 * Returns a pointer to the memory cgroup associated with the page,
 * or NULL. This function unlike page_memcg() can take any  page
 * as an argument. It has to be used in cases when it's not known if a page
 * has an associated memory cgroup pointer or an object cgroups vector.
 *
 * Any of the following ensures page and memcg binding stability:
 * - the page lock
 * - LRU isolation
 * - lock_page_memcg()
 * - exclusive reference
 */
static inline struct mem_cgroup *page_memcg_check(struct page *page)
{
	/*
	 * Because page->memcg_data might be changed asynchronously
	 * for slab pages, READ_ONCE() should be used here.
	 */
	unsigned long memcg_data = READ_ONCE(page->memcg_data);

	if (memcg_data & MEMCG_DATA_OBJCGS)
		return NULL;

	return (struct mem_cgroup *)(memcg_data & ~MEMCG_DATA_FLAGS_MASK);
}

/*
 * PageMemcgKmem - check if the page has MemcgKmem flag set
 * @page: a pointer to the page struct
 *
 * Checks if the page has MemcgKmem flag set. The caller must ensure that
 * the page has an associated memory cgroup. It's not safe to call this function
 * against some types of pages, e.g. slab pages.
 */
static inline bool PageMemcgKmem(struct page *page)
{
	VM_BUG_ON_PAGE(page->memcg_data & MEMCG_DATA_OBJCGS, page);
	return page->memcg_data & MEMCG_DATA_KMEM;
}

#ifdef CONFIG_MEMCG_KMEM
/*
 * page_objcgs - get the object cgroups vector associated with a page
 * @page: a pointer to the page struct
 *
 * Returns a pointer to the object cgroups vector associated with the page,
 * or NULL. This function assumes that the page is known to have an
 * associated object cgroups vector. It's not safe to call this function
 * against pages, which might have an associated memory cgroup: e.g.
 * kernel stack pages.
 */
static inline struct obj_cgroup **page_objcgs(struct page *page)
{
	unsigned long memcg_data = READ_ONCE(page->memcg_data);

	VM_BUG_ON_PAGE(memcg_data && !(memcg_data & MEMCG_DATA_OBJCGS), page);
	VM_BUG_ON_PAGE(memcg_data & MEMCG_DATA_KMEM, page);

	return (struct obj_cgroup **)(memcg_data & ~MEMCG_DATA_FLAGS_MASK);
}

/*
 * page_objcgs_check - get the object cgroups vector associated with a page
 * @page: a pointer to the page struct
 *
 * Returns a pointer to the object cgroups vector associated with the page,
 * or NULL. This function is safe to use if the page can be directly associated
 * with a memory cgroup.
 */
static inline struct obj_cgroup **page_objcgs_check(struct page *page)
{
	unsigned long memcg_data = READ_ONCE(page->memcg_data);

	if (!memcg_data || !(memcg_data & MEMCG_DATA_OBJCGS))
		return NULL;

	VM_BUG_ON_PAGE(memcg_data & MEMCG_DATA_KMEM, page);

	return (struct obj_cgroup **)(memcg_data & ~MEMCG_DATA_FLAGS_MASK);
}

/*
 * set_page_objcgs - associate a page with a object cgroups vector
 * @page: a pointer to the page struct
 * @objcgs: a pointer to the object cgroups vector
 *
 * Atomically associates a page with a vector of object cgroups.
 */
static inline bool set_page_objcgs(struct page *page,
					struct obj_cgroup **objcgs)
{
	return !cmpxchg(&page->memcg_data, 0, (unsigned long)objcgs |
			MEMCG_DATA_OBJCGS);
}
#else
static inline struct obj_cgroup **page_objcgs(struct page *page)
{
	return NULL;
}

static inline struct obj_cgroup **page_objcgs_check(struct page *page)
{
	return NULL;
}

static inline bool set_page_objcgs(struct page *page,
					struct obj_cgroup **objcgs)
{
	return true;
}
#endif

static __always_inline bool memcg_stat_item_in_bytes(int idx)
{
	if (idx == MEMCG_PERCPU_B)
		return true;
	return vmstat_item_in_bytes(idx);
}

static inline bool mem_cgroup_is_root(struct mem_cgroup *memcg)
{
	return (memcg == root_mem_cgroup);
}

static inline bool mem_cgroup_disabled(void)
{
	return !cgroup_subsys_enabled(memory_cgrp_subsys);
}

static inline unsigned long mem_cgroup_protection(struct mem_cgroup *root,
						  struct mem_cgroup *memcg,
						  bool in_low_reclaim)
{
	if (mem_cgroup_disabled())
		return 0;

	/*
	 * There is no reclaim protection applied to a targeted reclaim.
	 * We are special casing this specific case here because
	 * mem_cgroup_protected calculation is not robust enough to keep
	 * the protection invariant for calculated effective values for
	 * parallel reclaimers with different reclaim target. This is
	 * especially a problem for tail memcgs (as they have pages on LRU)
	 * which would want to have effective values 0 for targeted reclaim
	 * but a different value for external reclaim.
	 *
	 * Example
	 * Let's have global and A's reclaim in parallel:
	 *  |
	 *  A (low=2G, usage = 3G, max = 3G, children_low_usage = 1.5G)
	 *  |\
	 *  | C (low = 1G, usage = 2.5G)
	 *  B (low = 1G, usage = 0.5G)
	 *
	 * For the global reclaim
	 * A.elow = A.low
	 * B.elow = min(B.usage, B.low) because children_low_usage <= A.elow
	 * C.elow = min(C.usage, C.low)
	 *
	 * With the effective values resetting we have A reclaim
	 * A.elow = 0
	 * B.elow = B.low
	 * C.elow = C.low
	 *
	 * If the global reclaim races with A's reclaim then
	 * B.elow = C.elow = 0 because children_low_usage > A.elow)
	 * is possible and reclaiming B would be violating the protection.
	 *
	 */
	if (root == memcg)
		return 0;

	if (in_low_reclaim)
		return READ_ONCE(memcg->memory.emin);

	return max(READ_ONCE(memcg->memory.emin),
		   READ_ONCE(memcg->memory.elow));
}

void mem_cgroup_calculate_protection(struct mem_cgroup *root,
				     struct mem_cgroup *memcg);

static inline bool mem_cgroup_supports_protection(struct mem_cgroup *memcg)
{
	/*
	 * The root memcg doesn't account charges, and doesn't support
	 * protection.
	 */
	return !mem_cgroup_disabled() && !mem_cgroup_is_root(memcg);

}

static inline bool mem_cgroup_below_low(struct mem_cgroup *memcg)
{
	if (!mem_cgroup_supports_protection(memcg))
		return false;

	return READ_ONCE(memcg->memory.elow) >=
		page_counter_read(&memcg->memory);
}

static inline bool mem_cgroup_below_min(struct mem_cgroup *memcg)
{
	if (!mem_cgroup_supports_protection(memcg))
		return false;

	return READ_ONCE(memcg->memory.emin) >=
		page_counter_read(&memcg->memory);
}

int mem_cgroup_charge(struct page *page, struct mm_struct *mm, gfp_t gfp_mask);

void mem_cgroup_uncharge(struct page *page);
void mem_cgroup_uncharge_list(struct list_head *page_list);

void mem_cgroup_migrate(struct page *oldpage, struct page *newpage);

static struct mem_cgroup_per_node *
mem_cgroup_nodeinfo(struct mem_cgroup *memcg, int nid)
{
	return memcg->nodeinfo[nid];
}

/**
 * mem_cgroup_lruvec - get the lru list vector for a memcg & node
 * @memcg: memcg of the wanted lruvec
 * @pgdat: pglist_data
 *
 * Returns the lru list vector holding pages for a given @memcg &
 * @pgdat combination. This can be the node lruvec, if the memory
 * controller is disabled.
 */
static inline struct lruvec *mem_cgroup_lruvec(struct mem_cgroup *memcg,
					       struct pglist_data *pgdat)
{
	struct mem_cgroup_per_node *mz;
	struct lruvec *lruvec;

	if (mem_cgroup_disabled()) {
		lruvec = &pgdat->__lruvec;
		goto out;
	}

	if (!memcg)
		memcg = root_mem_cgroup;

	mz = mem_cgroup_nodeinfo(memcg, pgdat->node_id);
	lruvec = &mz->lruvec;
out:
	/*
	 * Since a node can be onlined after the mem_cgroup was created,
	 * we have to be prepared to initialize lruvec->pgdat here;
	 * and if offlined then reonlined, we need to reinitialize it.
	 */
	if (unlikely(lruvec->pgdat != pgdat))
		lruvec->pgdat = pgdat;
	return lruvec;
}

/**
 * mem_cgroup_page_lruvec - return lruvec for isolating/putting an LRU page
 * @page: the page
 * @pgdat: pgdat of the page
 *
 * This function relies on page->mem_cgroup being stable.
 */
static inline struct lruvec *mem_cgroup_page_lruvec(struct page *page,
						struct pglist_data *pgdat)
{
	struct mem_cgroup *memcg = page_memcg(page);

	VM_WARN_ON_ONCE_PAGE(!memcg, page);
	return mem_cgroup_lruvec(memcg, pgdat);
}

static inline bool lruvec_holds_page_lru_lock(struct page *page,
					      struct lruvec *lruvec)
{
	pg_data_t *pgdat = page_pgdat(page);
	const struct mem_cgroup *memcg;
	struct mem_cgroup_per_node *mz;

	if (mem_cgroup_disabled())
		return lruvec == &pgdat->__lruvec;

	mz = container_of(lruvec, struct mem_cgroup_per_node, lruvec);
	memcg = page_memcg(page) ? : root_mem_cgroup;

	return lruvec->pgdat == pgdat && mz->memcg == memcg;
}

static inline bool lruvec_holds_page_lru_lock(struct page *page,
					      struct lruvec *lruvec)
{
	pg_data_t *pgdat = page_pgdat(page);
	const struct mem_cgroup *memcg;
	struct mem_cgroup_per_node *mz;

	if (mem_cgroup_disabled())
		return lruvec == &pgdat->__lruvec;

	mz = container_of(lruvec, struct mem_cgroup_per_node, lruvec);
	memcg = page_memcg(page) ? : root_mem_cgroup;

	return lruvec->pgdat == pgdat && mz->memcg == memcg;
}

struct mem_cgroup *mem_cgroup_from_task(struct task_struct *p);

struct mem_cgroup *get_mem_cgroup_from_mm(struct mm_struct *mm);

struct mem_cgroup *get_mem_cgroup_from_page(struct page *page);

struct lruvec *lock_page_lruvec(struct page *page);
struct lruvec *lock_page_lruvec_irq(struct page *page);
struct lruvec *lock_page_lruvec_irqsave(struct page *page,
						unsigned long *flags);

#ifdef CONFIG_DEBUG_VM
void lruvec_memcg_debug(struct lruvec *lruvec, struct page *page);
#else
static inline void lruvec_memcg_debug(struct lruvec *lruvec, struct page *page)
{
}
#endif

static inline
struct mem_cgroup *mem_cgroup_from_css(struct cgroup_subsys_state *css){
	return css ? container_of(css, struct mem_cgroup, css) : NULL;
}

static inline bool obj_cgroup_tryget(struct obj_cgroup *objcg)
{
	return percpu_ref_tryget(&objcg->refcnt);
}

static inline void obj_cgroup_get(struct obj_cgroup *objcg)
{
	percpu_ref_get(&objcg->refcnt);
}

static inline void obj_cgroup_put(struct obj_cgroup *objcg)
{
	percpu_ref_put(&objcg->refcnt);
}

/*
 * After the initialization objcg->memcg is always pointing at
 * a valid memcg, but can be atomically swapped to the parent memcg.
 *
 * The caller must ensure that the returned memcg won't be released:
 * e.g. acquire the rcu_read_lock or css_set_lock.
 */
static inline struct mem_cgroup *obj_cgroup_memcg(struct obj_cgroup *objcg)
{
	return READ_ONCE(objcg->memcg);
}

static inline void mem_cgroup_put(struct mem_cgroup *memcg)
{
	if (memcg)
		css_put(&memcg->css);
}

#define mem_cgroup_from_counter(counter, member)	\
	container_of(counter, struct mem_cgroup, member)

struct mem_cgroup *mem_cgroup_iter(struct mem_cgroup *,
				   struct mem_cgroup *,
				   struct mem_cgroup_reclaim_cookie *);
void mem_cgroup_iter_break(struct mem_cgroup *, struct mem_cgroup *);
int mem_cgroup_scan_tasks(struct mem_cgroup *,
			  int (*)(struct task_struct *, void *), void *);

static inline unsigned short mem_cgroup_id(struct mem_cgroup *memcg)
{
	if (mem_cgroup_disabled())
		return 0;

	return memcg->id.id;
}
struct mem_cgroup *mem_cgroup_from_id(unsigned short id);

static inline struct mem_cgroup *mem_cgroup_from_seq(struct seq_file *m)
{
	return mem_cgroup_from_css(seq_css(m));
}

static inline struct mem_cgroup *lruvec_memcg(struct lruvec *lruvec)
{
	struct mem_cgroup_per_node *mz;

	if (mem_cgroup_disabled())
		return NULL;

	mz = container_of(lruvec, struct mem_cgroup_per_node, lruvec);
	return mz->memcg;
}

/**
 * parent_mem_cgroup - find the accounting parent of a memcg
 * @memcg: memcg whose parent to find
 *
 * Returns the parent memcg, or NULL if this is the root or the memory
 * controller is in legacy no-hierarchy mode.
 */
static inline struct mem_cgroup *parent_mem_cgroup(struct mem_cgroup *memcg)
{
	if (!memcg->memory.parent)
		return NULL;
	return mem_cgroup_from_counter(memcg->memory.parent, memory);
}

static inline bool mem_cgroup_is_descendant(struct mem_cgroup *memcg,
			      struct mem_cgroup *root)
{
	if (root == memcg)
		return true;
	return cgroup_is_descendant(memcg->css.cgroup, root->css.cgroup);
}

static inline bool mm_match_cgroup(struct mm_struct *mm,
				   struct mem_cgroup *memcg)
{
	struct mem_cgroup *task_memcg;
	bool match = false;

	rcu_read_lock();
	task_memcg = mem_cgroup_from_task(rcu_dereference(mm->owner));
	if (task_memcg)
		match = mem_cgroup_is_descendant(task_memcg, memcg);
	rcu_read_unlock();
	return match;
}

struct cgroup_subsys_state *mem_cgroup_css_from_page(struct page *page);
ino_t page_cgroup_ino(struct page *page);

static inline bool mem_cgroup_online(struct mem_cgroup *memcg)
{
	if (mem_cgroup_disabled())
		return true;
	return !!(memcg->css.flags & CSS_ONLINE);
}

/*
 * For memory reclaim.
 */
int mem_cgroup_select_victim_node(struct mem_cgroup *memcg);

void mem_cgroup_update_lru_size(struct lruvec *lruvec, enum lru_list lru,
		int zid, int nr_pages);

static inline
unsigned long mem_cgroup_get_zone_lru_size(struct lruvec *lruvec,
		enum lru_list lru, int zone_idx)
{
	struct mem_cgroup_per_node *mz;

	mz = container_of(lruvec, struct mem_cgroup_per_node, lruvec);
	return READ_ONCE(mz->lru_zone_size[zone_idx][lru]);
}

void mem_cgroup_handle_over_high(void);

unsigned long mem_cgroup_get_max(struct mem_cgroup *memcg);

unsigned long mem_cgroup_size(struct mem_cgroup *memcg);

void mem_cgroup_print_oom_context(struct mem_cgroup *memcg,
				struct task_struct *p);

void mem_cgroup_print_oom_meminfo(struct mem_cgroup *memcg);

static inline void mem_cgroup_enter_user_fault(void)
{
	WARN_ON(current->in_user_fault);
	current->in_user_fault = 1;
}

static inline void mem_cgroup_exit_user_fault(void)
{
	WARN_ON(!current->in_user_fault);
	current->in_user_fault = 0;
}

static inline bool task_in_memcg_oom(struct task_struct *p)
{
	return p->memcg_in_oom;
}

bool mem_cgroup_oom_synchronize(bool wait);
struct mem_cgroup *mem_cgroup_get_oom_group(struct task_struct *victim,
					    struct mem_cgroup *oom_domain);
void mem_cgroup_print_oom_group(struct mem_cgroup *memcg);

#ifdef CONFIG_MEMCG_SWAP
extern bool cgroup_memory_noswap;
#endif

struct mem_cgroup *lock_page_memcg(struct page *page);
void __unlock_page_memcg(struct mem_cgroup *memcg);
void unlock_page_memcg(struct page *page);

/*
 * idx can be of type enum memcg_stat_item or node_stat_item.
 * Keep in sync with memcg_exact_page_state().
 */
static inline unsigned long memcg_page_state(struct mem_cgroup *memcg, int idx)
{
	long x = atomic_long_read(&memcg->vmstats[idx]);
#ifdef CONFIG_SMP
	if (x < 0)
		x = 0;
#endif
	return x;
}

/*
 * idx can be of type enum memcg_stat_item or node_stat_item.
 * Keep in sync with memcg_exact_page_state().
 */
static inline unsigned long memcg_page_state_local(struct mem_cgroup *memcg,
						   int idx)
{
	long x = 0;
	int cpu;

	for_each_possible_cpu(cpu)
		x += per_cpu(memcg->vmstats_local->stat[idx], cpu);
#ifdef CONFIG_SMP
	if (x < 0)
		x = 0;
#endif
	return x;
}

void __mod_memcg_state(struct mem_cgroup *memcg, int idx, int val);

/* idx can be of type enum memcg_stat_item or node_stat_item */
static inline void mod_memcg_state(struct mem_cgroup *memcg,
				   int idx, int val)
{
	unsigned long flags;

	local_irq_save(flags);
	__mod_memcg_state(memcg, idx, val);
	local_irq_restore(flags);
}

<<<<<<< HEAD
/**
 * mod_memcg_page_state - update page state statistics
 * @page: the page
 * @idx: page state item to account
 * @val: number of pages (positive or negative)
 *
 * The @page must be locked or the caller must use lock_page_memcg()
 * to prevent double accounting when the page is concurrently being
 * moved to another memcg:
 *
 *   lock_page(page) or lock_page_memcg(page)
 *   if (TestClearPageState(page))
 *     mod_memcg_page_state(page, state, -1);
 *   unlock_page(page) or unlock_page_memcg(page)
 *
 * Kernel pages are an exception to this, since they'll never move.
 */
static inline void __mod_memcg_page_state(struct page *page,
					  int idx, int val)
{
	struct mem_cgroup *memcg = page_memcg(page);

	if (memcg)
		__mod_memcg_state(memcg, idx, val);
}

static inline void mod_memcg_page_state(struct page *page,
					int idx, int val)
{
	struct mem_cgroup *memcg = page_memcg(page);

	if (memcg)
		mod_memcg_state(memcg, idx, val);
}

=======
>>>>>>> 8a8109f3
static inline unsigned long lruvec_page_state(struct lruvec *lruvec,
					      enum node_stat_item idx)
{
	struct mem_cgroup_per_node *pn;
	long x;

	if (mem_cgroup_disabled())
		return node_page_state(lruvec_pgdat(lruvec), idx);

	pn = container_of(lruvec, struct mem_cgroup_per_node, lruvec);
	x = atomic_long_read(&pn->lruvec_stat[idx]);
#ifdef CONFIG_SMP
	if (x < 0)
		x = 0;
#endif
	return x;
}

static inline unsigned long lruvec_page_state_local(struct lruvec *lruvec,
						    enum node_stat_item idx)
{
	struct mem_cgroup_per_node *pn;
	long x = 0;
	int cpu;

	if (mem_cgroup_disabled())
		return node_page_state(lruvec_pgdat(lruvec), idx);

	pn = container_of(lruvec, struct mem_cgroup_per_node, lruvec);
	for_each_possible_cpu(cpu)
		x += per_cpu(pn->lruvec_stat_local->count[idx], cpu);
#ifdef CONFIG_SMP
	if (x < 0)
		x = 0;
#endif
	return x;
}

void __mod_memcg_lruvec_state(struct lruvec *lruvec, enum node_stat_item idx,
			      int val);
void __mod_lruvec_kmem_state(void *p, enum node_stat_item idx, int val);

static inline void mod_lruvec_kmem_state(void *p, enum node_stat_item idx,
					 int val)
{
	unsigned long flags;

	local_irq_save(flags);
	__mod_lruvec_kmem_state(p, idx, val);
	local_irq_restore(flags);
}

static inline void mod_memcg_lruvec_state(struct lruvec *lruvec,
					  enum node_stat_item idx, int val)
{
	unsigned long flags;

	local_irq_save(flags);
	__mod_memcg_lruvec_state(lruvec, idx, val);
	local_irq_restore(flags);
}

unsigned long mem_cgroup_soft_limit_reclaim(pg_data_t *pgdat, int order,
						gfp_t gfp_mask,
						unsigned long *total_scanned);

void __count_memcg_events(struct mem_cgroup *memcg, enum vm_event_item idx,
			  unsigned long count);

static inline void count_memcg_events(struct mem_cgroup *memcg,
				      enum vm_event_item idx,
				      unsigned long count)
{
	unsigned long flags;

	local_irq_save(flags);
	__count_memcg_events(memcg, idx, count);
	local_irq_restore(flags);
}

static inline void count_memcg_page_event(struct page *page,
					  enum vm_event_item idx)
{
	struct mem_cgroup *memcg = page_memcg(page);

	if (memcg)
		count_memcg_events(memcg, idx, 1);
}

static inline void count_memcg_event_mm(struct mm_struct *mm,
					enum vm_event_item idx)
{
	struct mem_cgroup *memcg;

	if (mem_cgroup_disabled())
		return;

	rcu_read_lock();
	memcg = mem_cgroup_from_task(rcu_dereference(mm->owner));
	if (likely(memcg))
		count_memcg_events(memcg, idx, 1);
	rcu_read_unlock();
}

static inline void memcg_memory_event(struct mem_cgroup *memcg,
				      enum memcg_memory_event event)
{
	bool swap_event = event == MEMCG_SWAP_HIGH || event == MEMCG_SWAP_MAX ||
			  event == MEMCG_SWAP_FAIL;

	atomic_long_inc(&memcg->memory_events_local[event]);
	if (!swap_event)
		cgroup_file_notify(&memcg->events_local_file);

	do {
		atomic_long_inc(&memcg->memory_events[event]);
		if (swap_event)
			cgroup_file_notify(&memcg->swap_events_file);
		else
			cgroup_file_notify(&memcg->events_file);

		if (!cgroup_subsys_on_dfl(memory_cgrp_subsys))
			break;
		if (cgrp_dfl_root.flags & CGRP_ROOT_MEMORY_LOCAL_EVENTS)
			break;
	} while ((memcg = parent_mem_cgroup(memcg)) &&
		 !mem_cgroup_is_root(memcg));
}

static inline void memcg_memory_event_mm(struct mm_struct *mm,
					 enum memcg_memory_event event)
{
	struct mem_cgroup *memcg;

	if (mem_cgroup_disabled())
		return;

	rcu_read_lock();
	memcg = mem_cgroup_from_task(rcu_dereference(mm->owner));
	if (likely(memcg))
		memcg_memory_event(memcg, event);
	rcu_read_unlock();
}

#ifdef CONFIG_TRANSPARENT_HUGEPAGE
void mem_cgroup_split_huge_fixup(struct page *head);
#endif

#else /* CONFIG_MEMCG */

#define MEM_CGROUP_ID_SHIFT	0
#define MEM_CGROUP_ID_MAX	0

struct mem_cgroup;

static inline struct mem_cgroup *page_memcg(struct page *page)
{
	return NULL;
}

static inline struct mem_cgroup *page_memcg_rcu(struct page *page)
{
	WARN_ON_ONCE(!rcu_read_lock_held());
	return NULL;
}

static inline struct mem_cgroup *page_memcg_check(struct page *page)
{
	return NULL;
}

static inline bool PageMemcgKmem(struct page *page)
{
	return false;
}

static inline bool mem_cgroup_is_root(struct mem_cgroup *memcg)
{
	return true;
}

static inline bool mem_cgroup_disabled(void)
{
	return true;
}

static inline void memcg_memory_event(struct mem_cgroup *memcg,
				      enum memcg_memory_event event)
{
}

static inline void memcg_memory_event_mm(struct mm_struct *mm,
					 enum memcg_memory_event event)
{
}

static inline unsigned long mem_cgroup_protection(struct mem_cgroup *root,
						  struct mem_cgroup *memcg,
						  bool in_low_reclaim)
{
	return 0;
}

static inline void mem_cgroup_calculate_protection(struct mem_cgroup *root,
						   struct mem_cgroup *memcg)
{
}

static inline bool mem_cgroup_below_low(struct mem_cgroup *memcg)
{
	return false;
}

static inline bool mem_cgroup_below_min(struct mem_cgroup *memcg)
{
	return false;
}

static inline int mem_cgroup_charge(struct page *page, struct mm_struct *mm,
				    gfp_t gfp_mask)
{
	return 0;
}

static inline void mem_cgroup_uncharge(struct page *page)
{
}

static inline void mem_cgroup_uncharge_list(struct list_head *page_list)
{
}

static inline void mem_cgroup_migrate(struct page *old, struct page *new)
{
}

static inline struct lruvec *mem_cgroup_lruvec(struct mem_cgroup *memcg,
					       struct pglist_data *pgdat)
{
	return &pgdat->__lruvec;
}

static inline struct lruvec *mem_cgroup_page_lruvec(struct page *page,
						    struct pglist_data *pgdat)
{
	return &pgdat->__lruvec;
}

static inline bool lruvec_holds_page_lru_lock(struct page *page,
					      struct lruvec *lruvec)
{
	pg_data_t *pgdat = page_pgdat(page);

	return lruvec == &pgdat->__lruvec;
}

static inline struct mem_cgroup *parent_mem_cgroup(struct mem_cgroup *memcg)
{
	return NULL;
}

static inline bool mm_match_cgroup(struct mm_struct *mm,
		struct mem_cgroup *memcg)
{
	return true;
}

static inline struct mem_cgroup *get_mem_cgroup_from_mm(struct mm_struct *mm)
{
	return NULL;
}

static inline struct mem_cgroup *get_mem_cgroup_from_page(struct page *page)
{
	return NULL;
}

static inline void mem_cgroup_put(struct mem_cgroup *memcg)
{
}

static inline struct lruvec *lock_page_lruvec(struct page *page)
{
	struct pglist_data *pgdat = page_pgdat(page);

	spin_lock(&pgdat->__lruvec.lru_lock);
	return &pgdat->__lruvec;
}

static inline struct lruvec *lock_page_lruvec_irq(struct page *page)
{
	struct pglist_data *pgdat = page_pgdat(page);

	spin_lock_irq(&pgdat->__lruvec.lru_lock);
	return &pgdat->__lruvec;
}

static inline struct lruvec *lock_page_lruvec_irqsave(struct page *page,
		unsigned long *flagsp)
{
	struct pglist_data *pgdat = page_pgdat(page);

	spin_lock_irqsave(&pgdat->__lruvec.lru_lock, *flagsp);
	return &pgdat->__lruvec;
}

static inline struct mem_cgroup *
mem_cgroup_iter(struct mem_cgroup *root,
		struct mem_cgroup *prev,
		struct mem_cgroup_reclaim_cookie *reclaim)
{
	return NULL;
}

static inline void mem_cgroup_iter_break(struct mem_cgroup *root,
					 struct mem_cgroup *prev)
{
}

static inline int mem_cgroup_scan_tasks(struct mem_cgroup *memcg,
		int (*fn)(struct task_struct *, void *), void *arg)
{
	return 0;
}

static inline unsigned short mem_cgroup_id(struct mem_cgroup *memcg)
{
	return 0;
}

static inline struct mem_cgroup *mem_cgroup_from_id(unsigned short id)
{
	WARN_ON_ONCE(id);
	/* XXX: This should always return root_mem_cgroup */
	return NULL;
}

static inline struct mem_cgroup *mem_cgroup_from_seq(struct seq_file *m)
{
	return NULL;
}

static inline struct mem_cgroup *lruvec_memcg(struct lruvec *lruvec)
{
	return NULL;
}

static inline bool mem_cgroup_online(struct mem_cgroup *memcg)
{
	return true;
}

static inline
unsigned long mem_cgroup_get_zone_lru_size(struct lruvec *lruvec,
		enum lru_list lru, int zone_idx)
{
	return 0;
}

static inline unsigned long mem_cgroup_get_max(struct mem_cgroup *memcg)
{
	return 0;
}

static inline unsigned long mem_cgroup_size(struct mem_cgroup *memcg)
{
	return 0;
}

static inline void
mem_cgroup_print_oom_context(struct mem_cgroup *memcg, struct task_struct *p)
{
}

static inline void
mem_cgroup_print_oom_meminfo(struct mem_cgroup *memcg)
{
}

static inline struct mem_cgroup *lock_page_memcg(struct page *page)
{
	return NULL;
}

static inline void __unlock_page_memcg(struct mem_cgroup *memcg)
{
}

static inline void unlock_page_memcg(struct page *page)
{
}

static inline void mem_cgroup_handle_over_high(void)
{
}

static inline void mem_cgroup_enter_user_fault(void)
{
}

static inline void mem_cgroup_exit_user_fault(void)
{
}

static inline bool task_in_memcg_oom(struct task_struct *p)
{
	return false;
}

static inline bool mem_cgroup_oom_synchronize(bool wait)
{
	return false;
}

static inline struct mem_cgroup *mem_cgroup_get_oom_group(
	struct task_struct *victim, struct mem_cgroup *oom_domain)
{
	return NULL;
}

static inline void mem_cgroup_print_oom_group(struct mem_cgroup *memcg)
{
}

static inline unsigned long memcg_page_state(struct mem_cgroup *memcg, int idx)
{
	return 0;
}

static inline unsigned long memcg_page_state_local(struct mem_cgroup *memcg,
						   int idx)
{
	return 0;
}

static inline void __mod_memcg_state(struct mem_cgroup *memcg,
				     int idx,
				     int nr)
{
}

static inline void mod_memcg_state(struct mem_cgroup *memcg,
				   int idx,
				   int nr)
{
}

static inline unsigned long lruvec_page_state(struct lruvec *lruvec,
					      enum node_stat_item idx)
{
	return node_page_state(lruvec_pgdat(lruvec), idx);
}

static inline unsigned long lruvec_page_state_local(struct lruvec *lruvec,
						    enum node_stat_item idx)
{
	return node_page_state(lruvec_pgdat(lruvec), idx);
}

static inline void __mod_memcg_lruvec_state(struct lruvec *lruvec,
					    enum node_stat_item idx, int val)
{
}

static inline void __mod_lruvec_kmem_state(void *p, enum node_stat_item idx,
					   int val)
{
	struct page *page = virt_to_head_page(p);

	__mod_node_page_state(page_pgdat(page), idx, val);
}

static inline void mod_lruvec_kmem_state(void *p, enum node_stat_item idx,
					 int val)
{
	struct page *page = virt_to_head_page(p);

	mod_node_page_state(page_pgdat(page), idx, val);
}

static inline
unsigned long mem_cgroup_soft_limit_reclaim(pg_data_t *pgdat, int order,
					    gfp_t gfp_mask,
					    unsigned long *total_scanned)
{
	return 0;
}

static inline void mem_cgroup_split_huge_fixup(struct page *head)
{
}

static inline void count_memcg_events(struct mem_cgroup *memcg,
				      enum vm_event_item idx,
				      unsigned long count)
{
}

static inline void __count_memcg_events(struct mem_cgroup *memcg,
					enum vm_event_item idx,
					unsigned long count)
{
}

static inline void count_memcg_page_event(struct page *page,
					  int idx)
{
}

static inline
void count_memcg_event_mm(struct mm_struct *mm, enum vm_event_item idx)
{
}

static inline void lruvec_memcg_debug(struct lruvec *lruvec, struct page *page)
{
}
#endif /* CONFIG_MEMCG */

<<<<<<< HEAD
/* idx can be of type enum memcg_stat_item or node_stat_item */
static inline void __inc_memcg_state(struct mem_cgroup *memcg,
				     int idx)
{
	__mod_memcg_state(memcg, idx, 1);
}

/* idx can be of type enum memcg_stat_item or node_stat_item */
static inline void __dec_memcg_state(struct mem_cgroup *memcg,
				     int idx)
{
	__mod_memcg_state(memcg, idx, -1);
}

/* idx can be of type enum memcg_stat_item or node_stat_item */
static inline void __inc_memcg_page_state(struct page *page,
					  int idx)
{
	__mod_memcg_page_state(page, idx, 1);
}

/* idx can be of type enum memcg_stat_item or node_stat_item */
static inline void __dec_memcg_page_state(struct page *page,
					  int idx)
{
	__mod_memcg_page_state(page, idx, -1);
}

static inline void __inc_lruvec_kmem_state(void *p, enum node_stat_item idx)
{
	__mod_lruvec_kmem_state(p, idx, 1);
}

static inline void __dec_lruvec_kmem_state(void *p, enum node_stat_item idx)
{
	__mod_lruvec_kmem_state(p, idx, -1);
}
=======
static inline void __inc_lruvec_kmem_state(void *p, enum node_stat_item idx)
{
	__mod_lruvec_kmem_state(p, idx, 1);
}

static inline void __dec_lruvec_kmem_state(void *p, enum node_stat_item idx)
{
	__mod_lruvec_kmem_state(p, idx, -1);
}

static inline struct lruvec *parent_lruvec(struct lruvec *lruvec)
{
	struct mem_cgroup *memcg;
>>>>>>> 8a8109f3

	memcg = lruvec_memcg(lruvec);
	if (!memcg)
		return NULL;
	memcg = parent_mem_cgroup(memcg);
	if (!memcg)
		return NULL;
	return mem_cgroup_lruvec(memcg, lruvec_pgdat(lruvec));
}

static inline void unlock_page_lruvec(struct lruvec *lruvec)
{
	spin_unlock(&lruvec->lru_lock);
}

static inline void unlock_page_lruvec_irq(struct lruvec *lruvec)
{
	spin_unlock_irq(&lruvec->lru_lock);
}

static inline void unlock_page_lruvec_irqrestore(struct lruvec *lruvec,
		unsigned long flags)
{
	spin_unlock_irqrestore(&lruvec->lru_lock, flags);
}

<<<<<<< HEAD
static inline struct lruvec *parent_lruvec(struct lruvec *lruvec)
{
	struct mem_cgroup *memcg;

	memcg = lruvec_memcg(lruvec);
	if (!memcg)
		return NULL;
	memcg = parent_mem_cgroup(memcg);
	if (!memcg)
		return NULL;
	return mem_cgroup_lruvec(memcg, lruvec_pgdat(lruvec));
}

static inline void unlock_page_lruvec(struct lruvec *lruvec)
{
	spin_unlock(&lruvec->lru_lock);
}

static inline void unlock_page_lruvec_irq(struct lruvec *lruvec)
{
	spin_unlock_irq(&lruvec->lru_lock);
}

static inline void unlock_page_lruvec_irqrestore(struct lruvec *lruvec,
		unsigned long flags)
{
	spin_unlock_irqrestore(&lruvec->lru_lock, flags);
}

/* Don't lock again iff page's lruvec locked */
static inline struct lruvec *relock_page_lruvec_irq(struct page *page,
		struct lruvec *locked_lruvec)
{
	if (locked_lruvec) {
		if (lruvec_holds_page_lru_lock(page, locked_lruvec))
			return locked_lruvec;

		unlock_page_lruvec_irq(locked_lruvec);
	}

	return lock_page_lruvec_irq(page);
}

/* Don't lock again iff page's lruvec locked */
static inline struct lruvec *relock_page_lruvec_irqsave(struct page *page,
		struct lruvec *locked_lruvec, unsigned long *flags)
{
	if (locked_lruvec) {
		if (lruvec_holds_page_lru_lock(page, locked_lruvec))
			return locked_lruvec;

		unlock_page_lruvec_irqrestore(locked_lruvec, *flags);
	}

=======
/* Don't lock again iff page's lruvec locked */
static inline struct lruvec *relock_page_lruvec_irq(struct page *page,
		struct lruvec *locked_lruvec)
{
	if (locked_lruvec) {
		if (lruvec_holds_page_lru_lock(page, locked_lruvec))
			return locked_lruvec;

		unlock_page_lruvec_irq(locked_lruvec);
	}

	return lock_page_lruvec_irq(page);
}

/* Don't lock again iff page's lruvec locked */
static inline struct lruvec *relock_page_lruvec_irqsave(struct page *page,
		struct lruvec *locked_lruvec, unsigned long *flags)
{
	if (locked_lruvec) {
		if (lruvec_holds_page_lru_lock(page, locked_lruvec))
			return locked_lruvec;

		unlock_page_lruvec_irqrestore(locked_lruvec, *flags);
	}

>>>>>>> 8a8109f3
	return lock_page_lruvec_irqsave(page, flags);
}

#ifdef CONFIG_CGROUP_WRITEBACK

struct wb_domain *mem_cgroup_wb_domain(struct bdi_writeback *wb);
void mem_cgroup_wb_stats(struct bdi_writeback *wb, unsigned long *pfilepages,
			 unsigned long *pheadroom, unsigned long *pdirty,
			 unsigned long *pwriteback);

void mem_cgroup_track_foreign_dirty_slowpath(struct page *page,
					     struct bdi_writeback *wb);

static inline void mem_cgroup_track_foreign_dirty(struct page *page,
						  struct bdi_writeback *wb)
{
	if (mem_cgroup_disabled())
		return;

	if (unlikely(&page_memcg(page)->css != wb->memcg_css))
		mem_cgroup_track_foreign_dirty_slowpath(page, wb);
}

void mem_cgroup_flush_foreign(struct bdi_writeback *wb);

#else	/* CONFIG_CGROUP_WRITEBACK */

static inline struct wb_domain *mem_cgroup_wb_domain(struct bdi_writeback *wb)
{
	return NULL;
}

static inline void mem_cgroup_wb_stats(struct bdi_writeback *wb,
				       unsigned long *pfilepages,
				       unsigned long *pheadroom,
				       unsigned long *pdirty,
				       unsigned long *pwriteback)
{
}

static inline void mem_cgroup_track_foreign_dirty(struct page *page,
						  struct bdi_writeback *wb)
{
}

static inline void mem_cgroup_flush_foreign(struct bdi_writeback *wb)
{
}

#endif	/* CONFIG_CGROUP_WRITEBACK */

struct sock;
bool mem_cgroup_charge_skmem(struct mem_cgroup *memcg, unsigned int nr_pages);
void mem_cgroup_uncharge_skmem(struct mem_cgroup *memcg, unsigned int nr_pages);
#ifdef CONFIG_MEMCG
extern struct static_key_false memcg_sockets_enabled_key;
#define mem_cgroup_sockets_enabled static_branch_unlikely(&memcg_sockets_enabled_key)
void mem_cgroup_sk_alloc(struct sock *sk);
void mem_cgroup_sk_free(struct sock *sk);
static inline bool mem_cgroup_under_socket_pressure(struct mem_cgroup *memcg)
{
	if (!cgroup_subsys_on_dfl(memory_cgrp_subsys) && memcg->tcpmem_pressure)
		return true;
	do {
		if (time_before(jiffies, memcg->socket_pressure))
			return true;
	} while ((memcg = parent_mem_cgroup(memcg)));
	return false;
}

extern int memcg_expand_shrinker_maps(int new_id);

extern void memcg_set_shrinker_bit(struct mem_cgroup *memcg,
				   int nid, int shrinker_id);
#else
#define mem_cgroup_sockets_enabled 0
static inline void mem_cgroup_sk_alloc(struct sock *sk) { };
static inline void mem_cgroup_sk_free(struct sock *sk) { };
static inline bool mem_cgroup_under_socket_pressure(struct mem_cgroup *memcg)
{
	return false;
}

static inline void memcg_set_shrinker_bit(struct mem_cgroup *memcg,
					  int nid, int shrinker_id)
{
}
#endif

#ifdef CONFIG_MEMCG_KMEM
int __memcg_kmem_charge(struct mem_cgroup *memcg, gfp_t gfp,
			unsigned int nr_pages);
void __memcg_kmem_uncharge(struct mem_cgroup *memcg, unsigned int nr_pages);
int __memcg_kmem_charge_page(struct page *page, gfp_t gfp, int order);
void __memcg_kmem_uncharge_page(struct page *page, int order);

struct obj_cgroup *get_obj_cgroup_from_current(void);

int obj_cgroup_charge(struct obj_cgroup *objcg, gfp_t gfp, size_t size);
void obj_cgroup_uncharge(struct obj_cgroup *objcg, size_t size);

extern struct static_key_false memcg_kmem_enabled_key;

extern int memcg_nr_cache_ids;
void memcg_get_cache_ids(void);
void memcg_put_cache_ids(void);

/*
 * Helper macro to loop through all memcg-specific caches. Callers must still
 * check if the cache is valid (it is either valid or NULL).
 * the slab_mutex must be held when looping through those caches
 */
#define for_each_memcg_cache_index(_idx)	\
	for ((_idx) = 0; (_idx) < memcg_nr_cache_ids; (_idx)++)

static inline bool memcg_kmem_enabled(void)
{
	return static_branch_likely(&memcg_kmem_enabled_key);
}

static inline int memcg_kmem_charge_page(struct page *page, gfp_t gfp,
					 int order)
{
	if (memcg_kmem_enabled())
		return __memcg_kmem_charge_page(page, gfp, order);
	return 0;
}

static inline void memcg_kmem_uncharge_page(struct page *page, int order)
{
	if (memcg_kmem_enabled())
		__memcg_kmem_uncharge_page(page, order);
}

/*
 * A helper for accessing memcg's kmem_id, used for getting
 * corresponding LRU lists.
 */
static inline int memcg_cache_id(struct mem_cgroup *memcg)
{
	return memcg ? memcg->kmemcg_id : -1;
}

struct mem_cgroup *mem_cgroup_from_obj(void *p);

#else

static inline int memcg_kmem_charge_page(struct page *page, gfp_t gfp,
					 int order)
{
	return 0;
}

static inline void memcg_kmem_uncharge_page(struct page *page, int order)
{
}

static inline int __memcg_kmem_charge_page(struct page *page, gfp_t gfp,
					   int order)
{
	return 0;
}

static inline void __memcg_kmem_uncharge_page(struct page *page, int order)
{
}

#define for_each_memcg_cache_index(_idx)	\
	for (; NULL; )

static inline bool memcg_kmem_enabled(void)
{
	return false;
}

static inline int memcg_cache_id(struct mem_cgroup *memcg)
{
	return -1;
}

static inline void memcg_get_cache_ids(void)
{
}

static inline void memcg_put_cache_ids(void)
{
}

static inline struct mem_cgroup *mem_cgroup_from_obj(void *p)
{
       return NULL;
}

#endif /* CONFIG_MEMCG_KMEM */

#endif /* _LINUX_MEMCONTROL_H */<|MERGE_RESOLUTION|>--- conflicted
+++ resolved
@@ -685,22 +685,6 @@
 	return lruvec->pgdat == pgdat && mz->memcg == memcg;
 }
 
-static inline bool lruvec_holds_page_lru_lock(struct page *page,
-					      struct lruvec *lruvec)
-{
-	pg_data_t *pgdat = page_pgdat(page);
-	const struct mem_cgroup *memcg;
-	struct mem_cgroup_per_node *mz;
-
-	if (mem_cgroup_disabled())
-		return lruvec == &pgdat->__lruvec;
-
-	mz = container_of(lruvec, struct mem_cgroup_per_node, lruvec);
-	memcg = page_memcg(page) ? : root_mem_cgroup;
-
-	return lruvec->pgdat == pgdat && mz->memcg == memcg;
-}
-
 struct mem_cgroup *mem_cgroup_from_task(struct task_struct *p);
 
 struct mem_cgroup *get_mem_cgroup_from_mm(struct mm_struct *mm);
@@ -944,44 +928,6 @@
 	local_irq_restore(flags);
 }
 
-<<<<<<< HEAD
-/**
- * mod_memcg_page_state - update page state statistics
- * @page: the page
- * @idx: page state item to account
- * @val: number of pages (positive or negative)
- *
- * The @page must be locked or the caller must use lock_page_memcg()
- * to prevent double accounting when the page is concurrently being
- * moved to another memcg:
- *
- *   lock_page(page) or lock_page_memcg(page)
- *   if (TestClearPageState(page))
- *     mod_memcg_page_state(page, state, -1);
- *   unlock_page(page) or unlock_page_memcg(page)
- *
- * Kernel pages are an exception to this, since they'll never move.
- */
-static inline void __mod_memcg_page_state(struct page *page,
-					  int idx, int val)
-{
-	struct mem_cgroup *memcg = page_memcg(page);
-
-	if (memcg)
-		__mod_memcg_state(memcg, idx, val);
-}
-
-static inline void mod_memcg_page_state(struct page *page,
-					int idx, int val)
-{
-	struct mem_cgroup *memcg = page_memcg(page);
-
-	if (memcg)
-		mod_memcg_state(memcg, idx, val);
-}
-
-=======
->>>>>>> 8a8109f3
 static inline unsigned long lruvec_page_state(struct lruvec *lruvec,
 					      enum node_stat_item idx)
 {
@@ -1501,35 +1447,6 @@
 }
 #endif /* CONFIG_MEMCG */
 
-<<<<<<< HEAD
-/* idx can be of type enum memcg_stat_item or node_stat_item */
-static inline void __inc_memcg_state(struct mem_cgroup *memcg,
-				     int idx)
-{
-	__mod_memcg_state(memcg, idx, 1);
-}
-
-/* idx can be of type enum memcg_stat_item or node_stat_item */
-static inline void __dec_memcg_state(struct mem_cgroup *memcg,
-				     int idx)
-{
-	__mod_memcg_state(memcg, idx, -1);
-}
-
-/* idx can be of type enum memcg_stat_item or node_stat_item */
-static inline void __inc_memcg_page_state(struct page *page,
-					  int idx)
-{
-	__mod_memcg_page_state(page, idx, 1);
-}
-
-/* idx can be of type enum memcg_stat_item or node_stat_item */
-static inline void __dec_memcg_page_state(struct page *page,
-					  int idx)
-{
-	__mod_memcg_page_state(page, idx, -1);
-}
-
 static inline void __inc_lruvec_kmem_state(void *p, enum node_stat_item idx)
 {
 	__mod_lruvec_kmem_state(p, idx, 1);
@@ -1539,21 +1456,10 @@
 {
 	__mod_lruvec_kmem_state(p, idx, -1);
 }
-=======
-static inline void __inc_lruvec_kmem_state(void *p, enum node_stat_item idx)
-{
-	__mod_lruvec_kmem_state(p, idx, 1);
-}
-
-static inline void __dec_lruvec_kmem_state(void *p, enum node_stat_item idx)
-{
-	__mod_lruvec_kmem_state(p, idx, -1);
-}
 
 static inline struct lruvec *parent_lruvec(struct lruvec *lruvec)
 {
 	struct mem_cgroup *memcg;
->>>>>>> 8a8109f3
 
 	memcg = lruvec_memcg(lruvec);
 	if (!memcg)
@@ -1580,36 +1486,6 @@
 	spin_unlock_irqrestore(&lruvec->lru_lock, flags);
 }
 
-<<<<<<< HEAD
-static inline struct lruvec *parent_lruvec(struct lruvec *lruvec)
-{
-	struct mem_cgroup *memcg;
-
-	memcg = lruvec_memcg(lruvec);
-	if (!memcg)
-		return NULL;
-	memcg = parent_mem_cgroup(memcg);
-	if (!memcg)
-		return NULL;
-	return mem_cgroup_lruvec(memcg, lruvec_pgdat(lruvec));
-}
-
-static inline void unlock_page_lruvec(struct lruvec *lruvec)
-{
-	spin_unlock(&lruvec->lru_lock);
-}
-
-static inline void unlock_page_lruvec_irq(struct lruvec *lruvec)
-{
-	spin_unlock_irq(&lruvec->lru_lock);
-}
-
-static inline void unlock_page_lruvec_irqrestore(struct lruvec *lruvec,
-		unsigned long flags)
-{
-	spin_unlock_irqrestore(&lruvec->lru_lock, flags);
-}
-
 /* Don't lock again iff page's lruvec locked */
 static inline struct lruvec *relock_page_lruvec_irq(struct page *page,
 		struct lruvec *locked_lruvec)
@@ -1635,33 +1511,6 @@
 		unlock_page_lruvec_irqrestore(locked_lruvec, *flags);
 	}
 
-=======
-/* Don't lock again iff page's lruvec locked */
-static inline struct lruvec *relock_page_lruvec_irq(struct page *page,
-		struct lruvec *locked_lruvec)
-{
-	if (locked_lruvec) {
-		if (lruvec_holds_page_lru_lock(page, locked_lruvec))
-			return locked_lruvec;
-
-		unlock_page_lruvec_irq(locked_lruvec);
-	}
-
-	return lock_page_lruvec_irq(page);
-}
-
-/* Don't lock again iff page's lruvec locked */
-static inline struct lruvec *relock_page_lruvec_irqsave(struct page *page,
-		struct lruvec *locked_lruvec, unsigned long *flags)
-{
-	if (locked_lruvec) {
-		if (lruvec_holds_page_lru_lock(page, locked_lruvec))
-			return locked_lruvec;
-
-		unlock_page_lruvec_irqrestore(locked_lruvec, *flags);
-	}
-
->>>>>>> 8a8109f3
 	return lock_page_lruvec_irqsave(page, flags);
 }
 
