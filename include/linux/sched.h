--- conflicted
+++ resolved
@@ -1380,11 +1380,7 @@
 	unsigned long default_timer_slack_ns;
 
 	struct list_head	*scm_work_list;
-<<<<<<< HEAD
-#ifdef CONFIG_FUNCTION_RET_TRACER
-=======
 #ifdef CONFIG_FUNCTION_GRAPH_TRACER
->>>>>>> da485e0c
 	/* Index of current stored adress in ret_stack */
 	int curr_ret_stack;
 	/* Stack of return addresses for return function tracing */
@@ -1394,15 +1390,12 @@
 	 * because of depth overrun.
 	 */
 	atomic_t trace_overrun;
-<<<<<<< HEAD
-=======
 	/* Pause for the tracing */
 	atomic_t tracing_graph_pause;
 #endif
 #ifdef CONFIG_TRACING
 	/* state flags for use by tracers */
 	unsigned long trace;
->>>>>>> da485e0c
 #endif
 };
 
