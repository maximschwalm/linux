/*
 * Copyright (C) 2008 IBM Corporation
 *
 * Author: Mimi Zohar <zohar@us.ibm.com>
 *
 * This program is free software; you can redistribute it and/or
 * modify it under the terms of the GNU General Public License as
 * published by the Free Software Foundation, version 2 of the
 * License.
 *
 * File: ima_api.c
 *	Implements must_appraise_or_measure, collect_measurement,
 *	appraise_measurement, store_measurement and store_template.
 */
#include <linux/module.h>
#include <linux/slab.h>
#include <linux/file.h>
#include <linux/fs.h>
#include <linux/xattr.h>
#include <linux/evm.h>
#include <crypto/hash_info.h>
#include "ima.h"

/*
 * ima_free_template_entry - free an existing template entry
 */
void ima_free_template_entry(struct ima_template_entry *entry)
{
	int i;

	for (i = 0; i < entry->template_desc->num_fields; i++)
		kfree(entry->template_data[i].data);

	kfree(entry);
}

/*
 * ima_alloc_init_template - create and initialize a new template entry
 */
int ima_alloc_init_template(struct integrity_iint_cache *iint,
			    struct file *file, const unsigned char *filename,
			    struct evm_ima_xattr_data *xattr_value,
			    int xattr_len, struct ima_template_entry **entry)
{
	struct ima_template_desc *template_desc = ima_template_desc_current();
	int i, result = 0;

	*entry = kzalloc(sizeof(**entry) + template_desc->num_fields *
			 sizeof(struct ima_field_data), GFP_NOFS);
	if (!*entry)
		return -ENOMEM;

	(*entry)->template_desc = template_desc;
	for (i = 0; i < template_desc->num_fields; i++) {
		struct ima_template_field *field = template_desc->fields[i];
		u32 len;

		result = field->field_init(iint, file, filename,
					   xattr_value, xattr_len,
					   &((*entry)->template_data[i]));
		if (result != 0)
			goto out;

		len = (*entry)->template_data[i].len;
		(*entry)->template_data_len += sizeof(len);
		(*entry)->template_data_len += len;
	}
	return 0;
out:
	ima_free_template_entry(*entry);
	*entry = NULL;
	return result;
}

/*
 * ima_store_template - store ima template measurements
 *
 * Calculate the hash of a template entry, add the template entry
 * to an ordered list of measurement entries maintained inside the kernel,
 * and also update the aggregate integrity value (maintained inside the
 * configured TPM PCR) over the hashes of the current list of measurement
 * entries.
 *
 * Applications retrieve the current kernel-held measurement list through
 * the securityfs entries in /sys/kernel/security/ima. The signed aggregate
 * TPM PCR (called quote) can be retrieved using a TPM user space library
 * and is used to validate the measurement list.
 *
 * Returns 0 on success, error code otherwise
 */
int ima_store_template(struct ima_template_entry *entry,
		       int violation, struct inode *inode,
		       const unsigned char *filename)
{
	static const char op[] = "add_template_measure";
	static const char audit_cause[] = "hashing_error";
	char *template_name = entry->template_desc->name;
	int result;
	struct {
		struct ima_digest_data hdr;
		char digest[TPM_DIGEST_SIZE];
	} hash;

	if (!violation) {
		int num_fields = entry->template_desc->num_fields;

		/* this function uses default algo */
		hash.hdr.algo = HASH_ALGO_SHA1;
		result = ima_calc_field_array_hash(&entry->template_data[0],
						   entry->template_desc,
						   num_fields, &hash.hdr);
		if (result < 0) {
			integrity_audit_msg(AUDIT_INTEGRITY_PCR, inode,
					    template_name, op,
					    audit_cause, result, 0);
			return result;
		}
		memcpy(entry->digest, hash.hdr.digest, hash.hdr.length);
	}
	result = ima_add_template_entry(entry, violation, op, inode, filename);
	return result;
}

/*
 * ima_add_violation - add violation to measurement list.
 *
 * Violations are flagged in the measurement list with zero hash values.
 * By extending the PCR with 0xFF's instead of with zeroes, the PCR
 * value is invalidated.
 */
void ima_add_violation(struct file *file, const unsigned char *filename,
		       const char *op, const char *cause)
{
	struct ima_template_entry *entry;
	struct inode *inode = file_inode(file);
	int violation = 1;
	int result;

	/* can overflow, only indicator */
	atomic_long_inc(&ima_htable.violations);

	result = ima_alloc_init_template(NULL, file, filename,
					 NULL, 0, &entry);
	if (result < 0) {
		result = -ENOMEM;
		goto err_out;
	}
	result = ima_store_template(entry, violation, inode, filename);
	if (result < 0)
		ima_free_template_entry(entry);
err_out:
	integrity_audit_msg(AUDIT_INTEGRITY_PCR, inode, filename,
			    op, cause, result, 0);
}

/**
 * ima_get_action - appraise & measure decision based on policy.
 * @inode: pointer to inode to measure
 * @mask: contains the permission mask (MAY_READ, MAY_WRITE, MAY_EXECUTE)
 * @function: calling function (FILE_CHECK, BPRM_CHECK, MMAP_CHECK, MODULE_CHECK)
 *
 * The policy is defined in terms of keypairs:
 *		subj=, obj=, type=, func=, mask=, fsmagic=
 *	subj,obj, and type: are LSM specific.
 *	func: FILE_CHECK | BPRM_CHECK | MMAP_CHECK | MODULE_CHECK
 *	mask: contains the permission mask
 *	fsmagic: hex value
 *
 * Returns IMA_MEASURE, IMA_APPRAISE mask.
 *
 */
int ima_get_action(struct inode *inode, int mask, int function)
{
	int flags = IMA_MEASURE | IMA_AUDIT | IMA_APPRAISE;

	flags &= ima_policy_flag;

	return ima_match_policy(inode, function, mask, flags);
}

/*
 * ima_collect_measurement - collect file measurement
 *
 * Calculate the file hash, if it doesn't already exist,
 * storing the measurement and i_version in the iint.
 *
 * Must be called with iint->mutex held.
 *
 * Return 0 on success, error code otherwise
 */
int ima_collect_measurement(struct integrity_iint_cache *iint,
			    struct file *file,
			    struct evm_ima_xattr_data **xattr_value,
			    int *xattr_len)
{
	const char *audit_cause = "failed";
	struct inode *inode = file_inode(file);
	const char *filename = file->f_path.dentry->d_name.name;
	int result = 0;
	struct {
		struct ima_digest_data hdr;
		char digest[IMA_MAX_DIGEST_SIZE];
	} hash;

	if (xattr_value)
		*xattr_len = ima_read_xattr(file->f_path.dentry, xattr_value);

	if (!(iint->flags & IMA_COLLECTED)) {
		u64 i_version = file_inode(file)->i_version;

		if (file->f_flags & O_DIRECT) {
			audit_cause = "failed(directio)";
			result = -EACCES;
			goto out;
		}

		/* use default hash algorithm */
		hash.hdr.algo = ima_hash_algo;

		if (xattr_value)
			ima_get_hash_algo(*xattr_value, *xattr_len, &hash.hdr);

		result = ima_calc_file_hash(file, &hash.hdr);
		if (!result) {
			int length = sizeof(hash.hdr) + hash.hdr.length;
			void *tmpbuf = krealloc(iint->ima_hash, length,
						GFP_NOFS);
			if (tmpbuf) {
				iint->ima_hash = tmpbuf;
				memcpy(iint->ima_hash, &hash, length);
				iint->version = i_version;
				iint->flags |= IMA_COLLECTED;
			} else
				result = -ENOMEM;
		}
	}
out:
	if (result)
		integrity_audit_msg(AUDIT_INTEGRITY_DATA, inode,
				    filename, "collect_data", audit_cause,
				    result, 0);
	return result;
}

/*
 * ima_store_measurement - store file measurement
 *
 * Create an "ima" template and then store the template by calling
 * ima_store_template.
 *
 * We only get here if the inode has not already been measured,
 * but the measurement could already exist:
 *	- multiple copies of the same file on either the same or
 *	  different filesystems.
 *	- the inode was previously flushed as well as the iint info,
 *	  containing the hashing info.
 *
 * Must be called with iint->mutex held.
 */
void ima_store_measurement(struct integrity_iint_cache *iint,
			   struct file *file, const unsigned char *filename,
			   struct evm_ima_xattr_data *xattr_value,
			   int xattr_len)
{
	static const char op[] = "add_template_measure";
	static const char audit_cause[] = "ENOMEM";
	int result = -ENOMEM;
	struct inode *inode = file_inode(file);
	struct ima_template_entry *entry;
	int violation = 0;

	if (iint->flags & IMA_MEASURED)
		return;

	result = ima_alloc_init_template(iint, file, filename,
					 xattr_value, xattr_len, &entry);
	if (result < 0) {
		integrity_audit_msg(AUDIT_INTEGRITY_PCR, inode, filename,
				    op, audit_cause, result, 0);
		return;
	}

	result = ima_store_template(entry, violation, inode, filename);
	if (!result || result == -EEXIST)
		iint->flags |= IMA_MEASURED;
	if (result < 0)
		ima_free_template_entry(entry);
}

void ima_audit_measurement(struct integrity_iint_cache *iint,
			   const unsigned char *filename)
{
	struct audit_buffer *ab;
	char hash[(iint->ima_hash->length * 2) + 1];
	const char *algo_name = hash_algo_name[iint->ima_hash->algo];
	char algo_hash[sizeof(hash) + strlen(algo_name) + 2];
	int i;

	if (iint->flags & IMA_AUDITED)
		return;

	for (i = 0; i < iint->ima_hash->length; i++)
		hex_byte_pack(hash + (i * 2), iint->ima_hash->digest[i]);
	hash[i * 2] = '\0';

	ab = audit_log_start(current->audit_context, GFP_KERNEL,
			     AUDIT_INTEGRITY_RULE);
	if (!ab)
		return;

	audit_log_format(ab, "file=");
	audit_log_untrustedstring(ab, filename);
	audit_log_format(ab, " hash=");
	snprintf(algo_hash, sizeof(algo_hash), "%s:%s", algo_name, hash);
	audit_log_untrustedstring(ab, algo_hash);

	audit_log_task_info(ab, current);
	audit_log_end(ab);

	iint->flags |= IMA_AUDITED;
}

const char *ima_d_path(struct path *path, char **pathbuf)
{
	char *pathname = NULL;

<<<<<<< HEAD
	*pathbuf = kmalloc(PATH_MAX, GFP_KERNEL);
=======
	*pathbuf = __getname();
>>>>>>> b2d1965d
	if (*pathbuf) {
		pathname = d_absolute_path(path, *pathbuf, PATH_MAX);
		if (IS_ERR(pathname)) {
			__putname(*pathbuf);
			*pathbuf = NULL;
			pathname = NULL;
		}
	}
	return pathname ?: (const char *)path->dentry->d_name.name;
}<|MERGE_RESOLUTION|>--- conflicted
+++ resolved
@@ -324,11 +324,7 @@
 {
 	char *pathname = NULL;
 
-<<<<<<< HEAD
-	*pathbuf = kmalloc(PATH_MAX, GFP_KERNEL);
-=======
 	*pathbuf = __getname();
->>>>>>> b2d1965d
 	if (*pathbuf) {
 		pathname = d_absolute_path(path, *pathbuf, PATH_MAX);
 		if (IS_ERR(pathname)) {
