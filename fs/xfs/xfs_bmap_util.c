--- conflicted
+++ resolved
@@ -186,7 +186,6 @@
 			ap->wasdel ? XFS_TRANS_DQ_DELRTBCOUNT :
 					XFS_TRANS_DQ_RTBCOUNT, ap->length);
 		return 0;
-<<<<<<< HEAD
 	}
 
 	if (align > mp->m_sb.sb_rextsize) {
@@ -202,23 +201,6 @@
 		goto retry;
 	}
 
-=======
-	}
-
-	if (align > mp->m_sb.sb_rextsize) {
-		/*
-		 * We previously enlarged the request length to try to satisfy
-		 * an extent size hint.  The allocator didn't return anything,
-		 * so reset the parameters to the original values and try again
-		 * without alignment criteria.
-		 */
-		ap->offset = orig_offset;
-		ap->length = orig_length;
-		minlen = align = mp->m_sb.sb_rextsize;
-		goto retry;
-	}
-
->>>>>>> 5fd541e3
 	if (!ignore_locality && ap->blkno != 0) {
 		/*
 		 * If we can't allocate near a specific rt extent, try again
