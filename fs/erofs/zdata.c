// SPDX-License-Identifier: GPL-2.0-only
/*
 * Copyright (C) 2018 HUAWEI, Inc.
 *             https://www.huawei.com/
 */
#include "zdata.h"
#include "compress.h"
#include <linux/prefetch.h>

#include <trace/events/erofs.h>

/*
 * since pclustersize is variable for big pcluster feature, introduce slab
 * pools implementation for different pcluster sizes.
 */
struct z_erofs_pcluster_slab {
	struct kmem_cache *slab;
	unsigned int maxpages;
	char name[48];
};

#define _PCLP(n) { .maxpages = n }

static struct z_erofs_pcluster_slab pcluster_pool[] __read_mostly = {
	_PCLP(1), _PCLP(4), _PCLP(16), _PCLP(64), _PCLP(128),
	_PCLP(Z_EROFS_PCLUSTER_MAX_PAGES)
};

static void z_erofs_destroy_pcluster_pool(void)
{
	int i;

	for (i = 0; i < ARRAY_SIZE(pcluster_pool); ++i) {
		if (!pcluster_pool[i].slab)
			continue;
		kmem_cache_destroy(pcluster_pool[i].slab);
		pcluster_pool[i].slab = NULL;
	}
}

static int z_erofs_create_pcluster_pool(void)
{
	struct z_erofs_pcluster_slab *pcs;
	struct z_erofs_pcluster *a;
	unsigned int size;

	for (pcs = pcluster_pool;
	     pcs < pcluster_pool + ARRAY_SIZE(pcluster_pool); ++pcs) {
		size = struct_size(a, compressed_pages, pcs->maxpages);

		sprintf(pcs->name, "erofs_pcluster-%u", pcs->maxpages);
		pcs->slab = kmem_cache_create(pcs->name, size, 0,
					      SLAB_RECLAIM_ACCOUNT, NULL);
		if (pcs->slab)
			continue;

		z_erofs_destroy_pcluster_pool();
		return -ENOMEM;
	}
	return 0;
}

static struct z_erofs_pcluster *z_erofs_alloc_pcluster(unsigned int nrpages)
{
	int i;

	for (i = 0; i < ARRAY_SIZE(pcluster_pool); ++i) {
		struct z_erofs_pcluster_slab *pcs = pcluster_pool + i;
		struct z_erofs_pcluster *pcl;

		if (nrpages > pcs->maxpages)
			continue;

		pcl = kmem_cache_zalloc(pcs->slab, GFP_NOFS);
		if (!pcl)
			return ERR_PTR(-ENOMEM);
		pcl->pclusterpages = nrpages;
		return pcl;
	}
	return ERR_PTR(-EINVAL);
}

static void z_erofs_free_pcluster(struct z_erofs_pcluster *pcl)
{
	unsigned int pclusterpages = z_erofs_pclusterpages(pcl);
	int i;

	for (i = 0; i < ARRAY_SIZE(pcluster_pool); ++i) {
		struct z_erofs_pcluster_slab *pcs = pcluster_pool + i;

		if (pclusterpages > pcs->maxpages)
			continue;

		kmem_cache_free(pcs->slab, pcl);
		return;
	}
	DBG_BUGON(1);
}

/* how to allocate cached pages for a pcluster */
enum z_erofs_cache_alloctype {
	DONTALLOC,	/* don't allocate any cached pages */
	/*
	 * try to use cached I/O if page allocation succeeds or fallback
	 * to in-place I/O instead to avoid any direct reclaim.
	 */
	TRYALLOC,
};

/*
 * tagged pointer with 1-bit tag for all compressed pages
 * tag 0 - the page is just found with an extra page reference
 */
typedef tagptr1_t compressed_page_t;

#define tag_compressed_page_justfound(page) \
	tagptr_fold(compressed_page_t, page, 1)

static struct workqueue_struct *z_erofs_workqueue __read_mostly;

void z_erofs_exit_zip_subsystem(void)
{
	destroy_workqueue(z_erofs_workqueue);
	z_erofs_destroy_pcluster_pool();
}

static inline int z_erofs_init_workqueue(void)
{
	const unsigned int onlinecpus = num_possible_cpus();

	/*
	 * no need to spawn too many threads, limiting threads could minimum
	 * scheduling overhead, perhaps per-CPU threads should be better?
	 */
	z_erofs_workqueue = alloc_workqueue("erofs_unzipd",
					    WQ_UNBOUND | WQ_HIGHPRI,
					    onlinecpus + onlinecpus / 4);
	return z_erofs_workqueue ? 0 : -ENOMEM;
}

int __init z_erofs_init_zip_subsystem(void)
{
	int err = z_erofs_create_pcluster_pool();

	if (err)
		return err;
	err = z_erofs_init_workqueue();
	if (err)
		z_erofs_destroy_pcluster_pool();
	return err;
}

enum z_erofs_collectmode {
	COLLECT_SECONDARY,
	COLLECT_PRIMARY,
	/*
	 * The current collection was the tail of an exist chain, in addition
	 * that the previous processed chained collections are all decided to
	 * be hooked up to it.
	 * A new chain will be created for the remaining collections which are
	 * not processed yet, therefore different from COLLECT_PRIMARY_FOLLOWED,
	 * the next collection cannot reuse the whole page safely in
	 * the following scenario:
	 *  ________________________________________________________________
	 * |      tail (partial) page     |       head (partial) page       |
	 * |   (belongs to the next cl)   |   (belongs to the current cl)   |
	 * |_______PRIMARY_FOLLOWED_______|________PRIMARY_HOOKED___________|
	 */
	COLLECT_PRIMARY_HOOKED,
	/*
	 * a weak form of COLLECT_PRIMARY_FOLLOWED, the difference is that it
	 * could be dispatched into bypass queue later due to uptodated managed
	 * pages. All related online pages cannot be reused for inplace I/O (or
	 * pagevec) since it can be directly decoded without I/O submission.
	 */
	COLLECT_PRIMARY_FOLLOWED_NOINPLACE,
	/*
	 * The current collection has been linked with the owned chain, and
	 * could also be linked with the remaining collections, which means
	 * if the processing page is the tail page of the collection, thus
	 * the current collection can safely use the whole page (since
	 * the previous collection is under control) for in-place I/O, as
	 * illustrated below:
	 *  ________________________________________________________________
	 * |  tail (partial) page |          head (partial) page           |
	 * |  (of the current cl) |      (of the previous collection)      |
	 * |  PRIMARY_FOLLOWED or |                                        |
	 * |_____PRIMARY_HOOKED___|____________PRIMARY_FOLLOWED____________|
	 *
	 * [  (*) the above page can be used as inplace I/O.               ]
	 */
	COLLECT_PRIMARY_FOLLOWED,
};

struct z_erofs_collector {
	struct z_erofs_pagevec_ctor vector;

	struct z_erofs_pcluster *pcl, *tailpcl;
	struct z_erofs_collection *cl;
	/* a pointer used to pick up inplace I/O pages */
	struct page **icpage_ptr;
	z_erofs_next_pcluster_t owned_head;

	enum z_erofs_collectmode mode;
};

struct z_erofs_decompress_frontend {
	struct inode *const inode;

	struct z_erofs_collector clt;
	struct erofs_map_blocks map;

	bool readahead;
	/* used for applying cache strategy on the fly */
	bool backmost;
	erofs_off_t headoffset;
};

#define COLLECTOR_INIT() { \
	.owned_head = Z_EROFS_PCLUSTER_TAIL, \
	.mode = COLLECT_PRIMARY_FOLLOWED }

#define DECOMPRESS_FRONTEND_INIT(__i) { \
	.inode = __i, .clt = COLLECTOR_INIT(), \
	.backmost = true, }

static struct page *z_pagemap_global[Z_EROFS_VMAP_GLOBAL_PAGES];
static DEFINE_MUTEX(z_pagemap_global_lock);

static void preload_compressed_pages(struct z_erofs_collector *clt,
				     struct address_space *mc,
				     enum z_erofs_cache_alloctype type,
				     struct page **pagepool)
{
	struct z_erofs_pcluster *pcl = clt->pcl;
	bool standalone = true;
	gfp_t gfp = (mapping_gfp_mask(mc) & ~__GFP_DIRECT_RECLAIM) |
			__GFP_NOMEMALLOC | __GFP_NORETRY | __GFP_NOWARN;
	struct page **pages;
	pgoff_t index;

	if (clt->mode < COLLECT_PRIMARY_FOLLOWED)
		return;

	pages = pcl->compressed_pages;
	index = pcl->obj.index;
	for (; index < pcl->obj.index + pcl->pclusterpages; ++index, ++pages) {
		struct page *page;
		compressed_page_t t;
		struct page *newpage = NULL;

		/* the compressed page was loaded before */
		if (READ_ONCE(*pages))
			continue;

		page = find_get_page(mc, index);

		if (page) {
			t = tag_compressed_page_justfound(page);
		} else {
			/* I/O is needed, no possible to decompress directly */
			standalone = false;
			switch (type) {
			case TRYALLOC:
				newpage = erofs_allocpage(pagepool, gfp);
				if (!newpage)
					continue;
				set_page_private(newpage,
						 Z_EROFS_PREALLOCATED_PAGE);
				t = tag_compressed_page_justfound(newpage);
				break;
			default:        /* DONTALLOC */
				continue;
			}
		}

		if (!cmpxchg_relaxed(pages, NULL, tagptr_cast_ptr(t)))
			continue;

		if (page)
			put_page(page);
		else if (newpage)
			erofs_pagepool_add(pagepool, newpage);
	}

	/*
	 * don't do inplace I/O if all compressed pages are available in
	 * managed cache since it can be moved to the bypass queue instead.
	 */
	if (standalone)
		clt->mode = COLLECT_PRIMARY_FOLLOWED_NOINPLACE;
}

/* called by erofs_shrinker to get rid of all compressed_pages */
int erofs_try_to_free_all_cached_pages(struct erofs_sb_info *sbi,
				       struct erofs_workgroup *grp)
{
	struct z_erofs_pcluster *const pcl =
		container_of(grp, struct z_erofs_pcluster, obj);
	int i;

	DBG_BUGON(z_erofs_is_inline_pcluster(pcl));
	/*
	 * refcount of workgroup is now freezed as 1,
	 * therefore no need to worry about available decompression users.
	 */
	for (i = 0; i < pcl->pclusterpages; ++i) {
		struct page *page = pcl->compressed_pages[i];

		if (!page)
			continue;

		/* block other users from reclaiming or migrating the page */
		if (!trylock_page(page))
			return -EBUSY;

		if (!erofs_page_is_managed(sbi, page))
			continue;

		/* barrier is implied in the following 'unlock_page' */
		WRITE_ONCE(pcl->compressed_pages[i], NULL);
		detach_page_private(page);
		unlock_page(page);
	}
	return 0;
}

int erofs_try_to_free_cached_page(struct page *page)
{
	struct z_erofs_pcluster *const pcl = (void *)page_private(page);
	int ret = 0;	/* 0 - busy */

	if (erofs_workgroup_try_to_freeze(&pcl->obj, 1)) {
		unsigned int i;

		DBG_BUGON(z_erofs_is_inline_pcluster(pcl));
		for (i = 0; i < pcl->pclusterpages; ++i) {
			if (pcl->compressed_pages[i] == page) {
				WRITE_ONCE(pcl->compressed_pages[i], NULL);
				ret = 1;
				break;
			}
		}
		erofs_workgroup_unfreeze(&pcl->obj, 1);

		if (ret)
			detach_page_private(page);
	}
	return ret;
}

/* page_type must be Z_EROFS_PAGE_TYPE_EXCLUSIVE */
static bool z_erofs_try_inplace_io(struct z_erofs_collector *clt,
				   struct page *page)
{
	struct z_erofs_pcluster *const pcl = clt->pcl;

	while (clt->icpage_ptr > pcl->compressed_pages)
		if (!cmpxchg(--clt->icpage_ptr, NULL, page))
			return true;
	return false;
}

/* callers must be with collection lock held */
static int z_erofs_attach_page(struct z_erofs_collector *clt,
			       struct page *page, enum z_erofs_page_type type,
			       bool pvec_safereuse)
{
	int ret;

	/* give priority for inplaceio */
	if (clt->mode >= COLLECT_PRIMARY &&
	    type == Z_EROFS_PAGE_TYPE_EXCLUSIVE &&
	    z_erofs_try_inplace_io(clt, page))
		return 0;

	ret = z_erofs_pagevec_enqueue(&clt->vector, page, type,
				      pvec_safereuse);
	clt->cl->vcnt += (unsigned int)ret;
	return ret ? 0 : -EAGAIN;
}

static void z_erofs_try_to_claim_pcluster(struct z_erofs_collector *clt)
{
	struct z_erofs_pcluster *pcl = clt->pcl;
	z_erofs_next_pcluster_t *owned_head = &clt->owned_head;

	/* type 1, nil pcluster (this pcluster doesn't belong to any chain.) */
	if (cmpxchg(&pcl->next, Z_EROFS_PCLUSTER_NIL,
		    *owned_head) == Z_EROFS_PCLUSTER_NIL) {
		*owned_head = &pcl->next;
		/* so we can attach this pcluster to our submission chain. */
		clt->mode = COLLECT_PRIMARY_FOLLOWED;
		return;
	}

	/*
	 * type 2, link to the end of an existing open chain, be careful
	 * that its submission is controlled by the original attached chain.
	 */
	if (cmpxchg(&pcl->next, Z_EROFS_PCLUSTER_TAIL,
		    *owned_head) == Z_EROFS_PCLUSTER_TAIL) {
		*owned_head = Z_EROFS_PCLUSTER_TAIL;
		clt->mode = COLLECT_PRIMARY_HOOKED;
		clt->tailpcl = NULL;
		return;
	}
	/* type 3, it belongs to a chain, but it isn't the end of the chain */
	clt->mode = COLLECT_PRIMARY;
}

static int z_erofs_lookup_collection(struct z_erofs_collector *clt,
				     struct inode *inode,
				     struct erofs_map_blocks *map)
{
	struct z_erofs_pcluster *pcl = clt->pcl;
	struct z_erofs_collection *cl;
	unsigned int length;

	/* to avoid unexpected loop formed by corrupted images */
	if (clt->owned_head == &pcl->next || pcl == clt->tailpcl) {
		DBG_BUGON(1);
		return -EFSCORRUPTED;
	}

	cl = z_erofs_primarycollection(pcl);
	if (cl->pageofs != (map->m_la & ~PAGE_MASK)) {
		DBG_BUGON(1);
		return -EFSCORRUPTED;
	}

	length = READ_ONCE(pcl->length);
	if (length & Z_EROFS_PCLUSTER_FULL_LENGTH) {
		if ((map->m_llen << Z_EROFS_PCLUSTER_LENGTH_BIT) > length) {
			DBG_BUGON(1);
			return -EFSCORRUPTED;
		}
	} else {
		unsigned int llen = map->m_llen << Z_EROFS_PCLUSTER_LENGTH_BIT;

		if (map->m_flags & EROFS_MAP_FULL_MAPPED)
			llen |= Z_EROFS_PCLUSTER_FULL_LENGTH;

		while (llen > length &&
		       length != cmpxchg_relaxed(&pcl->length, length, llen)) {
			cpu_relax();
			length = READ_ONCE(pcl->length);
		}
	}
	mutex_lock(&cl->lock);
	/* used to check tail merging loop due to corrupted images */
	if (clt->owned_head == Z_EROFS_PCLUSTER_TAIL)
		clt->tailpcl = pcl;

	z_erofs_try_to_claim_pcluster(clt);
	clt->cl = cl;
	return 0;
}

static int z_erofs_register_collection(struct z_erofs_collector *clt,
				       struct inode *inode,
				       struct erofs_map_blocks *map)
{
	bool ztailpacking = map->m_flags & EROFS_MAP_META;
	struct z_erofs_pcluster *pcl;
	struct z_erofs_collection *cl;
	struct erofs_workgroup *grp;
	int err;

	if (!(map->m_flags & EROFS_MAP_ENCODED)) {
		DBG_BUGON(1);
		return -EFSCORRUPTED;
	}

	/* no available pcluster, let's allocate one */
	pcl = z_erofs_alloc_pcluster(ztailpacking ? 1 :
				     map->m_plen >> PAGE_SHIFT);
	if (IS_ERR(pcl))
		return PTR_ERR(pcl);

	atomic_set(&pcl->obj.refcount, 1);
	pcl->algorithmformat = map->m_algorithmformat;
	pcl->length = (map->m_llen << Z_EROFS_PCLUSTER_LENGTH_BIT) |
		(map->m_flags & EROFS_MAP_FULL_MAPPED ?
			Z_EROFS_PCLUSTER_FULL_LENGTH : 0);

	/* new pclusters should be claimed as type 1, primary and followed */
	pcl->next = clt->owned_head;
	clt->mode = COLLECT_PRIMARY_FOLLOWED;

	cl = z_erofs_primarycollection(pcl);
	cl->pageofs = map->m_la & ~PAGE_MASK;

	/*
	 * lock all primary followed works before visible to others
	 * and mutex_trylock *never* fails for a new pcluster.
	 */
	mutex_init(&cl->lock);
	DBG_BUGON(!mutex_trylock(&cl->lock));

	if (ztailpacking) {
		pcl->obj.index = 0;	/* which indicates ztailpacking */
		pcl->pageofs_in = erofs_blkoff(map->m_pa);
		pcl->tailpacking_size = map->m_plen;
	} else {
		pcl->obj.index = map->m_pa >> PAGE_SHIFT;

		grp = erofs_insert_workgroup(inode->i_sb, &pcl->obj);
		if (IS_ERR(grp)) {
			err = PTR_ERR(grp);
			goto err_out;
		}

		if (grp != &pcl->obj) {
			clt->pcl = container_of(grp,
					struct z_erofs_pcluster, obj);
			err = -EEXIST;
			goto err_out;
		}
	}
	/* used to check tail merging loop due to corrupted images */
	if (clt->owned_head == Z_EROFS_PCLUSTER_TAIL)
		clt->tailpcl = pcl;
	clt->owned_head = &pcl->next;
	clt->pcl = pcl;
	clt->cl = cl;
	return 0;

err_out:
	mutex_unlock(&cl->lock);
	z_erofs_free_pcluster(pcl);
	return err;
}

static int z_erofs_collector_begin(struct z_erofs_collector *clt,
				   struct inode *inode,
				   struct erofs_map_blocks *map)
{
	struct erofs_workgroup *grp;
	int ret;

	DBG_BUGON(clt->cl);

	/* must be Z_EROFS_PCLUSTER_TAIL or pointed to previous collection */
	DBG_BUGON(clt->owned_head == Z_EROFS_PCLUSTER_NIL);
	DBG_BUGON(clt->owned_head == Z_EROFS_PCLUSTER_TAIL_CLOSED);

	if (map->m_flags & EROFS_MAP_META) {
		if ((map->m_pa & ~PAGE_MASK) + map->m_plen > PAGE_SIZE) {
			DBG_BUGON(1);
			return -EFSCORRUPTED;
		}
		goto tailpacking;
	}

	grp = erofs_find_workgroup(inode->i_sb, map->m_pa >> PAGE_SHIFT);
	if (grp) {
		clt->pcl = container_of(grp, struct z_erofs_pcluster, obj);
	} else {
tailpacking:
		ret = z_erofs_register_collection(clt, inode, map);
		if (!ret)
			goto out;
		if (ret != -EEXIST)
			return ret;
	}

	ret = z_erofs_lookup_collection(clt, inode, map);
	if (ret) {
		erofs_workgroup_put(&clt->pcl->obj);
		return ret;
	}

out:
	z_erofs_pagevec_ctor_init(&clt->vector, Z_EROFS_NR_INLINE_PAGEVECS,
				  clt->cl->pagevec, clt->cl->vcnt);
	/* since file-backed online pages are traversed in reverse order */
	clt->icpage_ptr = clt->pcl->compressed_pages +
			z_erofs_pclusterpages(clt->pcl);
	return 0;
}

/*
 * keep in mind that no referenced pclusters will be freed
 * only after a RCU grace period.
 */
static void z_erofs_rcu_callback(struct rcu_head *head)
{
	struct z_erofs_collection *const cl =
		container_of(head, struct z_erofs_collection, rcu);

	z_erofs_free_pcluster(container_of(cl, struct z_erofs_pcluster,
					   primary_collection));
}

void erofs_workgroup_free_rcu(struct erofs_workgroup *grp)
{
	struct z_erofs_pcluster *const pcl =
		container_of(grp, struct z_erofs_pcluster, obj);
	struct z_erofs_collection *const cl = z_erofs_primarycollection(pcl);

	call_rcu(&cl->rcu, z_erofs_rcu_callback);
}

static void z_erofs_collection_put(struct z_erofs_collection *cl)
{
	struct z_erofs_pcluster *const pcl =
		container_of(cl, struct z_erofs_pcluster, primary_collection);

	erofs_workgroup_put(&pcl->obj);
}

static bool z_erofs_collector_end(struct z_erofs_collector *clt)
{
	struct z_erofs_collection *cl = clt->cl;

	if (!cl)
		return false;

	z_erofs_pagevec_ctor_exit(&clt->vector, false);
	mutex_unlock(&cl->lock);

	/*
	 * if all pending pages are added, don't hold its reference
	 * any longer if the pcluster isn't hosted by ourselves.
	 */
	if (clt->mode < COLLECT_PRIMARY_FOLLOWED_NOINPLACE)
		z_erofs_collection_put(cl);

	clt->cl = NULL;
	return true;
}

static bool should_alloc_managed_pages(struct z_erofs_decompress_frontend *fe,
				       unsigned int cachestrategy,
				       erofs_off_t la)
{
	if (cachestrategy <= EROFS_ZIP_CACHE_DISABLED)
		return false;

	if (fe->backmost)
		return true;

	return cachestrategy >= EROFS_ZIP_CACHE_READAROUND &&
		la < fe->headoffset;
}

static int z_erofs_do_read_page(struct z_erofs_decompress_frontend *fe,
				struct page *page, struct page **pagepool)
{
	struct inode *const inode = fe->inode;
	struct erofs_sb_info *const sbi = EROFS_I_SB(inode);
	struct erofs_map_blocks *const map = &fe->map;
	struct z_erofs_collector *const clt = &fe->clt;
	const loff_t offset = page_offset(page);
	bool tight = true;

	enum z_erofs_cache_alloctype cache_strategy;
	enum z_erofs_page_type page_type;
	unsigned int cur, end, spiltted, index;
	int err = 0;

	/* register locked file pages as online pages in pack */
	z_erofs_onlinepage_init(page);

	spiltted = 0;
	end = PAGE_SIZE;
repeat:
	cur = end - 1;

	/* lucky, within the range of the current map_blocks */
	if (offset + cur >= map->m_la &&
	    offset + cur < map->m_la + map->m_llen) {
		/* didn't get a valid collection previously (very rare) */
		if (!clt->cl)
			goto restart_now;
		goto hitted;
	}

	/* go ahead the next map_blocks */
	erofs_dbg("%s: [out-of-range] pos %llu", __func__, offset + cur);

	if (z_erofs_collector_end(clt))
		fe->backmost = false;

	map->m_la = offset + cur;
	map->m_llen = 0;
	err = z_erofs_map_blocks_iter(inode, map, 0);
	if (err)
		goto err_out;

restart_now:
	if (!(map->m_flags & EROFS_MAP_MAPPED))
		goto hitted;

	err = z_erofs_collector_begin(clt, inode, map);
	if (err)
		goto err_out;

	if (z_erofs_is_inline_pcluster(clt->pcl)) {
		void *mp;
<<<<<<< HEAD

		mp = erofs_read_metabuf(&fe->map.buf, inode->i_sb,
					erofs_blknr(map->m_pa), EROFS_NO_KMAP);
		if (IS_ERR(mp)) {
			err = PTR_ERR(mp);
			erofs_err(inode->i_sb,
				  "failed to get inline page, err %d", err);
			goto err_out;
		}
		get_page(fe->map.buf.page);
		WRITE_ONCE(clt->pcl->compressed_pages[0], fe->map.buf.page);
		clt->mode = COLLECT_PRIMARY_FOLLOWED_NOINPLACE;
	} else {
		/* preload all compressed pages (can change mode if needed) */
		if (should_alloc_managed_pages(fe, sbi->opt.cache_strategy,
					       map->m_la))
			cache_strategy = TRYALLOC;
		else
			cache_strategy = DONTALLOC;

=======

		mp = erofs_read_metabuf(&fe->map.buf, inode->i_sb,
					erofs_blknr(map->m_pa), EROFS_NO_KMAP);
		if (IS_ERR(mp)) {
			err = PTR_ERR(mp);
			erofs_err(inode->i_sb,
				  "failed to get inline page, err %d", err);
			goto err_out;
		}
		get_page(fe->map.buf.page);
		WRITE_ONCE(clt->pcl->compressed_pages[0], fe->map.buf.page);
		clt->mode = COLLECT_PRIMARY_FOLLOWED_NOINPLACE;
	} else {
		/* preload all compressed pages (can change mode if needed) */
		if (should_alloc_managed_pages(fe, sbi->opt.cache_strategy,
					       map->m_la))
			cache_strategy = TRYALLOC;
		else
			cache_strategy = DONTALLOC;

>>>>>>> 044fa816
		preload_compressed_pages(clt, MNGD_MAPPING(sbi),
					 cache_strategy, pagepool);
	}

hitted:
	/*
	 * Ensure the current partial page belongs to this submit chain rather
	 * than other concurrent submit chains or the noio(bypass) chain since
	 * those chains are handled asynchronously thus the page cannot be used
	 * for inplace I/O or pagevec (should be processed in strict order.)
	 */
	tight &= (clt->mode >= COLLECT_PRIMARY_HOOKED &&
		  clt->mode != COLLECT_PRIMARY_FOLLOWED_NOINPLACE);

	cur = end - min_t(unsigned int, offset + end - map->m_la, end);
	if (!(map->m_flags & EROFS_MAP_MAPPED)) {
		zero_user_segment(page, cur, end);
		goto next_part;
	}

	/* let's derive page type */
	page_type = cur ? Z_EROFS_VLE_PAGE_TYPE_HEAD :
		(!spiltted ? Z_EROFS_PAGE_TYPE_EXCLUSIVE :
			(tight ? Z_EROFS_PAGE_TYPE_EXCLUSIVE :
				Z_EROFS_VLE_PAGE_TYPE_TAIL_SHARED));

	if (cur)
		tight &= (clt->mode >= COLLECT_PRIMARY_FOLLOWED);

retry:
	err = z_erofs_attach_page(clt, page, page_type,
				  clt->mode >= COLLECT_PRIMARY_FOLLOWED);
	/* should allocate an additional short-lived page for pagevec */
	if (err == -EAGAIN) {
		struct page *const newpage =
				alloc_page(GFP_NOFS | __GFP_NOFAIL);

		set_page_private(newpage, Z_EROFS_SHORTLIVED_PAGE);
		err = z_erofs_attach_page(clt, newpage,
					  Z_EROFS_PAGE_TYPE_EXCLUSIVE, true);
		if (!err)
			goto retry;
	}

	if (err)
		goto err_out;

	index = page->index - (map->m_la >> PAGE_SHIFT);

	z_erofs_onlinepage_fixup(page, index, true);

	/* bump up the number of spiltted parts of a page */
	++spiltted;
	/* also update nr_pages */
	clt->cl->nr_pages = max_t(pgoff_t, clt->cl->nr_pages, index + 1);
next_part:
	/* can be used for verification */
	map->m_llen = offset + cur - map->m_la;

	end = cur;
	if (end > 0)
		goto repeat;

out:
	z_erofs_onlinepage_endio(page);

	erofs_dbg("%s, finish page: %pK spiltted: %u map->m_llen %llu",
		  __func__, page, spiltted, map->m_llen);
	return err;

	/* if some error occurred while processing this page */
err_out:
	SetPageError(page);
	goto out;
}

static bool z_erofs_get_sync_decompress_policy(struct erofs_sb_info *sbi,
				       unsigned int readahead_pages)
<<<<<<< HEAD
{
	/* auto: enable for readpage, disable for readahead */
	if ((sbi->opt.sync_decompress == EROFS_SYNC_DECOMPRESS_AUTO) &&
	    !readahead_pages)
		return true;

	if ((sbi->opt.sync_decompress == EROFS_SYNC_DECOMPRESS_FORCE_ON) &&
	    (readahead_pages <= sbi->opt.max_sync_decompress_pages))
		return true;

	return false;
}

static void z_erofs_decompressqueue_work(struct work_struct *work);
static void z_erofs_decompress_kickoff(struct z_erofs_decompressqueue *io,
				       bool sync, int bios)
=======
>>>>>>> 044fa816
{
	/* auto: enable for readpage, disable for readahead */
	if ((sbi->opt.sync_decompress == EROFS_SYNC_DECOMPRESS_AUTO) &&
	    !readahead_pages)
		return true;

	if ((sbi->opt.sync_decompress == EROFS_SYNC_DECOMPRESS_FORCE_ON) &&
	    (readahead_pages <= sbi->opt.max_sync_decompress_pages))
		return true;

<<<<<<< HEAD
	if (atomic_add_return(bios, &io->pending_bios))
		return;
	/* Use workqueue and sync decompression for atomic contexts only */
	if (in_atomic() || irqs_disabled()) {
		queue_work(z_erofs_workqueue, &io->u.work);
		/* enable sync decompression for readahead */
		if (sbi->opt.sync_decompress == EROFS_SYNC_DECOMPRESS_AUTO)
			sbi->opt.sync_decompress = EROFS_SYNC_DECOMPRESS_FORCE_ON;
		return;
	}
	z_erofs_decompressqueue_work(&io->u.work);
=======
	return false;
>>>>>>> 044fa816
}

static bool z_erofs_page_is_invalidated(struct page *page)
{
	return !page->mapping && !z_erofs_is_shortlived_page(page);
}

static int z_erofs_decompress_pcluster(struct super_block *sb,
				       struct z_erofs_pcluster *pcl,
				       struct page **pagepool)
{
	struct erofs_sb_info *const sbi = EROFS_SB(sb);
	unsigned int pclusterpages = z_erofs_pclusterpages(pcl);
	struct z_erofs_pagevec_ctor ctor;
	unsigned int i, inputsize, outputsize, llen, nr_pages;
	struct page *pages_onstack[Z_EROFS_VMAP_ONSTACK_PAGES];
	struct page **pages, **compressed_pages, *page;

	enum z_erofs_page_type page_type;
	bool overlapped, partial;
	struct z_erofs_collection *cl;
	int err;

	might_sleep();
	cl = z_erofs_primarycollection(pcl);
	DBG_BUGON(!READ_ONCE(cl->nr_pages));

	mutex_lock(&cl->lock);
	nr_pages = cl->nr_pages;

	if (nr_pages <= Z_EROFS_VMAP_ONSTACK_PAGES) {
		pages = pages_onstack;
	} else if (nr_pages <= Z_EROFS_VMAP_GLOBAL_PAGES &&
		   mutex_trylock(&z_pagemap_global_lock)) {
		pages = z_pagemap_global;
	} else {
		gfp_t gfp_flags = GFP_KERNEL;

		if (nr_pages > Z_EROFS_VMAP_GLOBAL_PAGES)
			gfp_flags |= __GFP_NOFAIL;

		pages = kvmalloc_array(nr_pages, sizeof(struct page *),
				       gfp_flags);

		/* fallback to global pagemap for the lowmem scenario */
		if (!pages) {
			mutex_lock(&z_pagemap_global_lock);
			pages = z_pagemap_global;
		}
	}

	for (i = 0; i < nr_pages; ++i)
		pages[i] = NULL;

	err = 0;
	z_erofs_pagevec_ctor_init(&ctor, Z_EROFS_NR_INLINE_PAGEVECS,
				  cl->pagevec, 0);

	for (i = 0; i < cl->vcnt; ++i) {
		unsigned int pagenr;

		page = z_erofs_pagevec_dequeue(&ctor, &page_type);

		/* all pages in pagevec ought to be valid */
		DBG_BUGON(!page);
		DBG_BUGON(z_erofs_page_is_invalidated(page));

		if (z_erofs_put_shortlivedpage(pagepool, page))
			continue;

		if (page_type == Z_EROFS_VLE_PAGE_TYPE_HEAD)
			pagenr = 0;
		else
			pagenr = z_erofs_onlinepage_index(page);

		DBG_BUGON(pagenr >= nr_pages);

		/*
		 * currently EROFS doesn't support multiref(dedup),
		 * so here erroring out one multiref page.
		 */
		if (pages[pagenr]) {
			DBG_BUGON(1);
			SetPageError(pages[pagenr]);
			z_erofs_onlinepage_endio(pages[pagenr]);
			err = -EFSCORRUPTED;
		}
		pages[pagenr] = page;
	}
	z_erofs_pagevec_ctor_exit(&ctor, true);

	overlapped = false;
	compressed_pages = pcl->compressed_pages;

	for (i = 0; i < pclusterpages; ++i) {
		unsigned int pagenr;

		page = compressed_pages[i];
		/* all compressed pages ought to be valid */
		DBG_BUGON(!page);

		if (z_erofs_is_inline_pcluster(pcl)) {
			if (!PageUptodate(page))
				err = -EIO;
			continue;
		}

		DBG_BUGON(z_erofs_page_is_invalidated(page));
		if (!z_erofs_is_shortlived_page(page)) {
			if (erofs_page_is_managed(sbi, page)) {
				if (!PageUptodate(page))
					err = -EIO;
				continue;
			}

			/*
			 * only if non-head page can be selected
			 * for inplace decompression
			 */
			pagenr = z_erofs_onlinepage_index(page);

			DBG_BUGON(pagenr >= nr_pages);
			if (pages[pagenr]) {
				DBG_BUGON(1);
				SetPageError(pages[pagenr]);
				z_erofs_onlinepage_endio(pages[pagenr]);
				err = -EFSCORRUPTED;
			}
			pages[pagenr] = page;

			overlapped = true;
		}

		/* PG_error needs checking for all non-managed pages */
		if (PageError(page)) {
			DBG_BUGON(PageUptodate(page));
			err = -EIO;
		}
	}

	if (err)
		goto out;

	llen = pcl->length >> Z_EROFS_PCLUSTER_LENGTH_BIT;
	if (nr_pages << PAGE_SHIFT >= cl->pageofs + llen) {
		outputsize = llen;
		partial = !(pcl->length & Z_EROFS_PCLUSTER_FULL_LENGTH);
	} else {
		outputsize = (nr_pages << PAGE_SHIFT) - cl->pageofs;
		partial = true;
	}

	if (z_erofs_is_inline_pcluster(pcl))
		inputsize = pcl->tailpacking_size;
	else
		inputsize = pclusterpages * PAGE_SIZE;

	err = z_erofs_decompress(&(struct z_erofs_decompress_req) {
					.sb = sb,
					.in = compressed_pages,
					.out = pages,
					.pageofs_in = pcl->pageofs_in,
					.pageofs_out = cl->pageofs,
					.inputsize = inputsize,
					.outputsize = outputsize,
					.alg = pcl->algorithmformat,
					.inplace_io = overlapped,
					.partial_decoding = partial
				 }, pagepool);

out:
	/* must handle all compressed pages before actual file pages */
	if (z_erofs_is_inline_pcluster(pcl)) {
		page = compressed_pages[0];
		WRITE_ONCE(compressed_pages[0], NULL);
		put_page(page);
	} else {
		for (i = 0; i < pclusterpages; ++i) {
			page = compressed_pages[i];

			if (erofs_page_is_managed(sbi, page))
				continue;

			/* recycle all individual short-lived pages */
			(void)z_erofs_put_shortlivedpage(pagepool, page);
			WRITE_ONCE(compressed_pages[i], NULL);
		}
	}

	for (i = 0; i < nr_pages; ++i) {
		page = pages[i];
		if (!page)
			continue;

		DBG_BUGON(z_erofs_page_is_invalidated(page));

		/* recycle all individual short-lived pages */
		if (z_erofs_put_shortlivedpage(pagepool, page))
			continue;

		if (err < 0)
			SetPageError(page);

		z_erofs_onlinepage_endio(page);
	}

	if (pages == z_pagemap_global)
		mutex_unlock(&z_pagemap_global_lock);
	else if (pages != pages_onstack)
		kvfree(pages);

	cl->nr_pages = 0;
	cl->vcnt = 0;

	/* all cl locks MUST be taken before the following line */
	WRITE_ONCE(pcl->next, Z_EROFS_PCLUSTER_NIL);

	/* all cl locks SHOULD be released right now */
	mutex_unlock(&cl->lock);

	z_erofs_collection_put(cl);
	return err;
}

static void z_erofs_decompress_queue(const struct z_erofs_decompressqueue *io,
				     struct page **pagepool)
{
	z_erofs_next_pcluster_t owned = io->head;

	while (owned != Z_EROFS_PCLUSTER_TAIL_CLOSED) {
		struct z_erofs_pcluster *pcl;

		/* no possible that 'owned' equals Z_EROFS_WORK_TPTR_TAIL */
		DBG_BUGON(owned == Z_EROFS_PCLUSTER_TAIL);

		/* no possible that 'owned' equals NULL */
		DBG_BUGON(owned == Z_EROFS_PCLUSTER_NIL);

		pcl = container_of(owned, struct z_erofs_pcluster, next);
		owned = READ_ONCE(pcl->next);

		z_erofs_decompress_pcluster(io->sb, pcl, pagepool);
	}
}

static void z_erofs_decompressqueue_work(struct work_struct *work)
{
	struct z_erofs_decompressqueue *bgq =
		container_of(work, struct z_erofs_decompressqueue, u.work);
	struct page *pagepool = NULL;

	DBG_BUGON(bgq->head == Z_EROFS_PCLUSTER_TAIL_CLOSED);
	z_erofs_decompress_queue(bgq, &pagepool);

	erofs_release_pages(&pagepool);
	kvfree(bgq);
}

static void z_erofs_decompress_kickoff(struct z_erofs_decompressqueue *io,
				       bool sync, int bios)
{
	struct erofs_sb_info *const sbi = EROFS_SB(io->sb);

	/* wake up the caller thread for sync decompression */
	if (sync) {
		unsigned long flags;

		spin_lock_irqsave(&io->u.wait.lock, flags);
		if (!atomic_add_return(bios, &io->pending_bios))
			wake_up_locked(&io->u.wait);
		spin_unlock_irqrestore(&io->u.wait.lock, flags);
		return;
	}

	if (atomic_add_return(bios, &io->pending_bios))
		return;
	/* Use workqueue and sync decompression for atomic contexts only */
	if (in_atomic() || irqs_disabled()) {
		queue_work(z_erofs_workqueue, &io->u.work);
		/* enable sync decompression for readahead */
		if (sbi->opt.sync_decompress == EROFS_SYNC_DECOMPRESS_AUTO)
			sbi->opt.sync_decompress = EROFS_SYNC_DECOMPRESS_FORCE_ON;
		return;
	}
	z_erofs_decompressqueue_work(&io->u.work);
}

static struct page *pickup_page_for_submission(struct z_erofs_pcluster *pcl,
					       unsigned int nr,
					       struct page **pagepool,
					       struct address_space *mc,
					       gfp_t gfp)
{
	const pgoff_t index = pcl->obj.index;
	bool tocache = false;

	struct address_space *mapping;
	struct page *oldpage, *page;

	compressed_page_t t;
	int justfound;

repeat:
	page = READ_ONCE(pcl->compressed_pages[nr]);
	oldpage = page;

	if (!page)
		goto out_allocpage;

	/* process the target tagged pointer */
	t = tagptr_init(compressed_page_t, page);
	justfound = tagptr_unfold_tags(t);
	page = tagptr_unfold_ptr(t);

	/*
	 * preallocated cached pages, which is used to avoid direct reclaim
	 * otherwise, it will go inplace I/O path instead.
	 */
	if (page->private == Z_EROFS_PREALLOCATED_PAGE) {
		WRITE_ONCE(pcl->compressed_pages[nr], page);
		set_page_private(page, 0);
		tocache = true;
		goto out_tocache;
	}
	mapping = READ_ONCE(page->mapping);

	/*
	 * file-backed online pages in plcuster are all locked steady,
	 * therefore it is impossible for `mapping' to be NULL.
	 */
	if (mapping && mapping != mc)
		/* ought to be unmanaged pages */
		goto out;

	/* directly return for shortlived page as well */
	if (z_erofs_is_shortlived_page(page))
		goto out;

	lock_page(page);

	/* only true if page reclaim goes wrong, should never happen */
	DBG_BUGON(justfound && PagePrivate(page));

	/* the page is still in manage cache */
	if (page->mapping == mc) {
		WRITE_ONCE(pcl->compressed_pages[nr], page);

		ClearPageError(page);
		if (!PagePrivate(page)) {
			/*
			 * impossible to be !PagePrivate(page) for
			 * the current restriction as well if
			 * the page is already in compressed_pages[].
			 */
			DBG_BUGON(!justfound);

			justfound = 0;
			set_page_private(page, (unsigned long)pcl);
			SetPagePrivate(page);
		}

		/* no need to submit io if it is already up-to-date */
		if (PageUptodate(page)) {
			unlock_page(page);
			page = NULL;
		}
		goto out;
	}

	/*
	 * the managed page has been truncated, it's unsafe to
	 * reuse this one, let's allocate a new cache-managed page.
	 */
	DBG_BUGON(page->mapping);
	DBG_BUGON(!justfound);

	tocache = true;
	unlock_page(page);
	put_page(page);
out_allocpage:
	page = erofs_allocpage(pagepool, gfp | __GFP_NOFAIL);
	if (oldpage != cmpxchg(&pcl->compressed_pages[nr], oldpage, page)) {
		erofs_pagepool_add(pagepool, page);
		cond_resched();
		goto repeat;
	}
out_tocache:
	if (!tocache || add_to_page_cache_lru(page, mc, index + nr, gfp)) {
		/* turn into temporary page if fails (1 ref) */
		set_page_private(page, Z_EROFS_SHORTLIVED_PAGE);
		goto out;
	}
	attach_page_private(page, pcl);
	/* drop a refcount added by allocpage (then we have 2 refs here) */
	put_page(page);

out:	/* the only exit (for tracing and debugging) */
	return page;
}

static struct z_erofs_decompressqueue *
jobqueue_init(struct super_block *sb,
	      struct z_erofs_decompressqueue *fgq, bool *fg)
{
	struct z_erofs_decompressqueue *q;

	if (fg && !*fg) {
		q = kvzalloc(sizeof(*q), GFP_KERNEL | __GFP_NOWARN);
		if (!q) {
			*fg = true;
			goto fg_out;
		}
		INIT_WORK(&q->u.work, z_erofs_decompressqueue_work);
	} else {
fg_out:
		q = fgq;
		init_waitqueue_head(&fgq->u.wait);
		atomic_set(&fgq->pending_bios, 0);
	}
	q->sb = sb;
	q->head = Z_EROFS_PCLUSTER_TAIL_CLOSED;
	return q;
}

/* define decompression jobqueue types */
enum {
	JQ_BYPASS,
	JQ_SUBMIT,
	NR_JOBQUEUES,
};

static void *jobqueueset_init(struct super_block *sb,
			      struct z_erofs_decompressqueue *q[],
			      struct z_erofs_decompressqueue *fgq, bool *fg)
{
	/*
	 * if managed cache is enabled, bypass jobqueue is needed,
	 * no need to read from device for all pclusters in this queue.
	 */
	q[JQ_BYPASS] = jobqueue_init(sb, fgq + JQ_BYPASS, NULL);
	q[JQ_SUBMIT] = jobqueue_init(sb, fgq + JQ_SUBMIT, fg);

	return tagptr_cast_ptr(tagptr_fold(tagptr1_t, q[JQ_SUBMIT], *fg));
}

static void move_to_bypass_jobqueue(struct z_erofs_pcluster *pcl,
				    z_erofs_next_pcluster_t qtail[],
				    z_erofs_next_pcluster_t owned_head)
{
	z_erofs_next_pcluster_t *const submit_qtail = qtail[JQ_SUBMIT];
	z_erofs_next_pcluster_t *const bypass_qtail = qtail[JQ_BYPASS];

	DBG_BUGON(owned_head == Z_EROFS_PCLUSTER_TAIL_CLOSED);
	if (owned_head == Z_EROFS_PCLUSTER_TAIL)
		owned_head = Z_EROFS_PCLUSTER_TAIL_CLOSED;

	WRITE_ONCE(pcl->next, Z_EROFS_PCLUSTER_TAIL_CLOSED);

	WRITE_ONCE(*submit_qtail, owned_head);
	WRITE_ONCE(*bypass_qtail, &pcl->next);

	qtail[JQ_BYPASS] = &pcl->next;
}

static void z_erofs_decompressqueue_endio(struct bio *bio)
{
	tagptr1_t t = tagptr_init(tagptr1_t, bio->bi_private);
	struct z_erofs_decompressqueue *q = tagptr_unfold_ptr(t);
	blk_status_t err = bio->bi_status;
	struct bio_vec *bvec;
	struct bvec_iter_all iter_all;

	bio_for_each_segment_all(bvec, bio, iter_all) {
		struct page *page = bvec->bv_page;

		DBG_BUGON(PageUptodate(page));
		DBG_BUGON(z_erofs_page_is_invalidated(page));

		if (err)
			SetPageError(page);

		if (erofs_page_is_managed(EROFS_SB(q->sb), page)) {
			if (!err)
				SetPageUptodate(page);
			unlock_page(page);
		}
	}
	z_erofs_decompress_kickoff(q, tagptr_unfold_tags(t), -1);
	bio_put(bio);
}

static void z_erofs_submit_queue(struct super_block *sb,
				 struct z_erofs_decompress_frontend *f,
				 struct page **pagepool,
				 struct z_erofs_decompressqueue *fgq,
				 bool *force_fg)
{
	struct erofs_sb_info *const sbi = EROFS_SB(sb);
	z_erofs_next_pcluster_t qtail[NR_JOBQUEUES];
	struct z_erofs_decompressqueue *q[NR_JOBQUEUES];
	void *bi_private;
	z_erofs_next_pcluster_t owned_head = f->clt.owned_head;
	/* bio is NULL initially, so no need to initialize last_{index,bdev} */
	pgoff_t last_index;
	struct block_device *last_bdev;
	unsigned int nr_bios = 0;
	struct bio *bio = NULL;

	bi_private = jobqueueset_init(sb, q, fgq, force_fg);
	qtail[JQ_BYPASS] = &q[JQ_BYPASS]->head;
	qtail[JQ_SUBMIT] = &q[JQ_SUBMIT]->head;

	/* by default, all need io submission */
	q[JQ_SUBMIT]->head = owned_head;

	do {
		struct erofs_map_dev mdev;
		struct z_erofs_pcluster *pcl;
		pgoff_t cur, end;
		unsigned int i = 0;
		bool bypass = true;

		/* no possible 'owned_head' equals the following */
		DBG_BUGON(owned_head == Z_EROFS_PCLUSTER_TAIL_CLOSED);
		DBG_BUGON(owned_head == Z_EROFS_PCLUSTER_NIL);

		pcl = container_of(owned_head, struct z_erofs_pcluster, next);

		/* close the main owned chain at first */
		owned_head = cmpxchg(&pcl->next, Z_EROFS_PCLUSTER_TAIL,
				     Z_EROFS_PCLUSTER_TAIL_CLOSED);
		if (z_erofs_is_inline_pcluster(pcl)) {
			move_to_bypass_jobqueue(pcl, qtail, owned_head);
			continue;
		}

		/* no device id here, thus it will always succeed */
		mdev = (struct erofs_map_dev) {
			.m_pa = blknr_to_addr(pcl->obj.index),
		};
		(void)erofs_map_dev(sb, &mdev);

		cur = erofs_blknr(mdev.m_pa);
		end = cur + pcl->pclusterpages;

		do {
			struct page *page;

			page = pickup_page_for_submission(pcl, i++, pagepool,
							  MNGD_MAPPING(sbi),
							  GFP_NOFS);
			if (!page)
				continue;

			if (bio && (cur != last_index + 1 ||
				    last_bdev != mdev.m_bdev)) {
submit_bio_retry:
				submit_bio(bio);
				bio = NULL;
			}

			if (!bio) {
				bio = bio_alloc(GFP_NOIO, BIO_MAX_VECS);
				bio->bi_end_io = z_erofs_decompressqueue_endio;

				bio_set_dev(bio, mdev.m_bdev);
				last_bdev = mdev.m_bdev;
				bio->bi_iter.bi_sector = (sector_t)cur <<
					LOG_SECTORS_PER_BLOCK;
				bio->bi_private = bi_private;
				bio->bi_opf = REQ_OP_READ;
				if (f->readahead)
					bio->bi_opf |= REQ_RAHEAD;
				++nr_bios;
			}

			if (bio_add_page(bio, page, PAGE_SIZE, 0) < PAGE_SIZE)
				goto submit_bio_retry;

			last_index = cur;
			bypass = false;
		} while (++cur < end);

		if (!bypass)
			qtail[JQ_SUBMIT] = &pcl->next;
		else
			move_to_bypass_jobqueue(pcl, qtail, owned_head);
	} while (owned_head != Z_EROFS_PCLUSTER_TAIL);

	if (bio)
		submit_bio(bio);

	/*
	 * although background is preferred, no one is pending for submission.
	 * don't issue workqueue for decompression but drop it directly instead.
	 */
	if (!*force_fg && !nr_bios) {
		kvfree(q[JQ_SUBMIT]);
		return;
	}
	z_erofs_decompress_kickoff(q[JQ_SUBMIT], *force_fg, nr_bios);
}

static void z_erofs_runqueue(struct super_block *sb,
			     struct z_erofs_decompress_frontend *f,
			     struct page **pagepool, bool force_fg)
{
	struct z_erofs_decompressqueue io[NR_JOBQUEUES];

	if (f->clt.owned_head == Z_EROFS_PCLUSTER_TAIL)
		return;
	z_erofs_submit_queue(sb, f, pagepool, io, &force_fg);

	/* handle bypass queue (no i/o pclusters) immediately */
	z_erofs_decompress_queue(&io[JQ_BYPASS], pagepool);

	if (!force_fg)
		return;

	/* wait until all bios are completed */
	io_wait_event(io[JQ_SUBMIT].u.wait,
		      !atomic_read(&io[JQ_SUBMIT].pending_bios));

	/* handle synchronous decompress queue in the caller context */
	z_erofs_decompress_queue(&io[JQ_SUBMIT], pagepool);
}

/*
 * Since partial uptodate is still unimplemented for now, we have to use
 * approximate readmore strategies as a start.
 */
static void z_erofs_pcluster_readmore(struct z_erofs_decompress_frontend *f,
				      struct readahead_control *rac,
				      erofs_off_t end,
				      struct page **pagepool,
				      bool backmost)
{
	struct inode *inode = f->inode;
	struct erofs_map_blocks *map = &f->map;
	erofs_off_t cur;
	int err;

	if (backmost) {
		map->m_la = end;
		err = z_erofs_map_blocks_iter(inode, map,
					      EROFS_GET_BLOCKS_READMORE);
		if (err)
			return;

		/* expend ra for the trailing edge if readahead */
		if (rac) {
			loff_t newstart = readahead_pos(rac);

			cur = round_up(map->m_la + map->m_llen, PAGE_SIZE);
			readahead_expand(rac, newstart, cur - newstart);
			return;
		}
		end = round_up(end, PAGE_SIZE);
	} else {
		end = round_up(map->m_la, PAGE_SIZE);

		if (!map->m_llen)
			return;
	}

	cur = map->m_la + map->m_llen - 1;
	while (cur >= end) {
		pgoff_t index = cur >> PAGE_SHIFT;
		struct page *page;

		page = erofs_grab_cache_page_nowait(inode->i_mapping, index);
		if (!page)
			goto skip;

		if (PageUptodate(page)) {
			unlock_page(page);
			put_page(page);
			goto skip;
		}

		err = z_erofs_do_read_page(f, page, pagepool);
		if (err)
			erofs_err(inode->i_sb,
				  "readmore error at page %lu @ nid %llu",
				  index, EROFS_I(inode)->nid);
		put_page(page);
skip:
		if (cur < PAGE_SIZE)
			break;
		cur = (index << PAGE_SHIFT) - 1;
	}
}

static int z_erofs_readpage(struct file *file, struct page *page)
{
	struct inode *const inode = page->mapping->host;
	struct erofs_sb_info *const sbi = EROFS_I_SB(inode);
	struct z_erofs_decompress_frontend f = DECOMPRESS_FRONTEND_INIT(inode);
	struct page *pagepool = NULL;
	int err;

	trace_erofs_readpage(page, false);
	f.headoffset = (erofs_off_t)page->index << PAGE_SHIFT;

	z_erofs_pcluster_readmore(&f, NULL, f.headoffset + PAGE_SIZE - 1,
				  &pagepool, true);
	err = z_erofs_do_read_page(&f, page, &pagepool);
	z_erofs_pcluster_readmore(&f, NULL, 0, &pagepool, false);

	(void)z_erofs_collector_end(&f.clt);

	/* if some compressed cluster ready, need submit them anyway */
	z_erofs_runqueue(inode->i_sb, &f, &pagepool,
			 z_erofs_get_sync_decompress_policy(sbi, 0));

	if (err)
		erofs_err(inode->i_sb, "failed to read, err [%d]", err);

	erofs_put_metabuf(&f.map.buf);
	erofs_release_pages(&pagepool);
	return err;
}

static void z_erofs_readahead(struct readahead_control *rac)
{
	struct inode *const inode = rac->mapping->host;
	struct erofs_sb_info *const sbi = EROFS_I_SB(inode);
	struct z_erofs_decompress_frontend f = DECOMPRESS_FRONTEND_INIT(inode);
	struct page *pagepool = NULL, *head = NULL, *page;
	unsigned int nr_pages;

	f.readahead = true;
	f.headoffset = readahead_pos(rac);

	z_erofs_pcluster_readmore(&f, rac, f.headoffset +
				  readahead_length(rac) - 1, &pagepool, true);
	nr_pages = readahead_count(rac);
	trace_erofs_readpages(inode, readahead_index(rac), nr_pages, false);

	while ((page = readahead_page(rac))) {
		set_page_private(page, (unsigned long)head);
		head = page;
	}

	while (head) {
		struct page *page = head;
		int err;

		/* traversal in reverse order */
		head = (void *)page_private(page);

		err = z_erofs_do_read_page(&f, page, &pagepool);
		if (err)
			erofs_err(inode->i_sb,
				  "readahead error at page %lu @ nid %llu",
				  page->index, EROFS_I(inode)->nid);
		put_page(page);
	}
	z_erofs_pcluster_readmore(&f, rac, 0, &pagepool, false);
	(void)z_erofs_collector_end(&f.clt);

	z_erofs_runqueue(inode->i_sb, &f, &pagepool,
			 z_erofs_get_sync_decompress_policy(sbi, nr_pages));
	erofs_put_metabuf(&f.map.buf);
	erofs_release_pages(&pagepool);
}

const struct address_space_operations z_erofs_aops = {
	.readpage = z_erofs_readpage,
	.readahead = z_erofs_readahead,
};<|MERGE_RESOLUTION|>--- conflicted
+++ resolved
@@ -699,7 +699,6 @@
 
 	if (z_erofs_is_inline_pcluster(clt->pcl)) {
 		void *mp;
-<<<<<<< HEAD
 
 		mp = erofs_read_metabuf(&fe->map.buf, inode->i_sb,
 					erofs_blknr(map->m_pa), EROFS_NO_KMAP);
@@ -720,28 +719,6 @@
 		else
 			cache_strategy = DONTALLOC;
 
-=======
-
-		mp = erofs_read_metabuf(&fe->map.buf, inode->i_sb,
-					erofs_blknr(map->m_pa), EROFS_NO_KMAP);
-		if (IS_ERR(mp)) {
-			err = PTR_ERR(mp);
-			erofs_err(inode->i_sb,
-				  "failed to get inline page, err %d", err);
-			goto err_out;
-		}
-		get_page(fe->map.buf.page);
-		WRITE_ONCE(clt->pcl->compressed_pages[0], fe->map.buf.page);
-		clt->mode = COLLECT_PRIMARY_FOLLOWED_NOINPLACE;
-	} else {
-		/* preload all compressed pages (can change mode if needed) */
-		if (should_alloc_managed_pages(fe, sbi->opt.cache_strategy,
-					       map->m_la))
-			cache_strategy = TRYALLOC;
-		else
-			cache_strategy = DONTALLOC;
-
->>>>>>> 044fa816
 		preload_compressed_pages(clt, MNGD_MAPPING(sbi),
 					 cache_strategy, pagepool);
 	}
@@ -820,7 +797,6 @@
 
 static bool z_erofs_get_sync_decompress_policy(struct erofs_sb_info *sbi,
 				       unsigned int readahead_pages)
-<<<<<<< HEAD
 {
 	/* auto: enable for readpage, disable for readahead */
 	if ((sbi->opt.sync_decompress == EROFS_SYNC_DECOMPRESS_AUTO) &&
@@ -832,38 +808,6 @@
 		return true;
 
 	return false;
-}
-
-static void z_erofs_decompressqueue_work(struct work_struct *work);
-static void z_erofs_decompress_kickoff(struct z_erofs_decompressqueue *io,
-				       bool sync, int bios)
-=======
->>>>>>> 044fa816
-{
-	/* auto: enable for readpage, disable for readahead */
-	if ((sbi->opt.sync_decompress == EROFS_SYNC_DECOMPRESS_AUTO) &&
-	    !readahead_pages)
-		return true;
-
-	if ((sbi->opt.sync_decompress == EROFS_SYNC_DECOMPRESS_FORCE_ON) &&
-	    (readahead_pages <= sbi->opt.max_sync_decompress_pages))
-		return true;
-
-<<<<<<< HEAD
-	if (atomic_add_return(bios, &io->pending_bios))
-		return;
-	/* Use workqueue and sync decompression for atomic contexts only */
-	if (in_atomic() || irqs_disabled()) {
-		queue_work(z_erofs_workqueue, &io->u.work);
-		/* enable sync decompression for readahead */
-		if (sbi->opt.sync_decompress == EROFS_SYNC_DECOMPRESS_AUTO)
-			sbi->opt.sync_decompress = EROFS_SYNC_DECOMPRESS_FORCE_ON;
-		return;
-	}
-	z_erofs_decompressqueue_work(&io->u.work);
-=======
-	return false;
->>>>>>> 044fa816
 }
 
 static bool z_erofs_page_is_invalidated(struct page *page)
