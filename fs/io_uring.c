// SPDX-License-Identifier: GPL-2.0
/*
 * Shared application/kernel submission and completion ring pairs, for
 * supporting fast/efficient IO.
 *
 * A note on the read/write ordering memory barriers that are matched between
 * the application and kernel side.
 *
 * After the application reads the CQ ring tail, it must use an
 * appropriate smp_rmb() to pair with the smp_wmb() the kernel uses
 * before writing the tail (using smp_load_acquire to read the tail will
 * do). It also needs a smp_mb() before updating CQ head (ordering the
 * entry load(s) with the head store), pairing with an implicit barrier
 * through a control-dependency in io_get_cqe (smp_store_release to
 * store head will do). Failure to do so could lead to reading invalid
 * CQ entries.
 *
 * Likewise, the application must use an appropriate smp_wmb() before
 * writing the SQ tail (ordering SQ entry stores with the tail store),
 * which pairs with smp_load_acquire in io_get_sqring (smp_store_release
 * to store the tail will do). And it needs a barrier ordering the SQ
 * head load before writing new SQ entries (smp_load_acquire to read
 * head will do).
 *
 * When using the SQ poll thread (IORING_SETUP_SQPOLL), the application
 * needs to check the SQ flags for IORING_SQ_NEED_WAKEUP *after*
 * updating the SQ tail; a full memory barrier smp_mb() is needed
 * between.
 *
 * Also see the examples in the liburing library:
 *
 *	git://git.kernel.dk/liburing
 *
 * io_uring also uses READ/WRITE_ONCE() for _any_ store or load that happens
 * from data shared between the kernel and application. This is done both
 * for ordering purposes, but also to ensure that once a value is loaded from
 * data that the application could potentially modify, it remains stable.
 *
 * Copyright (C) 2018-2019 Jens Axboe
 * Copyright (c) 2018-2019 Christoph Hellwig
 */
#include <linux/kernel.h>
#include <linux/init.h>
#include <linux/errno.h>
#include <linux/syscalls.h>
#include <linux/compat.h>
#include <net/compat.h>
#include <linux/refcount.h>
#include <linux/uio.h>
#include <linux/bits.h>

#include <linux/sched/signal.h>
#include <linux/fs.h>
#include <linux/file.h>
#include <linux/fdtable.h>
#include <linux/mm.h>
#include <linux/mman.h>
#include <linux/percpu.h>
#include <linux/slab.h>
#include <linux/blk-mq.h>
#include <linux/bvec.h>
#include <linux/net.h>
#include <net/sock.h>
#include <net/af_unix.h>
#include <net/scm.h>
#include <linux/anon_inodes.h>
#include <linux/sched/mm.h>
#include <linux/uaccess.h>
#include <linux/nospec.h>
#include <linux/sizes.h>
#include <linux/hugetlb.h>
#include <linux/highmem.h>
#include <linux/namei.h>
#include <linux/fsnotify.h>
#include <linux/fadvise.h>
#include <linux/eventpoll.h>
#include <linux/splice.h>
#include <linux/task_work.h>
#include <linux/pagemap.h>
#include <linux/io_uring.h>
#include <linux/audit.h>
#include <linux/security.h>
#include <linux/xattr.h>

#define CREATE_TRACE_POINTS
#include <trace/events/io_uring.h>

#include <uapi/linux/io_uring.h>

#include "internal.h"
#include "io-wq.h"

#define IORING_MAX_ENTRIES	32768
#define IORING_MAX_CQ_ENTRIES	(2 * IORING_MAX_ENTRIES)
#define IORING_SQPOLL_CAP_ENTRIES_VALUE 8

/* only define max */
#define IORING_MAX_FIXED_FILES	(1U << 20)
#define IORING_MAX_RESTRICTIONS	(IORING_RESTRICTION_LAST + \
				 IORING_REGISTER_LAST + IORING_OP_LAST)

#define IO_RSRC_TAG_TABLE_SHIFT	(PAGE_SHIFT - 3)
#define IO_RSRC_TAG_TABLE_MAX	(1U << IO_RSRC_TAG_TABLE_SHIFT)
#define IO_RSRC_TAG_TABLE_MASK	(IO_RSRC_TAG_TABLE_MAX - 1)

#define IORING_MAX_REG_BUFFERS	(1U << 14)

#define SQE_COMMON_FLAGS (IOSQE_FIXED_FILE | IOSQE_IO_LINK | \
			  IOSQE_IO_HARDLINK | IOSQE_ASYNC)

#define SQE_VALID_FLAGS	(SQE_COMMON_FLAGS | IOSQE_BUFFER_SELECT | \
			IOSQE_IO_DRAIN | IOSQE_CQE_SKIP_SUCCESS)

#define IO_REQ_CLEAN_FLAGS (REQ_F_BUFFER_SELECTED | REQ_F_NEED_CLEANUP | \
				REQ_F_POLLED | REQ_F_INFLIGHT | REQ_F_CREDS | \
				REQ_F_ASYNC_DATA)

#define IO_REQ_CLEAN_SLOW_FLAGS (REQ_F_REFCOUNT | REQ_F_LINK | REQ_F_HARDLINK |\
				 IO_REQ_CLEAN_FLAGS)

#define IO_APOLL_MULTI_POLLED (REQ_F_APOLL_MULTISHOT | REQ_F_POLLED)

#define IO_TCTX_REFS_CACHE_NR	(1U << 10)

struct io_uring {
	u32 head ____cacheline_aligned_in_smp;
	u32 tail ____cacheline_aligned_in_smp;
};

/*
 * This data is shared with the application through the mmap at offsets
 * IORING_OFF_SQ_RING and IORING_OFF_CQ_RING.
 *
 * The offsets to the member fields are published through struct
 * io_sqring_offsets when calling io_uring_setup.
 */
struct io_rings {
	/*
	 * Head and tail offsets into the ring; the offsets need to be
	 * masked to get valid indices.
	 *
	 * The kernel controls head of the sq ring and the tail of the cq ring,
	 * and the application controls tail of the sq ring and the head of the
	 * cq ring.
	 */
	struct io_uring		sq, cq;
	/*
	 * Bitmasks to apply to head and tail offsets (constant, equals
	 * ring_entries - 1)
	 */
	u32			sq_ring_mask, cq_ring_mask;
	/* Ring sizes (constant, power of 2) */
	u32			sq_ring_entries, cq_ring_entries;
	/*
	 * Number of invalid entries dropped by the kernel due to
	 * invalid index stored in array
	 *
	 * Written by the kernel, shouldn't be modified by the
	 * application (i.e. get number of "new events" by comparing to
	 * cached value).
	 *
	 * After a new SQ head value was read by the application this
	 * counter includes all submissions that were dropped reaching
	 * the new SQ head (and possibly more).
	 */
	u32			sq_dropped;
	/*
	 * Runtime SQ flags
	 *
	 * Written by the kernel, shouldn't be modified by the
	 * application.
	 *
	 * The application needs a full memory barrier before checking
	 * for IORING_SQ_NEED_WAKEUP after updating the sq tail.
	 */
	atomic_t		sq_flags;
	/*
	 * Runtime CQ flags
	 *
	 * Written by the application, shouldn't be modified by the
	 * kernel.
	 */
	u32			cq_flags;
	/*
	 * Number of completion events lost because the queue was full;
	 * this should be avoided by the application by making sure
	 * there are not more requests pending than there is space in
	 * the completion queue.
	 *
	 * Written by the kernel, shouldn't be modified by the
	 * application (i.e. get number of "new events" by comparing to
	 * cached value).
	 *
	 * As completion events come in out of order this counter is not
	 * ordered with any other data.
	 */
	u32			cq_overflow;
	/*
	 * Ring buffer of completion events.
	 *
	 * The kernel writes completion events fresh every time they are
	 * produced, so the application is allowed to modify pending
	 * entries.
	 */
	struct io_uring_cqe	cqes[] ____cacheline_aligned_in_smp;
};

struct io_mapped_ubuf {
	u64		ubuf;
	u64		ubuf_end;
	unsigned int	nr_bvecs;
	unsigned long	acct_pages;
	struct bio_vec	bvec[];
};

struct io_ring_ctx;

struct io_overflow_cqe {
	struct list_head list;
	struct io_uring_cqe cqe;
};

/*
 * FFS_SCM is only available on 64-bit archs, for 32-bit we just define it as 0
 * and define IO_URING_SCM_ALL. For this case, we use SCM for all files as we
 * can't safely always dereference the file when the task has exited and ring
 * cleanup is done. If a file is tracked and part of SCM, then unix gc on
 * process exit may reap it before __io_sqe_files_unregister() is run.
 */
#define FFS_NOWAIT		0x1UL
#define FFS_ISREG		0x2UL
#if defined(CONFIG_64BIT)
#define FFS_SCM			0x4UL
#else
#define IO_URING_SCM_ALL
#define FFS_SCM			0x0UL
#endif
#define FFS_MASK		~(FFS_NOWAIT|FFS_ISREG|FFS_SCM)

struct io_fixed_file {
	/* file * with additional FFS_* flags */
	unsigned long file_ptr;
};

struct io_rsrc_put {
	struct list_head list;
	u64 tag;
	union {
		void *rsrc;
		struct file *file;
		struct io_mapped_ubuf *buf;
	};
};

struct io_file_table {
	struct io_fixed_file *files;
	unsigned long *bitmap;
	unsigned int alloc_hint;
};

struct io_rsrc_node {
	struct percpu_ref		refs;
	struct list_head		node;
	struct list_head		rsrc_list;
	struct io_rsrc_data		*rsrc_data;
	struct llist_node		llist;
	bool				done;
};

typedef void (rsrc_put_fn)(struct io_ring_ctx *ctx, struct io_rsrc_put *prsrc);

struct io_rsrc_data {
	struct io_ring_ctx		*ctx;

	u64				**tags;
	unsigned int			nr;
	rsrc_put_fn			*do_put;
	atomic_t			refs;
	struct completion		done;
	bool				quiesce;
};

#define IO_BUFFER_LIST_BUF_PER_PAGE (PAGE_SIZE / sizeof(struct io_uring_buf))
struct io_buffer_list {
	/*
	 * If ->buf_nr_pages is set, then buf_pages/buf_ring are used. If not,
	 * then these are classic provided buffers and ->buf_list is used.
	 */
	union {
		struct list_head buf_list;
		struct {
			struct page **buf_pages;
			struct io_uring_buf_ring *buf_ring;
		};
	};
	__u16 bgid;

	/* below is for ring provided buffers */
	__u16 buf_nr_pages;
	__u16 nr_entries;
	__u16 head;
	__u16 mask;
};

struct io_buffer {
	struct list_head list;
	__u64 addr;
	__u32 len;
	__u16 bid;
	__u16 bgid;
};

struct io_restriction {
	DECLARE_BITMAP(register_op, IORING_REGISTER_LAST);
	DECLARE_BITMAP(sqe_op, IORING_OP_LAST);
	u8 sqe_flags_allowed;
	u8 sqe_flags_required;
	bool registered;
};

enum {
	IO_SQ_THREAD_SHOULD_STOP = 0,
	IO_SQ_THREAD_SHOULD_PARK,
};

struct io_sq_data {
	refcount_t		refs;
	atomic_t		park_pending;
	struct mutex		lock;

	/* ctx's that are using this sqd */
	struct list_head	ctx_list;

	struct task_struct	*thread;
	struct wait_queue_head	wait;

	unsigned		sq_thread_idle;
	int			sq_cpu;
	pid_t			task_pid;
	pid_t			task_tgid;

	unsigned long		state;
	struct completion	exited;
};

#define IO_COMPL_BATCH			32
#define IO_REQ_CACHE_SIZE		32
#define IO_REQ_ALLOC_BATCH		8

struct io_submit_link {
	struct io_kiocb		*head;
	struct io_kiocb		*last;
};

struct io_submit_state {
	/* inline/task_work completion list, under ->uring_lock */
	struct io_wq_work_node	free_list;
	/* batch completion logic */
	struct io_wq_work_list	compl_reqs;
	struct io_submit_link	link;

	bool			plug_started;
	bool			need_plug;
	bool			flush_cqes;
	unsigned short		submit_nr;
	struct blk_plug		plug;
};

struct io_ev_fd {
	struct eventfd_ctx	*cq_ev_fd;
	unsigned int		eventfd_async: 1;
	struct rcu_head		rcu;
};

#define BGID_ARRAY	64

struct io_ring_ctx {
	/* const or read-mostly hot data */
	struct {
		struct percpu_ref	refs;

		struct io_rings		*rings;
		unsigned int		flags;
		enum task_work_notify_mode	notify_method;
		unsigned int		compat: 1;
		unsigned int		drain_next: 1;
		unsigned int		restricted: 1;
		unsigned int		off_timeout_used: 1;
		unsigned int		drain_active: 1;
		unsigned int		drain_disabled: 1;
		unsigned int		has_evfd: 1;
		unsigned int		syscall_iopoll: 1;
	} ____cacheline_aligned_in_smp;

	/* submission data */
	struct {
		struct mutex		uring_lock;

		/*
		 * Ring buffer of indices into array of io_uring_sqe, which is
		 * mmapped by the application using the IORING_OFF_SQES offset.
		 *
		 * This indirection could e.g. be used to assign fixed
		 * io_uring_sqe entries to operations and only submit them to
		 * the queue when needed.
		 *
		 * The kernel modifies neither the indices array nor the entries
		 * array.
		 */
		u32			*sq_array;
		struct io_uring_sqe	*sq_sqes;
		unsigned		cached_sq_head;
		unsigned		sq_entries;
		struct list_head	defer_list;

		/*
		 * Fixed resources fast path, should be accessed only under
		 * uring_lock, and updated through io_uring_register(2)
		 */
		struct io_rsrc_node	*rsrc_node;
		int			rsrc_cached_refs;
		atomic_t		cancel_seq;
		struct io_file_table	file_table;
		unsigned		nr_user_files;
		unsigned		nr_user_bufs;
		struct io_mapped_ubuf	**user_bufs;

		struct io_submit_state	submit_state;

		struct io_buffer_list	*io_bl;
		struct xarray		io_bl_xa;
		struct list_head	io_buffers_cache;

		struct list_head	timeout_list;
		struct list_head	ltimeout_list;
		struct list_head	cq_overflow_list;
		struct list_head	apoll_cache;
		struct xarray		personalities;
		u32			pers_next;
		unsigned		sq_thread_idle;
	} ____cacheline_aligned_in_smp;

	/* IRQ completion list, under ->completion_lock */
	struct io_wq_work_list	locked_free_list;
	unsigned int		locked_free_nr;

	const struct cred	*sq_creds;	/* cred used for __io_sq_thread() */
	struct io_sq_data	*sq_data;	/* if using sq thread polling */

	struct wait_queue_head	sqo_sq_wait;
	struct list_head	sqd_list;

	unsigned long		check_cq;

	struct {
		/*
		 * We cache a range of free CQEs we can use, once exhausted it
		 * should go through a slower range setup, see __io_get_cqe()
		 */
		struct io_uring_cqe	*cqe_cached;
		struct io_uring_cqe	*cqe_sentinel;

		unsigned		cached_cq_tail;
		unsigned		cq_entries;
		struct io_ev_fd	__rcu	*io_ev_fd;
		struct wait_queue_head	cq_wait;
		unsigned		cq_extra;
		atomic_t		cq_timeouts;
		unsigned		cq_last_tm_flush;
	} ____cacheline_aligned_in_smp;

	struct {
		spinlock_t		completion_lock;

		spinlock_t		timeout_lock;

		/*
		 * ->iopoll_list is protected by the ctx->uring_lock for
		 * io_uring instances that don't use IORING_SETUP_SQPOLL.
		 * For SQPOLL, only the single threaded io_sq_thread() will
		 * manipulate the list, hence no extra locking is needed there.
		 */
		struct io_wq_work_list	iopoll_list;
		struct hlist_head	*cancel_hash;
		unsigned		cancel_hash_bits;
		bool			poll_multi_queue;

		struct list_head	io_buffers_comp;
	} ____cacheline_aligned_in_smp;

	struct io_restriction		restrictions;

	/* slow path rsrc auxilary data, used by update/register */
	struct {
		struct io_rsrc_node		*rsrc_backup_node;
		struct io_mapped_ubuf		*dummy_ubuf;
		struct io_rsrc_data		*file_data;
		struct io_rsrc_data		*buf_data;

		struct delayed_work		rsrc_put_work;
		struct llist_head		rsrc_put_llist;
		struct list_head		rsrc_ref_list;
		spinlock_t			rsrc_ref_lock;

		struct list_head	io_buffers_pages;
	};

	/* Keep this last, we don't need it for the fast path */
	struct {
		#if defined(CONFIG_UNIX)
			struct socket		*ring_sock;
		#endif
		/* hashed buffered write serialization */
		struct io_wq_hash		*hash_map;

		/* Only used for accounting purposes */
		struct user_struct		*user;
		struct mm_struct		*mm_account;

		/* ctx exit and cancelation */
		struct llist_head		fallback_llist;
		struct delayed_work		fallback_work;
		struct work_struct		exit_work;
		struct list_head		tctx_list;
		struct completion		ref_comp;
		u32				iowq_limits[2];
		bool				iowq_limits_set;
	};
};

/*
 * Arbitrary limit, can be raised if need be
 */
#define IO_RINGFD_REG_MAX 16

struct io_uring_task {
	/* submission side */
	int			cached_refs;
	struct xarray		xa;
	struct wait_queue_head	wait;
	const struct io_ring_ctx *last;
	struct io_wq		*io_wq;
	struct percpu_counter	inflight;
	atomic_t		inflight_tracked;
	atomic_t		in_idle;

	spinlock_t		task_lock;
	struct io_wq_work_list	task_list;
	struct io_wq_work_list	prio_task_list;
	struct callback_head	task_work;
	struct file		**registered_rings;
	bool			task_running;
};

/*
 * First field must be the file pointer in all the
 * iocb unions! See also 'struct kiocb' in <linux/fs.h>
 */
struct io_poll_iocb {
	struct file			*file;
	struct wait_queue_head		*head;
	__poll_t			events;
	struct wait_queue_entry		wait;
};

struct io_poll_update {
	struct file			*file;
	u64				old_user_data;
	u64				new_user_data;
	__poll_t			events;
	bool				update_events;
	bool				update_user_data;
};

struct io_close {
	struct file			*file;
	int				fd;
	u32				file_slot;
};

struct io_timeout_data {
	struct io_kiocb			*req;
	struct hrtimer			timer;
	struct timespec64		ts;
	enum hrtimer_mode		mode;
	u32				flags;
};

struct io_accept {
	struct file			*file;
	struct sockaddr __user		*addr;
	int __user			*addr_len;
	int				flags;
	u32				file_slot;
	unsigned long			nofile;
};

struct io_socket {
	struct file			*file;
	int				domain;
	int				type;
	int				protocol;
	int				flags;
	u32				file_slot;
	unsigned long			nofile;
};

struct io_sync {
	struct file			*file;
	loff_t				len;
	loff_t				off;
	int				flags;
	int				mode;
};

struct io_cancel {
	struct file			*file;
	u64				addr;
	u32				flags;
	s32				fd;
};

struct io_timeout {
	struct file			*file;
	u32				off;
	u32				target_seq;
	struct list_head		list;
	/* head of the link, used by linked timeouts only */
	struct io_kiocb			*head;
	/* for linked completions */
	struct io_kiocb			*prev;
};

struct io_timeout_rem {
	struct file			*file;
	u64				addr;

	/* timeout update */
	struct timespec64		ts;
	u32				flags;
	bool				ltimeout;
};

struct io_rw {
	/* NOTE: kiocb has the file as the first member, so don't do it here */
	struct kiocb			kiocb;
	u64				addr;
	u32				len;
	rwf_t				flags;
};

struct io_connect {
	struct file			*file;
	struct sockaddr __user		*addr;
	int				addr_len;
};

struct io_sr_msg {
	struct file			*file;
	union {
		struct compat_msghdr __user	*umsg_compat;
		struct user_msghdr __user	*umsg;
		void __user			*buf;
	};
	int				msg_flags;
	size_t				len;
	size_t				done_io;
	unsigned int			flags;
};

struct io_open {
	struct file			*file;
	int				dfd;
	u32				file_slot;
	struct filename			*filename;
	struct open_how			how;
	unsigned long			nofile;
};

struct io_rsrc_update {
	struct file			*file;
	u64				arg;
	u32				nr_args;
	u32				offset;
};

struct io_fadvise {
	struct file			*file;
	u64				offset;
	u32				len;
	u32				advice;
};

struct io_madvise {
	struct file			*file;
	u64				addr;
	u32				len;
	u32				advice;
};

struct io_epoll {
	struct file			*file;
	int				epfd;
	int				op;
	int				fd;
	struct epoll_event		event;
};

struct io_splice {
	struct file			*file_out;
	loff_t				off_out;
	loff_t				off_in;
	u64				len;
	int				splice_fd_in;
	unsigned int			flags;
};

struct io_provide_buf {
	struct file			*file;
	__u64				addr;
	__u32				len;
	__u32				bgid;
	__u16				nbufs;
	__u16				bid;
};

struct io_statx {
	struct file			*file;
	int				dfd;
	unsigned int			mask;
	unsigned int			flags;
	struct filename			*filename;
	struct statx __user		*buffer;
};

struct io_shutdown {
	struct file			*file;
	int				how;
};

struct io_rename {
	struct file			*file;
	int				old_dfd;
	int				new_dfd;
	struct filename			*oldpath;
	struct filename			*newpath;
	int				flags;
};

struct io_unlink {
	struct file			*file;
	int				dfd;
	int				flags;
	struct filename			*filename;
};

struct io_mkdir {
	struct file			*file;
	int				dfd;
	umode_t				mode;
	struct filename			*filename;
};

struct io_symlink {
	struct file			*file;
	int				new_dfd;
	struct filename			*oldpath;
	struct filename			*newpath;
};

struct io_hardlink {
	struct file			*file;
	int				old_dfd;
	int				new_dfd;
	struct filename			*oldpath;
	struct filename			*newpath;
	int				flags;
};

struct io_msg {
	struct file			*file;
	u64 user_data;
	u32 len;
};

struct io_async_connect {
	struct sockaddr_storage		address;
};

struct io_async_msghdr {
	struct iovec			fast_iov[UIO_FASTIOV];
	/* points to an allocated iov, if NULL we use fast_iov instead */
	struct iovec			*free_iov;
	struct sockaddr __user		*uaddr;
	struct msghdr			msg;
	struct sockaddr_storage		addr;
};

struct io_rw_state {
	struct iov_iter			iter;
	struct iov_iter_state		iter_state;
	struct iovec			fast_iov[UIO_FASTIOV];
};

struct io_async_rw {
	struct io_rw_state		s;
	const struct iovec		*free_iovec;
	size_t				bytes_done;
	struct wait_page_queue		wpq;
};

struct io_xattr {
	struct file			*file;
	struct xattr_ctx		ctx;
	struct filename			*filename;
};

enum {
	REQ_F_FIXED_FILE_BIT	= IOSQE_FIXED_FILE_BIT,
	REQ_F_IO_DRAIN_BIT	= IOSQE_IO_DRAIN_BIT,
	REQ_F_LINK_BIT		= IOSQE_IO_LINK_BIT,
	REQ_F_HARDLINK_BIT	= IOSQE_IO_HARDLINK_BIT,
	REQ_F_FORCE_ASYNC_BIT	= IOSQE_ASYNC_BIT,
	REQ_F_BUFFER_SELECT_BIT	= IOSQE_BUFFER_SELECT_BIT,
	REQ_F_CQE_SKIP_BIT	= IOSQE_CQE_SKIP_SUCCESS_BIT,

	/* first byte is taken by user flags, shift it to not overlap */
	REQ_F_FAIL_BIT		= 8,
	REQ_F_INFLIGHT_BIT,
	REQ_F_CUR_POS_BIT,
	REQ_F_NOWAIT_BIT,
	REQ_F_LINK_TIMEOUT_BIT,
	REQ_F_NEED_CLEANUP_BIT,
	REQ_F_POLLED_BIT,
	REQ_F_BUFFER_SELECTED_BIT,
	REQ_F_BUFFER_RING_BIT,
	REQ_F_COMPLETE_INLINE_BIT,
	REQ_F_REISSUE_BIT,
	REQ_F_CREDS_BIT,
	REQ_F_REFCOUNT_BIT,
	REQ_F_ARM_LTIMEOUT_BIT,
	REQ_F_ASYNC_DATA_BIT,
	REQ_F_SKIP_LINK_CQES_BIT,
	REQ_F_SINGLE_POLL_BIT,
	REQ_F_DOUBLE_POLL_BIT,
	REQ_F_PARTIAL_IO_BIT,
	REQ_F_CQE32_INIT_BIT,
	REQ_F_APOLL_MULTISHOT_BIT,
	/* keep async read/write and isreg together and in order */
	REQ_F_SUPPORT_NOWAIT_BIT,
	REQ_F_ISREG_BIT,

	/* not a real bit, just to check we're not overflowing the space */
	__REQ_F_LAST_BIT,
};

enum {
	/* ctx owns file */
	REQ_F_FIXED_FILE	= BIT(REQ_F_FIXED_FILE_BIT),
	/* drain existing IO first */
	REQ_F_IO_DRAIN		= BIT(REQ_F_IO_DRAIN_BIT),
	/* linked sqes */
	REQ_F_LINK		= BIT(REQ_F_LINK_BIT),
	/* doesn't sever on completion < 0 */
	REQ_F_HARDLINK		= BIT(REQ_F_HARDLINK_BIT),
	/* IOSQE_ASYNC */
	REQ_F_FORCE_ASYNC	= BIT(REQ_F_FORCE_ASYNC_BIT),
	/* IOSQE_BUFFER_SELECT */
	REQ_F_BUFFER_SELECT	= BIT(REQ_F_BUFFER_SELECT_BIT),
	/* IOSQE_CQE_SKIP_SUCCESS */
	REQ_F_CQE_SKIP		= BIT(REQ_F_CQE_SKIP_BIT),

	/* fail rest of links */
	REQ_F_FAIL		= BIT(REQ_F_FAIL_BIT),
	/* on inflight list, should be cancelled and waited on exit reliably */
	REQ_F_INFLIGHT		= BIT(REQ_F_INFLIGHT_BIT),
	/* read/write uses file position */
	REQ_F_CUR_POS		= BIT(REQ_F_CUR_POS_BIT),
	/* must not punt to workers */
	REQ_F_NOWAIT		= BIT(REQ_F_NOWAIT_BIT),
	/* has or had linked timeout */
	REQ_F_LINK_TIMEOUT	= BIT(REQ_F_LINK_TIMEOUT_BIT),
	/* needs cleanup */
	REQ_F_NEED_CLEANUP	= BIT(REQ_F_NEED_CLEANUP_BIT),
	/* already went through poll handler */
	REQ_F_POLLED		= BIT(REQ_F_POLLED_BIT),
	/* buffer already selected */
	REQ_F_BUFFER_SELECTED	= BIT(REQ_F_BUFFER_SELECTED_BIT),
	/* buffer selected from ring, needs commit */
	REQ_F_BUFFER_RING	= BIT(REQ_F_BUFFER_RING_BIT),
	/* completion is deferred through io_comp_state */
	REQ_F_COMPLETE_INLINE	= BIT(REQ_F_COMPLETE_INLINE_BIT),
	/* caller should reissue async */
	REQ_F_REISSUE		= BIT(REQ_F_REISSUE_BIT),
	/* supports async reads/writes */
	REQ_F_SUPPORT_NOWAIT	= BIT(REQ_F_SUPPORT_NOWAIT_BIT),
	/* regular file */
	REQ_F_ISREG		= BIT(REQ_F_ISREG_BIT),
	/* has creds assigned */
	REQ_F_CREDS		= BIT(REQ_F_CREDS_BIT),
	/* skip refcounting if not set */
	REQ_F_REFCOUNT		= BIT(REQ_F_REFCOUNT_BIT),
	/* there is a linked timeout that has to be armed */
	REQ_F_ARM_LTIMEOUT	= BIT(REQ_F_ARM_LTIMEOUT_BIT),
	/* ->async_data allocated */
	REQ_F_ASYNC_DATA	= BIT(REQ_F_ASYNC_DATA_BIT),
	/* don't post CQEs while failing linked requests */
	REQ_F_SKIP_LINK_CQES	= BIT(REQ_F_SKIP_LINK_CQES_BIT),
	/* single poll may be active */
	REQ_F_SINGLE_POLL	= BIT(REQ_F_SINGLE_POLL_BIT),
	/* double poll may active */
	REQ_F_DOUBLE_POLL	= BIT(REQ_F_DOUBLE_POLL_BIT),
	/* request has already done partial IO */
	REQ_F_PARTIAL_IO	= BIT(REQ_F_PARTIAL_IO_BIT),
	/* fast poll multishot mode */
	REQ_F_APOLL_MULTISHOT	= BIT(REQ_F_APOLL_MULTISHOT_BIT),
	/* ->extra1 and ->extra2 are initialised */
	REQ_F_CQE32_INIT	= BIT(REQ_F_CQE32_INIT_BIT),
};

struct async_poll {
	struct io_poll_iocb	poll;
	struct io_poll_iocb	*double_poll;
};

typedef void (*io_req_tw_func_t)(struct io_kiocb *req, bool *locked);

struct io_task_work {
	union {
		struct io_wq_work_node	node;
		struct llist_node	fallback_node;
	};
	io_req_tw_func_t		func;
};

enum {
	IORING_RSRC_FILE		= 0,
	IORING_RSRC_BUFFER		= 1,
};

struct io_cqe {
	__u64	user_data;
	__s32	res;
	/* fd initially, then cflags for completion */
	union {
		__u32	flags;
		int	fd;
	};
};

enum {
	IO_CHECK_CQ_OVERFLOW_BIT,
	IO_CHECK_CQ_DROPPED_BIT,
};

/*
 * NOTE! Each of the iocb union members has the file pointer
 * as the first entry in their struct definition. So you can
 * access the file pointer through any of the sub-structs,
 * or directly as just 'file' in this struct.
 */
struct io_kiocb {
	union {
		struct file		*file;
		struct io_rw		rw;
		struct io_poll_iocb	poll;
		struct io_poll_update	poll_update;
		struct io_accept	accept;
		struct io_sync		sync;
		struct io_cancel	cancel;
		struct io_timeout	timeout;
		struct io_timeout_rem	timeout_rem;
		struct io_connect	connect;
		struct io_sr_msg	sr_msg;
		struct io_open		open;
		struct io_close		close;
		struct io_rsrc_update	rsrc_update;
		struct io_fadvise	fadvise;
		struct io_madvise	madvise;
		struct io_epoll		epoll;
		struct io_splice	splice;
		struct io_provide_buf	pbuf;
		struct io_statx		statx;
		struct io_shutdown	shutdown;
		struct io_rename	rename;
		struct io_unlink	unlink;
		struct io_mkdir		mkdir;
		struct io_symlink	symlink;
		struct io_hardlink	hardlink;
		struct io_msg		msg;
		struct io_xattr		xattr;
		struct io_socket	sock;
		struct io_uring_cmd	uring_cmd;
	};

	u8				opcode;
	/* polled IO has completed */
	u8				iopoll_completed;
	/*
	 * Can be either a fixed buffer index, or used with provided buffers.
	 * For the latter, before issue it points to the buffer group ID,
	 * and after selection it points to the buffer ID itself.
	 */
	u16				buf_index;
	unsigned int			flags;

	struct io_cqe			cqe;

	struct io_ring_ctx		*ctx;
	struct task_struct		*task;

	struct io_rsrc_node		*rsrc_node;

	union {
		/* store used ubuf, so we can prevent reloading */
		struct io_mapped_ubuf	*imu;

		/* stores selected buf, valid IFF REQ_F_BUFFER_SELECTED is set */
		struct io_buffer	*kbuf;

		/*
		 * stores buffer ID for ring provided buffers, valid IFF
		 * REQ_F_BUFFER_RING is set.
		 */
		struct io_buffer_list	*buf_list;
	};

	union {
		/* used by request caches, completion batching and iopoll */
		struct io_wq_work_node	comp_list;
		/* cache ->apoll->events */
		__poll_t apoll_events;
	};
	atomic_t			refs;
	atomic_t			poll_refs;
	struct io_task_work		io_task_work;
	/* for polled requests, i.e. IORING_OP_POLL_ADD and async armed poll */
	union {
		struct hlist_node	hash_node;
		struct {
			u64		extra1;
			u64		extra2;
		};
	};
	/* internal polling, see IORING_FEAT_FAST_POLL */
	struct async_poll		*apoll;
	/* opcode allocated if it needs to store data for async defer */
	void				*async_data;
	/* linked requests, IFF REQ_F_HARDLINK or REQ_F_LINK are set */
	struct io_kiocb			*link;
	/* custom credentials, valid IFF REQ_F_CREDS is set */
	const struct cred		*creds;
	struct io_wq_work		work;
};

struct io_tctx_node {
	struct list_head	ctx_node;
	struct task_struct	*task;
	struct io_ring_ctx	*ctx;
};

struct io_defer_entry {
	struct list_head	list;
	struct io_kiocb		*req;
	u32			seq;
};

struct io_cancel_data {
	struct io_ring_ctx *ctx;
	union {
		u64 data;
		struct file *file;
	};
	u32 flags;
	int seq;
};

/*
 * The URING_CMD payload starts at 'cmd' in the first sqe, and continues into
 * the following sqe if SQE128 is used.
 */
#define uring_cmd_pdu_size(is_sqe128)				\
	((1 + !!(is_sqe128)) * sizeof(struct io_uring_sqe) -	\
		offsetof(struct io_uring_sqe, cmd))

struct io_op_def {
	/* needs req->file assigned */
	unsigned		needs_file : 1;
	/* should block plug */
	unsigned		plug : 1;
	/* hash wq insertion if file is a regular file */
	unsigned		hash_reg_file : 1;
	/* unbound wq insertion if file is a non-regular file */
	unsigned		unbound_nonreg_file : 1;
	/* set if opcode supports polled "wait" */
	unsigned		pollin : 1;
	unsigned		pollout : 1;
	unsigned		poll_exclusive : 1;
	/* op supports buffer selection */
	unsigned		buffer_select : 1;
	/* do prep async if is going to be punted */
	unsigned		needs_async_setup : 1;
	/* opcode is not supported by this kernel */
	unsigned		not_supported : 1;
	/* skip auditing */
	unsigned		audit_skip : 1;
	/* supports ioprio */
	unsigned		ioprio : 1;
	/* supports iopoll */
	unsigned		iopoll : 1;
	/* size of async data needed, if any */
	unsigned short		async_size;
};

static const struct io_op_def io_op_defs[] = {
	[IORING_OP_NOP] = {
		.audit_skip		= 1,
		.iopoll			= 1,
	},
	[IORING_OP_READV] = {
		.needs_file		= 1,
		.unbound_nonreg_file	= 1,
		.pollin			= 1,
		.buffer_select		= 1,
		.needs_async_setup	= 1,
		.plug			= 1,
		.audit_skip		= 1,
		.ioprio			= 1,
		.iopoll			= 1,
		.async_size		= sizeof(struct io_async_rw),
	},
	[IORING_OP_WRITEV] = {
		.needs_file		= 1,
		.hash_reg_file		= 1,
		.unbound_nonreg_file	= 1,
		.pollout		= 1,
		.needs_async_setup	= 1,
		.plug			= 1,
		.audit_skip		= 1,
		.ioprio			= 1,
		.iopoll			= 1,
		.async_size		= sizeof(struct io_async_rw),
	},
	[IORING_OP_FSYNC] = {
		.needs_file		= 1,
		.audit_skip		= 1,
	},
	[IORING_OP_READ_FIXED] = {
		.needs_file		= 1,
		.unbound_nonreg_file	= 1,
		.pollin			= 1,
		.plug			= 1,
		.audit_skip		= 1,
		.ioprio			= 1,
		.iopoll			= 1,
		.async_size		= sizeof(struct io_async_rw),
	},
	[IORING_OP_WRITE_FIXED] = {
		.needs_file		= 1,
		.hash_reg_file		= 1,
		.unbound_nonreg_file	= 1,
		.pollout		= 1,
		.plug			= 1,
		.audit_skip		= 1,
		.ioprio			= 1,
		.iopoll			= 1,
		.async_size		= sizeof(struct io_async_rw),
	},
	[IORING_OP_POLL_ADD] = {
		.needs_file		= 1,
		.unbound_nonreg_file	= 1,
		.audit_skip		= 1,
	},
	[IORING_OP_POLL_REMOVE] = {
		.audit_skip		= 1,
	},
	[IORING_OP_SYNC_FILE_RANGE] = {
		.needs_file		= 1,
		.audit_skip		= 1,
	},
	[IORING_OP_SENDMSG] = {
		.needs_file		= 1,
		.unbound_nonreg_file	= 1,
		.pollout		= 1,
		.needs_async_setup	= 1,
		.ioprio			= 1,
		.async_size		= sizeof(struct io_async_msghdr),
	},
	[IORING_OP_RECVMSG] = {
		.needs_file		= 1,
		.unbound_nonreg_file	= 1,
		.pollin			= 1,
		.buffer_select		= 1,
		.needs_async_setup	= 1,
		.ioprio			= 1,
		.async_size		= sizeof(struct io_async_msghdr),
	},
	[IORING_OP_TIMEOUT] = {
		.audit_skip		= 1,
		.async_size		= sizeof(struct io_timeout_data),
	},
	[IORING_OP_TIMEOUT_REMOVE] = {
		/* used by timeout updates' prep() */
		.audit_skip		= 1,
	},
	[IORING_OP_ACCEPT] = {
		.needs_file		= 1,
		.unbound_nonreg_file	= 1,
		.pollin			= 1,
		.poll_exclusive		= 1,
		.ioprio			= 1,	/* used for flags */
	},
	[IORING_OP_ASYNC_CANCEL] = {
		.audit_skip		= 1,
	},
	[IORING_OP_LINK_TIMEOUT] = {
		.audit_skip		= 1,
		.async_size		= sizeof(struct io_timeout_data),
	},
	[IORING_OP_CONNECT] = {
		.needs_file		= 1,
		.unbound_nonreg_file	= 1,
		.pollout		= 1,
		.needs_async_setup	= 1,
		.async_size		= sizeof(struct io_async_connect),
	},
	[IORING_OP_FALLOCATE] = {
		.needs_file		= 1,
	},
	[IORING_OP_OPENAT] = {},
	[IORING_OP_CLOSE] = {},
	[IORING_OP_FILES_UPDATE] = {
		.audit_skip		= 1,
		.iopoll			= 1,
	},
	[IORING_OP_STATX] = {
		.audit_skip		= 1,
	},
	[IORING_OP_READ] = {
		.needs_file		= 1,
		.unbound_nonreg_file	= 1,
		.pollin			= 1,
		.buffer_select		= 1,
		.plug			= 1,
		.audit_skip		= 1,
		.ioprio			= 1,
		.iopoll			= 1,
		.async_size		= sizeof(struct io_async_rw),
	},
	[IORING_OP_WRITE] = {
		.needs_file		= 1,
		.hash_reg_file		= 1,
		.unbound_nonreg_file	= 1,
		.pollout		= 1,
		.plug			= 1,
		.audit_skip		= 1,
		.ioprio			= 1,
		.iopoll			= 1,
		.async_size		= sizeof(struct io_async_rw),
	},
	[IORING_OP_FADVISE] = {
		.needs_file		= 1,
		.audit_skip		= 1,
	},
	[IORING_OP_MADVISE] = {},
	[IORING_OP_SEND] = {
		.needs_file		= 1,
		.unbound_nonreg_file	= 1,
		.pollout		= 1,
		.audit_skip		= 1,
		.ioprio			= 1,
	},
	[IORING_OP_RECV] = {
		.needs_file		= 1,
		.unbound_nonreg_file	= 1,
		.pollin			= 1,
		.buffer_select		= 1,
		.audit_skip		= 1,
		.ioprio			= 1,
	},
	[IORING_OP_OPENAT2] = {
	},
	[IORING_OP_EPOLL_CTL] = {
		.unbound_nonreg_file	= 1,
		.audit_skip		= 1,
	},
	[IORING_OP_SPLICE] = {
		.needs_file		= 1,
		.hash_reg_file		= 1,
		.unbound_nonreg_file	= 1,
		.audit_skip		= 1,
	},
	[IORING_OP_PROVIDE_BUFFERS] = {
		.audit_skip		= 1,
		.iopoll			= 1,
	},
	[IORING_OP_REMOVE_BUFFERS] = {
		.audit_skip		= 1,
		.iopoll			= 1,
	},
	[IORING_OP_TEE] = {
		.needs_file		= 1,
		.hash_reg_file		= 1,
		.unbound_nonreg_file	= 1,
		.audit_skip		= 1,
	},
	[IORING_OP_SHUTDOWN] = {
		.needs_file		= 1,
	},
	[IORING_OP_RENAMEAT] = {},
	[IORING_OP_UNLINKAT] = {},
	[IORING_OP_MKDIRAT] = {},
	[IORING_OP_SYMLINKAT] = {},
	[IORING_OP_LINKAT] = {},
	[IORING_OP_MSG_RING] = {
		.needs_file		= 1,
		.iopoll			= 1,
	},
	[IORING_OP_FSETXATTR] = {
		.needs_file = 1
	},
	[IORING_OP_SETXATTR] = {},
	[IORING_OP_FGETXATTR] = {
		.needs_file = 1
	},
	[IORING_OP_GETXATTR] = {},
	[IORING_OP_SOCKET] = {
		.audit_skip		= 1,
	},
	[IORING_OP_URING_CMD] = {
		.needs_file		= 1,
		.plug			= 1,
		.needs_async_setup	= 1,
		.async_size		= uring_cmd_pdu_size(1),
	},
};

/* requests with any of those set should undergo io_disarm_next() */
#define IO_DISARM_MASK (REQ_F_ARM_LTIMEOUT | REQ_F_LINK_TIMEOUT | REQ_F_FAIL)
#define IO_REQ_LINK_FLAGS (REQ_F_LINK | REQ_F_HARDLINK)

static bool io_disarm_next(struct io_kiocb *req);
static void io_uring_del_tctx_node(unsigned long index);
static void io_uring_try_cancel_requests(struct io_ring_ctx *ctx,
					 struct task_struct *task,
					 bool cancel_all);
static void io_uring_cancel_generic(bool cancel_all, struct io_sq_data *sqd);

static void __io_req_complete_post(struct io_kiocb *req, s32 res, u32 cflags);
static void io_dismantle_req(struct io_kiocb *req);
static void io_queue_linked_timeout(struct io_kiocb *req);
static int __io_register_rsrc_update(struct io_ring_ctx *ctx, unsigned type,
				     struct io_uring_rsrc_update2 *up,
				     unsigned nr_args);
static void io_clean_op(struct io_kiocb *req);
static inline struct file *io_file_get_fixed(struct io_kiocb *req, int fd,
					     unsigned issue_flags);
static struct file *io_file_get_normal(struct io_kiocb *req, int fd);
static void io_queue_sqe(struct io_kiocb *req);
static void io_rsrc_put_work(struct work_struct *work);

static void io_req_task_queue(struct io_kiocb *req);
static void __io_submit_flush_completions(struct io_ring_ctx *ctx);
static int io_req_prep_async(struct io_kiocb *req);

static int io_install_fixed_file(struct io_kiocb *req, struct file *file,
				 unsigned int issue_flags, u32 slot_index);
static int __io_close_fixed(struct io_kiocb *req, unsigned int issue_flags,
			    unsigned int offset);
static inline int io_close_fixed(struct io_kiocb *req, unsigned int issue_flags);

static enum hrtimer_restart io_link_timeout_fn(struct hrtimer *timer);
static void io_eventfd_signal(struct io_ring_ctx *ctx);
static void io_req_tw_post_queue(struct io_kiocb *req, s32 res, u32 cflags);

static struct kmem_cache *req_cachep;

static const struct file_operations io_uring_fops;

const char *io_uring_get_opcode(u8 opcode)
{
	switch ((enum io_uring_op)opcode) {
	case IORING_OP_NOP:
		return "NOP";
	case IORING_OP_READV:
		return "READV";
	case IORING_OP_WRITEV:
		return "WRITEV";
	case IORING_OP_FSYNC:
		return "FSYNC";
	case IORING_OP_READ_FIXED:
		return "READ_FIXED";
	case IORING_OP_WRITE_FIXED:
		return "WRITE_FIXED";
	case IORING_OP_POLL_ADD:
		return "POLL_ADD";
	case IORING_OP_POLL_REMOVE:
		return "POLL_REMOVE";
	case IORING_OP_SYNC_FILE_RANGE:
		return "SYNC_FILE_RANGE";
	case IORING_OP_SENDMSG:
		return "SENDMSG";
	case IORING_OP_RECVMSG:
		return "RECVMSG";
	case IORING_OP_TIMEOUT:
		return "TIMEOUT";
	case IORING_OP_TIMEOUT_REMOVE:
		return "TIMEOUT_REMOVE";
	case IORING_OP_ACCEPT:
		return "ACCEPT";
	case IORING_OP_ASYNC_CANCEL:
		return "ASYNC_CANCEL";
	case IORING_OP_LINK_TIMEOUT:
		return "LINK_TIMEOUT";
	case IORING_OP_CONNECT:
		return "CONNECT";
	case IORING_OP_FALLOCATE:
		return "FALLOCATE";
	case IORING_OP_OPENAT:
		return "OPENAT";
	case IORING_OP_CLOSE:
		return "CLOSE";
	case IORING_OP_FILES_UPDATE:
		return "FILES_UPDATE";
	case IORING_OP_STATX:
		return "STATX";
	case IORING_OP_READ:
		return "READ";
	case IORING_OP_WRITE:
		return "WRITE";
	case IORING_OP_FADVISE:
		return "FADVISE";
	case IORING_OP_MADVISE:
		return "MADVISE";
	case IORING_OP_SEND:
		return "SEND";
	case IORING_OP_RECV:
		return "RECV";
	case IORING_OP_OPENAT2:
		return "OPENAT2";
	case IORING_OP_EPOLL_CTL:
		return "EPOLL_CTL";
	case IORING_OP_SPLICE:
		return "SPLICE";
	case IORING_OP_PROVIDE_BUFFERS:
		return "PROVIDE_BUFFERS";
	case IORING_OP_REMOVE_BUFFERS:
		return "REMOVE_BUFFERS";
	case IORING_OP_TEE:
		return "TEE";
	case IORING_OP_SHUTDOWN:
		return "SHUTDOWN";
	case IORING_OP_RENAMEAT:
		return "RENAMEAT";
	case IORING_OP_UNLINKAT:
		return "UNLINKAT";
	case IORING_OP_MKDIRAT:
		return "MKDIRAT";
	case IORING_OP_SYMLINKAT:
		return "SYMLINKAT";
	case IORING_OP_LINKAT:
		return "LINKAT";
	case IORING_OP_MSG_RING:
		return "MSG_RING";
	case IORING_OP_FSETXATTR:
		return "FSETXATTR";
	case IORING_OP_SETXATTR:
		return "SETXATTR";
	case IORING_OP_FGETXATTR:
		return "FGETXATTR";
	case IORING_OP_GETXATTR:
		return "GETXATTR";
	case IORING_OP_SOCKET:
		return "SOCKET";
	case IORING_OP_URING_CMD:
		return "URING_CMD";
	case IORING_OP_LAST:
		return "INVALID";
	}
	return "INVALID";
}

struct sock *io_uring_get_socket(struct file *file)
{
#if defined(CONFIG_UNIX)
	if (file->f_op == &io_uring_fops) {
		struct io_ring_ctx *ctx = file->private_data;

		return ctx->ring_sock->sk;
	}
#endif
	return NULL;
}
EXPORT_SYMBOL(io_uring_get_socket);

#if defined(CONFIG_UNIX)
static inline bool io_file_need_scm(struct file *filp)
{
#if defined(IO_URING_SCM_ALL)
	return true;
#else
	return !!unix_get_socket(filp);
#endif
}
#else
static inline bool io_file_need_scm(struct file *filp)
{
	return false;
}
#endif

static void io_ring_submit_unlock(struct io_ring_ctx *ctx, unsigned issue_flags)
{
	lockdep_assert_held(&ctx->uring_lock);
	if (issue_flags & IO_URING_F_UNLOCKED)
		mutex_unlock(&ctx->uring_lock);
}

static void io_ring_submit_lock(struct io_ring_ctx *ctx, unsigned issue_flags)
{
	/*
	 * "Normal" inline submissions always hold the uring_lock, since we
	 * grab it from the system call. Same is true for the SQPOLL offload.
	 * The only exception is when we've detached the request and issue it
	 * from an async worker thread, grab the lock for that case.
	 */
	if (issue_flags & IO_URING_F_UNLOCKED)
		mutex_lock(&ctx->uring_lock);
	lockdep_assert_held(&ctx->uring_lock);
}

static inline void io_tw_lock(struct io_ring_ctx *ctx, bool *locked)
{
	if (!*locked) {
		mutex_lock(&ctx->uring_lock);
		*locked = true;
	}
}

#define io_for_each_link(pos, head) \
	for (pos = (head); pos; pos = pos->link)

/*
 * Shamelessly stolen from the mm implementation of page reference checking,
 * see commit f958d7b528b1 for details.
 */
#define req_ref_zero_or_close_to_overflow(req)	\
	((unsigned int) atomic_read(&(req->refs)) + 127u <= 127u)

static inline bool req_ref_inc_not_zero(struct io_kiocb *req)
{
	WARN_ON_ONCE(!(req->flags & REQ_F_REFCOUNT));
	return atomic_inc_not_zero(&req->refs);
}

static inline bool req_ref_put_and_test(struct io_kiocb *req)
{
	if (likely(!(req->flags & REQ_F_REFCOUNT)))
		return true;

	WARN_ON_ONCE(req_ref_zero_or_close_to_overflow(req));
	return atomic_dec_and_test(&req->refs);
}

static inline void req_ref_get(struct io_kiocb *req)
{
	WARN_ON_ONCE(!(req->flags & REQ_F_REFCOUNT));
	WARN_ON_ONCE(req_ref_zero_or_close_to_overflow(req));
	atomic_inc(&req->refs);
}

static inline void io_submit_flush_completions(struct io_ring_ctx *ctx)
{
	if (!wq_list_empty(&ctx->submit_state.compl_reqs))
		__io_submit_flush_completions(ctx);
}

static inline void __io_req_set_refcount(struct io_kiocb *req, int nr)
{
	if (!(req->flags & REQ_F_REFCOUNT)) {
		req->flags |= REQ_F_REFCOUNT;
		atomic_set(&req->refs, nr);
	}
}

static inline void io_req_set_refcount(struct io_kiocb *req)
{
	__io_req_set_refcount(req, 1);
}

#define IO_RSRC_REF_BATCH	100

static void io_rsrc_put_node(struct io_rsrc_node *node, int nr)
{
	percpu_ref_put_many(&node->refs, nr);
}

static inline void io_req_put_rsrc_locked(struct io_kiocb *req,
					  struct io_ring_ctx *ctx)
	__must_hold(&ctx->uring_lock)
{
	struct io_rsrc_node *node = req->rsrc_node;

	if (node) {
		if (node == ctx->rsrc_node)
			ctx->rsrc_cached_refs++;
		else
			io_rsrc_put_node(node, 1);
	}
}

static inline void io_req_put_rsrc(struct io_kiocb *req)
{
	if (req->rsrc_node)
		io_rsrc_put_node(req->rsrc_node, 1);
}

static __cold void io_rsrc_refs_drop(struct io_ring_ctx *ctx)
	__must_hold(&ctx->uring_lock)
{
	if (ctx->rsrc_cached_refs) {
		io_rsrc_put_node(ctx->rsrc_node, ctx->rsrc_cached_refs);
		ctx->rsrc_cached_refs = 0;
	}
}

static void io_rsrc_refs_refill(struct io_ring_ctx *ctx)
	__must_hold(&ctx->uring_lock)
{
	ctx->rsrc_cached_refs += IO_RSRC_REF_BATCH;
	percpu_ref_get_many(&ctx->rsrc_node->refs, IO_RSRC_REF_BATCH);
}

static inline void io_req_set_rsrc_node(struct io_kiocb *req,
					struct io_ring_ctx *ctx,
					unsigned int issue_flags)
{
	if (!req->rsrc_node) {
		req->rsrc_node = ctx->rsrc_node;

		if (!(issue_flags & IO_URING_F_UNLOCKED)) {
			lockdep_assert_held(&ctx->uring_lock);
			ctx->rsrc_cached_refs--;
			if (unlikely(ctx->rsrc_cached_refs < 0))
				io_rsrc_refs_refill(ctx);
		} else {
			percpu_ref_get(&req->rsrc_node->refs);
		}
	}
}

static unsigned int __io_put_kbuf(struct io_kiocb *req, struct list_head *list)
{
	if (req->flags & REQ_F_BUFFER_RING) {
		if (req->buf_list)
			req->buf_list->head++;
		req->flags &= ~REQ_F_BUFFER_RING;
	} else {
		list_add(&req->kbuf->list, list);
		req->flags &= ~REQ_F_BUFFER_SELECTED;
	}

	return IORING_CQE_F_BUFFER | (req->buf_index << IORING_CQE_BUFFER_SHIFT);
}

static inline unsigned int io_put_kbuf_comp(struct io_kiocb *req)
{
	lockdep_assert_held(&req->ctx->completion_lock);

	if (!(req->flags & (REQ_F_BUFFER_SELECTED|REQ_F_BUFFER_RING)))
		return 0;
	return __io_put_kbuf(req, &req->ctx->io_buffers_comp);
}

static inline unsigned int io_put_kbuf(struct io_kiocb *req,
				       unsigned issue_flags)
{
	unsigned int cflags;

	if (!(req->flags & (REQ_F_BUFFER_SELECTED|REQ_F_BUFFER_RING)))
		return 0;

	/*
	 * We can add this buffer back to two lists:
	 *
	 * 1) The io_buffers_cache list. This one is protected by the
	 *    ctx->uring_lock. If we already hold this lock, add back to this
	 *    list as we can grab it from issue as well.
	 * 2) The io_buffers_comp list. This one is protected by the
	 *    ctx->completion_lock.
	 *
	 * We migrate buffers from the comp_list to the issue cache list
	 * when we need one.
	 */
	if (req->flags & REQ_F_BUFFER_RING) {
		/* no buffers to recycle for this case */
		cflags = __io_put_kbuf(req, NULL);
	} else if (issue_flags & IO_URING_F_UNLOCKED) {
		struct io_ring_ctx *ctx = req->ctx;

		spin_lock(&ctx->completion_lock);
		cflags = __io_put_kbuf(req, &ctx->io_buffers_comp);
		spin_unlock(&ctx->completion_lock);
	} else {
		lockdep_assert_held(&req->ctx->uring_lock);

		cflags = __io_put_kbuf(req, &req->ctx->io_buffers_cache);
	}

	return cflags;
}

static struct io_buffer_list *io_buffer_get_list(struct io_ring_ctx *ctx,
						 unsigned int bgid)
{
	if (ctx->io_bl && bgid < BGID_ARRAY)
		return &ctx->io_bl[bgid];

	return xa_load(&ctx->io_bl_xa, bgid);
}

static void io_kbuf_recycle(struct io_kiocb *req, unsigned issue_flags)
{
	struct io_ring_ctx *ctx = req->ctx;
	struct io_buffer_list *bl;
	struct io_buffer *buf;

	if (!(req->flags & (REQ_F_BUFFER_SELECTED|REQ_F_BUFFER_RING)))
		return;
	/*
	 * For legacy provided buffer mode, don't recycle if we already did
	 * IO to this buffer. For ring-mapped provided buffer mode, we should
	 * increment ring->head to explicitly monopolize the buffer to avoid
	 * multiple use.
	 */
	if ((req->flags & REQ_F_BUFFER_SELECTED) &&
	    (req->flags & REQ_F_PARTIAL_IO))
		return;

	/*
	 * READV uses fields in `struct io_rw` (len/addr) to stash the selected
	 * buffer data. However if that buffer is recycled the original request
	 * data stored in addr is lost. Therefore forbid recycling for now.
	 */
	if (req->opcode == IORING_OP_READV)
		return;

	/*
	 * We don't need to recycle for REQ_F_BUFFER_RING, we can just clear
	 * the flag and hence ensure that bl->head doesn't get incremented.
	 * If the tail has already been incremented, hang on to it.
	 */
	if (req->flags & REQ_F_BUFFER_RING) {
		if (req->buf_list) {
			if (req->flags & REQ_F_PARTIAL_IO) {
				req->buf_list->head++;
				req->buf_list = NULL;
			} else {
				req->buf_index = req->buf_list->bgid;
				req->flags &= ~REQ_F_BUFFER_RING;
			}
		}
		return;
	}

	io_ring_submit_lock(ctx, issue_flags);

	buf = req->kbuf;
	bl = io_buffer_get_list(ctx, buf->bgid);
	list_add(&buf->list, &bl->buf_list);
	req->flags &= ~REQ_F_BUFFER_SELECTED;
	req->buf_index = buf->bgid;

	io_ring_submit_unlock(ctx, issue_flags);
}

static bool io_match_task(struct io_kiocb *head, struct task_struct *task,
			  bool cancel_all)
	__must_hold(&req->ctx->timeout_lock)
{
	struct io_kiocb *req;

	if (task && head->task != task)
		return false;
	if (cancel_all)
		return true;

	io_for_each_link(req, head) {
		if (req->flags & REQ_F_INFLIGHT)
			return true;
	}
	return false;
}

static bool io_match_linked(struct io_kiocb *head)
{
	struct io_kiocb *req;

	io_for_each_link(req, head) {
		if (req->flags & REQ_F_INFLIGHT)
			return true;
	}
	return false;
}

/*
 * As io_match_task() but protected against racing with linked timeouts.
 * User must not hold timeout_lock.
 */
static bool io_match_task_safe(struct io_kiocb *head, struct task_struct *task,
			       bool cancel_all)
{
	bool matched;

	if (task && head->task != task)
		return false;
	if (cancel_all)
		return true;

	if (head->flags & REQ_F_LINK_TIMEOUT) {
		struct io_ring_ctx *ctx = head->ctx;

		/* protect against races with linked timeouts */
		spin_lock_irq(&ctx->timeout_lock);
		matched = io_match_linked(head);
		spin_unlock_irq(&ctx->timeout_lock);
	} else {
		matched = io_match_linked(head);
	}
	return matched;
}

static inline bool req_has_async_data(struct io_kiocb *req)
{
	return req->flags & REQ_F_ASYNC_DATA;
}

static inline void req_set_fail(struct io_kiocb *req)
{
	req->flags |= REQ_F_FAIL;
	if (req->flags & REQ_F_CQE_SKIP) {
		req->flags &= ~REQ_F_CQE_SKIP;
		req->flags |= REQ_F_SKIP_LINK_CQES;
	}
}

static inline void req_fail_link_node(struct io_kiocb *req, int res)
{
	req_set_fail(req);
	req->cqe.res = res;
}

static inline void io_req_add_to_cache(struct io_kiocb *req, struct io_ring_ctx *ctx)
{
	wq_stack_add_head(&req->comp_list, &ctx->submit_state.free_list);
}

static __cold void io_ring_ctx_ref_free(struct percpu_ref *ref)
{
	struct io_ring_ctx *ctx = container_of(ref, struct io_ring_ctx, refs);

	complete(&ctx->ref_comp);
}

static inline bool io_is_timeout_noseq(struct io_kiocb *req)
{
	return !req->timeout.off;
}

static __cold void io_fallback_req_func(struct work_struct *work)
{
	struct io_ring_ctx *ctx = container_of(work, struct io_ring_ctx,
						fallback_work.work);
	struct llist_node *node = llist_del_all(&ctx->fallback_llist);
	struct io_kiocb *req, *tmp;
	bool locked = false;

	percpu_ref_get(&ctx->refs);
	llist_for_each_entry_safe(req, tmp, node, io_task_work.fallback_node)
		req->io_task_work.func(req, &locked);

	if (locked) {
		io_submit_flush_completions(ctx);
		mutex_unlock(&ctx->uring_lock);
	}
	percpu_ref_put(&ctx->refs);
}

static __cold struct io_ring_ctx *io_ring_ctx_alloc(struct io_uring_params *p)
{
	struct io_ring_ctx *ctx;
	int hash_bits;

	ctx = kzalloc(sizeof(*ctx), GFP_KERNEL);
	if (!ctx)
		return NULL;

	xa_init(&ctx->io_bl_xa);

	/*
	 * Use 5 bits less than the max cq entries, that should give us around
	 * 32 entries per hash list if totally full and uniformly spread.
	 */
	hash_bits = ilog2(p->cq_entries);
	hash_bits -= 5;
	if (hash_bits <= 0)
		hash_bits = 1;
	ctx->cancel_hash_bits = hash_bits;
	ctx->cancel_hash = kmalloc((1U << hash_bits) * sizeof(struct hlist_head),
					GFP_KERNEL);
	if (!ctx->cancel_hash)
		goto err;
	__hash_init(ctx->cancel_hash, 1U << hash_bits);

	ctx->dummy_ubuf = kzalloc(sizeof(*ctx->dummy_ubuf), GFP_KERNEL);
	if (!ctx->dummy_ubuf)
		goto err;
	/* set invalid range, so io_import_fixed() fails meeting it */
	ctx->dummy_ubuf->ubuf = -1UL;

	if (percpu_ref_init(&ctx->refs, io_ring_ctx_ref_free,
			    PERCPU_REF_ALLOW_REINIT, GFP_KERNEL))
		goto err;

	ctx->flags = p->flags;
	init_waitqueue_head(&ctx->sqo_sq_wait);
	INIT_LIST_HEAD(&ctx->sqd_list);
	INIT_LIST_HEAD(&ctx->cq_overflow_list);
	INIT_LIST_HEAD(&ctx->io_buffers_cache);
	INIT_LIST_HEAD(&ctx->apoll_cache);
	init_completion(&ctx->ref_comp);
	xa_init_flags(&ctx->personalities, XA_FLAGS_ALLOC1);
	mutex_init(&ctx->uring_lock);
	init_waitqueue_head(&ctx->cq_wait);
	spin_lock_init(&ctx->completion_lock);
	spin_lock_init(&ctx->timeout_lock);
	INIT_WQ_LIST(&ctx->iopoll_list);
	INIT_LIST_HEAD(&ctx->io_buffers_pages);
	INIT_LIST_HEAD(&ctx->io_buffers_comp);
	INIT_LIST_HEAD(&ctx->defer_list);
	INIT_LIST_HEAD(&ctx->timeout_list);
	INIT_LIST_HEAD(&ctx->ltimeout_list);
	spin_lock_init(&ctx->rsrc_ref_lock);
	INIT_LIST_HEAD(&ctx->rsrc_ref_list);
	INIT_DELAYED_WORK(&ctx->rsrc_put_work, io_rsrc_put_work);
	init_llist_head(&ctx->rsrc_put_llist);
	INIT_LIST_HEAD(&ctx->tctx_list);
	ctx->submit_state.free_list.next = NULL;
	INIT_WQ_LIST(&ctx->locked_free_list);
	INIT_DELAYED_WORK(&ctx->fallback_work, io_fallback_req_func);
	INIT_WQ_LIST(&ctx->submit_state.compl_reqs);
	return ctx;
err:
	kfree(ctx->dummy_ubuf);
	kfree(ctx->cancel_hash);
	kfree(ctx->io_bl);
	xa_destroy(&ctx->io_bl_xa);
	kfree(ctx);
	return NULL;
}

static void io_account_cq_overflow(struct io_ring_ctx *ctx)
{
	struct io_rings *r = ctx->rings;

	WRITE_ONCE(r->cq_overflow, READ_ONCE(r->cq_overflow) + 1);
	ctx->cq_extra--;
}

static bool req_need_defer(struct io_kiocb *req, u32 seq)
{
	if (unlikely(req->flags & REQ_F_IO_DRAIN)) {
		struct io_ring_ctx *ctx = req->ctx;

		return seq + READ_ONCE(ctx->cq_extra) != ctx->cached_cq_tail;
	}

	return false;
}

static inline bool io_req_ffs_set(struct io_kiocb *req)
{
	return req->flags & REQ_F_FIXED_FILE;
}

static inline void io_req_track_inflight(struct io_kiocb *req)
{
	if (!(req->flags & REQ_F_INFLIGHT)) {
		req->flags |= REQ_F_INFLIGHT;
		atomic_inc(&req->task->io_uring->inflight_tracked);
	}
}

static struct io_kiocb *__io_prep_linked_timeout(struct io_kiocb *req)
{
	if (WARN_ON_ONCE(!req->link))
		return NULL;

	req->flags &= ~REQ_F_ARM_LTIMEOUT;
	req->flags |= REQ_F_LINK_TIMEOUT;

	/* linked timeouts should have two refs once prep'ed */
	io_req_set_refcount(req);
	__io_req_set_refcount(req->link, 2);
	return req->link;
}

static inline struct io_kiocb *io_prep_linked_timeout(struct io_kiocb *req)
{
	if (likely(!(req->flags & REQ_F_ARM_LTIMEOUT)))
		return NULL;
	return __io_prep_linked_timeout(req);
}

static noinline void __io_arm_ltimeout(struct io_kiocb *req)
{
	io_queue_linked_timeout(__io_prep_linked_timeout(req));
}

static inline void io_arm_ltimeout(struct io_kiocb *req)
{
	if (unlikely(req->flags & REQ_F_ARM_LTIMEOUT))
		__io_arm_ltimeout(req);
}

static void io_prep_async_work(struct io_kiocb *req)
{
	const struct io_op_def *def = &io_op_defs[req->opcode];
	struct io_ring_ctx *ctx = req->ctx;

	if (!(req->flags & REQ_F_CREDS)) {
		req->flags |= REQ_F_CREDS;
		req->creds = get_current_cred();
	}

	req->work.list.next = NULL;
	req->work.flags = 0;
	req->work.cancel_seq = atomic_read(&ctx->cancel_seq);
	if (req->flags & REQ_F_FORCE_ASYNC)
		req->work.flags |= IO_WQ_WORK_CONCURRENT;

	if (req->flags & REQ_F_ISREG) {
		if (def->hash_reg_file || (ctx->flags & IORING_SETUP_IOPOLL))
			io_wq_hash_work(&req->work, file_inode(req->file));
	} else if (!req->file || !S_ISBLK(file_inode(req->file)->i_mode)) {
		if (def->unbound_nonreg_file)
			req->work.flags |= IO_WQ_WORK_UNBOUND;
	}
}

static void io_prep_async_link(struct io_kiocb *req)
{
	struct io_kiocb *cur;

	if (req->flags & REQ_F_LINK_TIMEOUT) {
		struct io_ring_ctx *ctx = req->ctx;

		spin_lock_irq(&ctx->timeout_lock);
		io_for_each_link(cur, req)
			io_prep_async_work(cur);
		spin_unlock_irq(&ctx->timeout_lock);
	} else {
		io_for_each_link(cur, req)
			io_prep_async_work(cur);
	}
}

static inline void io_req_add_compl_list(struct io_kiocb *req)
{
	struct io_submit_state *state = &req->ctx->submit_state;

	if (!(req->flags & REQ_F_CQE_SKIP))
		state->flush_cqes = true;
	wq_list_add_tail(&req->comp_list, &state->compl_reqs);
}

static void io_queue_iowq(struct io_kiocb *req, bool *dont_use)
{
	struct io_kiocb *link = io_prep_linked_timeout(req);
	struct io_uring_task *tctx = req->task->io_uring;

	BUG_ON(!tctx);
	BUG_ON(!tctx->io_wq);

	/* init ->work of the whole link before punting */
	io_prep_async_link(req);

	/*
	 * Not expected to happen, but if we do have a bug where this _can_
	 * happen, catch it here and ensure the request is marked as
	 * canceled. That will make io-wq go through the usual work cancel
	 * procedure rather than attempt to run this request (or create a new
	 * worker for it).
	 */
	if (WARN_ON_ONCE(!same_thread_group(req->task, current)))
		req->work.flags |= IO_WQ_WORK_CANCEL;

	trace_io_uring_queue_async_work(req->ctx, req, req->cqe.user_data,
					req->opcode, req->flags, &req->work,
					io_wq_is_hashed(&req->work));
	io_wq_enqueue(tctx->io_wq, &req->work);
	if (link)
		io_queue_linked_timeout(link);
}

static void io_kill_timeout(struct io_kiocb *req, int status)
	__must_hold(&req->ctx->completion_lock)
	__must_hold(&req->ctx->timeout_lock)
{
	struct io_timeout_data *io = req->async_data;

	if (hrtimer_try_to_cancel(&io->timer) != -1) {
		if (status)
			req_set_fail(req);
		atomic_set(&req->ctx->cq_timeouts,
			atomic_read(&req->ctx->cq_timeouts) + 1);
		list_del_init(&req->timeout.list);
		io_req_tw_post_queue(req, status, 0);
	}
}

static __cold void io_queue_deferred(struct io_ring_ctx *ctx)
{
	while (!list_empty(&ctx->defer_list)) {
		struct io_defer_entry *de = list_first_entry(&ctx->defer_list,
						struct io_defer_entry, list);

		if (req_need_defer(de->req, de->seq))
			break;
		list_del_init(&de->list);
		io_req_task_queue(de->req);
		kfree(de);
	}
}

static __cold void io_flush_timeouts(struct io_ring_ctx *ctx)
	__must_hold(&ctx->completion_lock)
{
	u32 seq = ctx->cached_cq_tail - atomic_read(&ctx->cq_timeouts);
	struct io_kiocb *req, *tmp;

	spin_lock_irq(&ctx->timeout_lock);
	list_for_each_entry_safe(req, tmp, &ctx->timeout_list, timeout.list) {
		u32 events_needed, events_got;

		if (io_is_timeout_noseq(req))
			break;

		/*
		 * Since seq can easily wrap around over time, subtract
		 * the last seq at which timeouts were flushed before comparing.
		 * Assuming not more than 2^31-1 events have happened since,
		 * these subtractions won't have wrapped, so we can check if
		 * target is in [last_seq, current_seq] by comparing the two.
		 */
		events_needed = req->timeout.target_seq - ctx->cq_last_tm_flush;
		events_got = seq - ctx->cq_last_tm_flush;
		if (events_got < events_needed)
			break;

		io_kill_timeout(req, 0);
	}
	ctx->cq_last_tm_flush = seq;
	spin_unlock_irq(&ctx->timeout_lock);
}

static inline void io_commit_cqring(struct io_ring_ctx *ctx)
{
	/* order cqe stores with ring update */
	smp_store_release(&ctx->rings->cq.tail, ctx->cached_cq_tail);
}

static void __io_commit_cqring_flush(struct io_ring_ctx *ctx)
{
	if (ctx->off_timeout_used || ctx->drain_active) {
		spin_lock(&ctx->completion_lock);
		if (ctx->off_timeout_used)
			io_flush_timeouts(ctx);
		if (ctx->drain_active)
			io_queue_deferred(ctx);
		io_commit_cqring(ctx);
		spin_unlock(&ctx->completion_lock);
	}
	if (ctx->has_evfd)
		io_eventfd_signal(ctx);
}

static inline bool io_sqring_full(struct io_ring_ctx *ctx)
{
	struct io_rings *r = ctx->rings;

	return READ_ONCE(r->sq.tail) - ctx->cached_sq_head == ctx->sq_entries;
}

static inline unsigned int __io_cqring_events(struct io_ring_ctx *ctx)
{
	return ctx->cached_cq_tail - READ_ONCE(ctx->rings->cq.head);
}

/*
 * writes to the cq entry need to come after reading head; the
 * control dependency is enough as we're using WRITE_ONCE to
 * fill the cq entry
 */
static noinline struct io_uring_cqe *__io_get_cqe(struct io_ring_ctx *ctx)
{
	struct io_rings *rings = ctx->rings;
	unsigned int off = ctx->cached_cq_tail & (ctx->cq_entries - 1);
	unsigned int shift = 0;
	unsigned int free, queued, len;

	if (ctx->flags & IORING_SETUP_CQE32)
		shift = 1;

	/* userspace may cheat modifying the tail, be safe and do min */
	queued = min(__io_cqring_events(ctx), ctx->cq_entries);
	free = ctx->cq_entries - queued;
	/* we need a contiguous range, limit based on the current array offset */
	len = min(free, ctx->cq_entries - off);
	if (!len)
		return NULL;

	ctx->cached_cq_tail++;
	ctx->cqe_cached = &rings->cqes[off];
	ctx->cqe_sentinel = ctx->cqe_cached + len;
	ctx->cqe_cached++;
	return &rings->cqes[off << shift];
}

static inline struct io_uring_cqe *io_get_cqe(struct io_ring_ctx *ctx)
{
	if (likely(ctx->cqe_cached < ctx->cqe_sentinel)) {
		struct io_uring_cqe *cqe = ctx->cqe_cached;

		if (ctx->flags & IORING_SETUP_CQE32) {
			unsigned int off = ctx->cqe_cached - ctx->rings->cqes;

			cqe += off;
		}

		ctx->cached_cq_tail++;
		ctx->cqe_cached++;
		return cqe;
	}

	return __io_get_cqe(ctx);
}

static void io_eventfd_signal(struct io_ring_ctx *ctx)
{
	struct io_ev_fd *ev_fd;

	rcu_read_lock();
	/*
	 * rcu_dereference ctx->io_ev_fd once and use it for both for checking
	 * and eventfd_signal
	 */
	ev_fd = rcu_dereference(ctx->io_ev_fd);

	/*
	 * Check again if ev_fd exists incase an io_eventfd_unregister call
	 * completed between the NULL check of ctx->io_ev_fd at the start of
	 * the function and rcu_read_lock.
	 */
	if (unlikely(!ev_fd))
		goto out;
	if (READ_ONCE(ctx->rings->cq_flags) & IORING_CQ_EVENTFD_DISABLED)
		goto out;

	if (!ev_fd->eventfd_async || io_wq_current_is_worker())
		eventfd_signal(ev_fd->cq_ev_fd, 1);
out:
	rcu_read_unlock();
}

static inline void io_cqring_wake(struct io_ring_ctx *ctx)
{
	/*
	 * wake_up_all() may seem excessive, but io_wake_function() and
	 * io_should_wake() handle the termination of the loop and only
	 * wake as many waiters as we need to.
	 */
	if (wq_has_sleeper(&ctx->cq_wait))
		wake_up_all(&ctx->cq_wait);
}

/*
 * This should only get called when at least one event has been posted.
 * Some applications rely on the eventfd notification count only changing
 * IFF a new CQE has been added to the CQ ring. There's no depedency on
 * 1:1 relationship between how many times this function is called (and
 * hence the eventfd count) and number of CQEs posted to the CQ ring.
 */
static inline void io_cqring_ev_posted(struct io_ring_ctx *ctx)
{
	if (unlikely(ctx->off_timeout_used || ctx->drain_active ||
		     ctx->has_evfd))
		__io_commit_cqring_flush(ctx);

	io_cqring_wake(ctx);
}

static void io_cqring_ev_posted_iopoll(struct io_ring_ctx *ctx)
{
	if (unlikely(ctx->off_timeout_used || ctx->drain_active ||
		     ctx->has_evfd))
		__io_commit_cqring_flush(ctx);

	if (ctx->flags & IORING_SETUP_SQPOLL)
		io_cqring_wake(ctx);
}

/* Returns true if there are no backlogged entries after the flush */
static bool __io_cqring_overflow_flush(struct io_ring_ctx *ctx, bool force)
{
	bool all_flushed, posted;
	size_t cqe_size = sizeof(struct io_uring_cqe);

	if (!force && __io_cqring_events(ctx) == ctx->cq_entries)
		return false;

	if (ctx->flags & IORING_SETUP_CQE32)
		cqe_size <<= 1;

	posted = false;
	spin_lock(&ctx->completion_lock);
	while (!list_empty(&ctx->cq_overflow_list)) {
		struct io_uring_cqe *cqe = io_get_cqe(ctx);
		struct io_overflow_cqe *ocqe;

		if (!cqe && !force)
			break;
		ocqe = list_first_entry(&ctx->cq_overflow_list,
					struct io_overflow_cqe, list);
		if (cqe)
			memcpy(cqe, &ocqe->cqe, cqe_size);
		else
			io_account_cq_overflow(ctx);

		posted = true;
		list_del(&ocqe->list);
		kfree(ocqe);
	}

	all_flushed = list_empty(&ctx->cq_overflow_list);
	if (all_flushed) {
		clear_bit(IO_CHECK_CQ_OVERFLOW_BIT, &ctx->check_cq);
		atomic_andnot(IORING_SQ_CQ_OVERFLOW, &ctx->rings->sq_flags);
	}

	io_commit_cqring(ctx);
	spin_unlock(&ctx->completion_lock);
	if (posted)
		io_cqring_ev_posted(ctx);
	return all_flushed;
}

static bool io_cqring_overflow_flush(struct io_ring_ctx *ctx)
{
	bool ret = true;

	if (test_bit(IO_CHECK_CQ_OVERFLOW_BIT, &ctx->check_cq)) {
		/* iopoll syncs against uring_lock, not completion_lock */
		if (ctx->flags & IORING_SETUP_IOPOLL)
			mutex_lock(&ctx->uring_lock);
		ret = __io_cqring_overflow_flush(ctx, false);
		if (ctx->flags & IORING_SETUP_IOPOLL)
			mutex_unlock(&ctx->uring_lock);
	}

	return ret;
}

static void __io_put_task(struct task_struct *task, int nr)
{
	struct io_uring_task *tctx = task->io_uring;

	percpu_counter_sub(&tctx->inflight, nr);
	if (unlikely(atomic_read(&tctx->in_idle)))
		wake_up(&tctx->wait);
	put_task_struct_many(task, nr);
}

/* must to be called somewhat shortly after putting a request */
static inline void io_put_task(struct task_struct *task, int nr)
{
	if (likely(task == current))
		task->io_uring->cached_refs += nr;
	else
		__io_put_task(task, nr);
}

static void io_task_refs_refill(struct io_uring_task *tctx)
{
	unsigned int refill = -tctx->cached_refs + IO_TCTX_REFS_CACHE_NR;

	percpu_counter_add(&tctx->inflight, refill);
	refcount_add(refill, &current->usage);
	tctx->cached_refs += refill;
}

static inline void io_get_task_refs(int nr)
{
	struct io_uring_task *tctx = current->io_uring;

	tctx->cached_refs -= nr;
	if (unlikely(tctx->cached_refs < 0))
		io_task_refs_refill(tctx);
}

static __cold void io_uring_drop_tctx_refs(struct task_struct *task)
{
	struct io_uring_task *tctx = task->io_uring;
	unsigned int refs = tctx->cached_refs;

	if (refs) {
		tctx->cached_refs = 0;
		percpu_counter_sub(&tctx->inflight, refs);
		put_task_struct_many(task, refs);
	}
}

static bool io_cqring_event_overflow(struct io_ring_ctx *ctx, u64 user_data,
				     s32 res, u32 cflags, u64 extra1,
				     u64 extra2)
{
	struct io_overflow_cqe *ocqe;
	size_t ocq_size = sizeof(struct io_overflow_cqe);
	bool is_cqe32 = (ctx->flags & IORING_SETUP_CQE32);

	if (is_cqe32)
		ocq_size += sizeof(struct io_uring_cqe);

	ocqe = kmalloc(ocq_size, GFP_ATOMIC | __GFP_ACCOUNT);
	trace_io_uring_cqe_overflow(ctx, user_data, res, cflags, ocqe);
	if (!ocqe) {
		/*
		 * If we're in ring overflow flush mode, or in task cancel mode,
		 * or cannot allocate an overflow entry, then we need to drop it
		 * on the floor.
		 */
		io_account_cq_overflow(ctx);
		set_bit(IO_CHECK_CQ_DROPPED_BIT, &ctx->check_cq);
		return false;
	}
	if (list_empty(&ctx->cq_overflow_list)) {
		set_bit(IO_CHECK_CQ_OVERFLOW_BIT, &ctx->check_cq);
		atomic_or(IORING_SQ_CQ_OVERFLOW, &ctx->rings->sq_flags);

	}
	ocqe->cqe.user_data = user_data;
	ocqe->cqe.res = res;
	ocqe->cqe.flags = cflags;
	if (is_cqe32) {
		ocqe->cqe.big_cqe[0] = extra1;
		ocqe->cqe.big_cqe[1] = extra2;
	}
	list_add_tail(&ocqe->list, &ctx->cq_overflow_list);
	return true;
}

static inline bool __io_fill_cqe_req(struct io_ring_ctx *ctx,
				     struct io_kiocb *req)
{
	struct io_uring_cqe *cqe;

	if (!(ctx->flags & IORING_SETUP_CQE32)) {
		trace_io_uring_complete(req->ctx, req, req->cqe.user_data,
					req->cqe.res, req->cqe.flags, 0, 0);

		/*
		 * If we can't get a cq entry, userspace overflowed the
		 * submission (by quite a lot). Increment the overflow count in
		 * the ring.
		 */
		cqe = io_get_cqe(ctx);
		if (likely(cqe)) {
			memcpy(cqe, &req->cqe, sizeof(*cqe));
			return true;
		}

		return io_cqring_event_overflow(ctx, req->cqe.user_data,
						req->cqe.res, req->cqe.flags,
						0, 0);
	} else {
		u64 extra1 = 0, extra2 = 0;

		if (req->flags & REQ_F_CQE32_INIT) {
			extra1 = req->extra1;
			extra2 = req->extra2;
		}

		trace_io_uring_complete(req->ctx, req, req->cqe.user_data,
					req->cqe.res, req->cqe.flags, extra1, extra2);

		/*
		 * If we can't get a cq entry, userspace overflowed the
		 * submission (by quite a lot). Increment the overflow count in
		 * the ring.
		 */
		cqe = io_get_cqe(ctx);
		if (likely(cqe)) {
			memcpy(cqe, &req->cqe, sizeof(struct io_uring_cqe));
			WRITE_ONCE(cqe->big_cqe[0], extra1);
			WRITE_ONCE(cqe->big_cqe[1], extra2);
			return true;
		}

		return io_cqring_event_overflow(ctx, req->cqe.user_data,
				req->cqe.res, req->cqe.flags,
				extra1, extra2);
	}
}

static noinline bool io_fill_cqe_aux(struct io_ring_ctx *ctx, u64 user_data,
				     s32 res, u32 cflags)
{
	struct io_uring_cqe *cqe;

	ctx->cq_extra++;
	trace_io_uring_complete(ctx, NULL, user_data, res, cflags, 0, 0);

	/*
	 * If we can't get a cq entry, userspace overflowed the
	 * submission (by quite a lot). Increment the overflow count in
	 * the ring.
	 */
	cqe = io_get_cqe(ctx);
	if (likely(cqe)) {
		WRITE_ONCE(cqe->user_data, user_data);
		WRITE_ONCE(cqe->res, res);
		WRITE_ONCE(cqe->flags, cflags);

		if (ctx->flags & IORING_SETUP_CQE32) {
			WRITE_ONCE(cqe->big_cqe[0], 0);
			WRITE_ONCE(cqe->big_cqe[1], 0);
		}
		return true;
	}
	return io_cqring_event_overflow(ctx, user_data, res, cflags, 0, 0);
}

static void __io_req_complete_put(struct io_kiocb *req)
{
	/*
	 * If we're the last reference to this request, add to our locked
	 * free_list cache.
	 */
	if (req_ref_put_and_test(req)) {
		struct io_ring_ctx *ctx = req->ctx;

		if (req->flags & IO_REQ_LINK_FLAGS) {
			if (req->flags & IO_DISARM_MASK)
				io_disarm_next(req);
			if (req->link) {
				io_req_task_queue(req->link);
				req->link = NULL;
			}
		}
		io_req_put_rsrc(req);
		/*
		 * Selected buffer deallocation in io_clean_op() assumes that
		 * we don't hold ->completion_lock. Clean them here to avoid
		 * deadlocks.
		 */
		io_put_kbuf_comp(req);
		io_dismantle_req(req);
		io_put_task(req->task, 1);
		wq_list_add_head(&req->comp_list, &ctx->locked_free_list);
		ctx->locked_free_nr++;
	}
}

static void __io_req_complete_post(struct io_kiocb *req, s32 res,
				   u32 cflags)
{
	if (!(req->flags & REQ_F_CQE_SKIP)) {
		req->cqe.res = res;
		req->cqe.flags = cflags;
		__io_fill_cqe_req(req->ctx, req);
	}
	__io_req_complete_put(req);
}

static void io_req_complete_post(struct io_kiocb *req, s32 res, u32 cflags)
{
	struct io_ring_ctx *ctx = req->ctx;

	spin_lock(&ctx->completion_lock);
	__io_req_complete_post(req, res, cflags);
	io_commit_cqring(ctx);
	spin_unlock(&ctx->completion_lock);
	io_cqring_ev_posted(ctx);
}

static inline void io_req_complete_state(struct io_kiocb *req, s32 res,
					 u32 cflags)
{
	req->cqe.res = res;
	req->cqe.flags = cflags;
	req->flags |= REQ_F_COMPLETE_INLINE;
}

static inline void __io_req_complete(struct io_kiocb *req, unsigned issue_flags,
				     s32 res, u32 cflags)
{
	if (issue_flags & IO_URING_F_COMPLETE_DEFER)
		io_req_complete_state(req, res, cflags);
	else
		io_req_complete_post(req, res, cflags);
}

static inline void io_req_complete(struct io_kiocb *req, s32 res)
{
	if (res < 0)
		req_set_fail(req);
	__io_req_complete(req, 0, res, 0);
}

static void io_req_complete_failed(struct io_kiocb *req, s32 res)
{
	req_set_fail(req);
	io_req_complete_post(req, res, io_put_kbuf(req, IO_URING_F_UNLOCKED));
}

/*
 * Don't initialise the fields below on every allocation, but do that in
 * advance and keep them valid across allocations.
 */
static void io_preinit_req(struct io_kiocb *req, struct io_ring_ctx *ctx)
{
	req->ctx = ctx;
	req->link = NULL;
	req->async_data = NULL;
	/* not necessary, but safer to zero */
	req->cqe.res = 0;
}

static void io_flush_cached_locked_reqs(struct io_ring_ctx *ctx,
					struct io_submit_state *state)
{
	spin_lock(&ctx->completion_lock);
	wq_list_splice(&ctx->locked_free_list, &state->free_list);
	ctx->locked_free_nr = 0;
	spin_unlock(&ctx->completion_lock);
}

static inline bool io_req_cache_empty(struct io_ring_ctx *ctx)
{
	return !ctx->submit_state.free_list.next;
}

/*
 * A request might get retired back into the request caches even before opcode
 * handlers and io_issue_sqe() are done with it, e.g. inline completion path.
 * Because of that, io_alloc_req() should be called only under ->uring_lock
 * and with extra caution to not get a request that is still worked on.
 */
static __cold bool __io_alloc_req_refill(struct io_ring_ctx *ctx)
	__must_hold(&ctx->uring_lock)
{
	gfp_t gfp = GFP_KERNEL | __GFP_NOWARN;
	void *reqs[IO_REQ_ALLOC_BATCH];
	int ret, i;

	/*
	 * If we have more than a batch's worth of requests in our IRQ side
	 * locked cache, grab the lock and move them over to our submission
	 * side cache.
	 */
	if (data_race(ctx->locked_free_nr) > IO_COMPL_BATCH) {
		io_flush_cached_locked_reqs(ctx, &ctx->submit_state);
		if (!io_req_cache_empty(ctx))
			return true;
	}

	ret = kmem_cache_alloc_bulk(req_cachep, gfp, ARRAY_SIZE(reqs), reqs);

	/*
	 * Bulk alloc is all-or-nothing. If we fail to get a batch,
	 * retry single alloc to be on the safe side.
	 */
	if (unlikely(ret <= 0)) {
		reqs[0] = kmem_cache_alloc(req_cachep, gfp);
		if (!reqs[0])
			return false;
		ret = 1;
	}

	percpu_ref_get_many(&ctx->refs, ret);
	for (i = 0; i < ret; i++) {
		struct io_kiocb *req = reqs[i];

		io_preinit_req(req, ctx);
		io_req_add_to_cache(req, ctx);
	}
	return true;
}

static inline bool io_alloc_req_refill(struct io_ring_ctx *ctx)
{
	if (unlikely(io_req_cache_empty(ctx)))
		return __io_alloc_req_refill(ctx);
	return true;
}

static inline struct io_kiocb *io_alloc_req(struct io_ring_ctx *ctx)
{
	struct io_wq_work_node *node;

	node = wq_stack_extract(&ctx->submit_state.free_list);
	return container_of(node, struct io_kiocb, comp_list);
}

static inline void io_put_file(struct file *file)
{
	if (file)
		fput(file);
}

static inline void io_dismantle_req(struct io_kiocb *req)
{
	unsigned int flags = req->flags;

	if (unlikely(flags & IO_REQ_CLEAN_FLAGS))
		io_clean_op(req);
	if (!(flags & REQ_F_FIXED_FILE))
		io_put_file(req->file);
}

static __cold void io_free_req(struct io_kiocb *req)
{
	struct io_ring_ctx *ctx = req->ctx;

	io_req_put_rsrc(req);
	io_dismantle_req(req);
	io_put_task(req->task, 1);

	spin_lock(&ctx->completion_lock);
	wq_list_add_head(&req->comp_list, &ctx->locked_free_list);
	ctx->locked_free_nr++;
	spin_unlock(&ctx->completion_lock);
}

static inline void io_remove_next_linked(struct io_kiocb *req)
{
	struct io_kiocb *nxt = req->link;

	req->link = nxt->link;
	nxt->link = NULL;
}

static struct io_kiocb *io_disarm_linked_timeout(struct io_kiocb *req)
	__must_hold(&req->ctx->completion_lock)
	__must_hold(&req->ctx->timeout_lock)
{
	struct io_kiocb *link = req->link;

	if (link && link->opcode == IORING_OP_LINK_TIMEOUT) {
		struct io_timeout_data *io = link->async_data;

		io_remove_next_linked(req);
		link->timeout.head = NULL;
		if (hrtimer_try_to_cancel(&io->timer) != -1) {
			list_del(&link->timeout.list);
			return link;
		}
	}
	return NULL;
}

static void io_fail_links(struct io_kiocb *req)
	__must_hold(&req->ctx->completion_lock)
{
	struct io_kiocb *nxt, *link = req->link;
	bool ignore_cqes = req->flags & REQ_F_SKIP_LINK_CQES;

	req->link = NULL;
	while (link) {
		long res = -ECANCELED;

		if (link->flags & REQ_F_FAIL)
			res = link->cqe.res;

		nxt = link->link;
		link->link = NULL;

		trace_io_uring_fail_link(req->ctx, req, req->cqe.user_data,
					req->opcode, link);

		if (ignore_cqes)
			link->flags |= REQ_F_CQE_SKIP;
		else
			link->flags &= ~REQ_F_CQE_SKIP;
		__io_req_complete_post(link, res, 0);
		link = nxt;
	}
}

static bool io_disarm_next(struct io_kiocb *req)
	__must_hold(&req->ctx->completion_lock)
{
	struct io_kiocb *link = NULL;
	bool posted = false;

	if (req->flags & REQ_F_ARM_LTIMEOUT) {
		link = req->link;
		req->flags &= ~REQ_F_ARM_LTIMEOUT;
		if (link && link->opcode == IORING_OP_LINK_TIMEOUT) {
			io_remove_next_linked(req);
			io_req_tw_post_queue(link, -ECANCELED, 0);
			posted = true;
		}
	} else if (req->flags & REQ_F_LINK_TIMEOUT) {
		struct io_ring_ctx *ctx = req->ctx;

		spin_lock_irq(&ctx->timeout_lock);
		link = io_disarm_linked_timeout(req);
		spin_unlock_irq(&ctx->timeout_lock);
		if (link) {
			posted = true;
			io_req_tw_post_queue(link, -ECANCELED, 0);
		}
	}
	if (unlikely((req->flags & REQ_F_FAIL) &&
		     !(req->flags & REQ_F_HARDLINK))) {
		posted |= (req->link != NULL);
		io_fail_links(req);
	}
	return posted;
}

static void __io_req_find_next_prep(struct io_kiocb *req)
{
	struct io_ring_ctx *ctx = req->ctx;
	bool posted;

	spin_lock(&ctx->completion_lock);
	posted = io_disarm_next(req);
	io_commit_cqring(ctx);
	spin_unlock(&ctx->completion_lock);
	if (posted)
		io_cqring_ev_posted(ctx);
}

static inline struct io_kiocb *io_req_find_next(struct io_kiocb *req)
{
	struct io_kiocb *nxt;

	/*
	 * If LINK is set, we have dependent requests in this chain. If we
	 * didn't fail this request, queue the first one up, moving any other
	 * dependencies to the next request. In case of failure, fail the rest
	 * of the chain.
	 */
	if (unlikely(req->flags & IO_DISARM_MASK))
		__io_req_find_next_prep(req);
	nxt = req->link;
	req->link = NULL;
	return nxt;
}

static void ctx_flush_and_put(struct io_ring_ctx *ctx, bool *locked)
{
	if (!ctx)
		return;
	if (ctx->flags & IORING_SETUP_TASKRUN_FLAG)
		atomic_andnot(IORING_SQ_TASKRUN, &ctx->rings->sq_flags);
	if (*locked) {
		io_submit_flush_completions(ctx);
		mutex_unlock(&ctx->uring_lock);
		*locked = false;
	}
	percpu_ref_put(&ctx->refs);
}

static inline void ctx_commit_and_unlock(struct io_ring_ctx *ctx)
{
	io_commit_cqring(ctx);
	spin_unlock(&ctx->completion_lock);
	io_cqring_ev_posted(ctx);
}

static void handle_prev_tw_list(struct io_wq_work_node *node,
				struct io_ring_ctx **ctx, bool *uring_locked)
{
	if (*ctx && !*uring_locked)
		spin_lock(&(*ctx)->completion_lock);

	do {
		struct io_wq_work_node *next = node->next;
		struct io_kiocb *req = container_of(node, struct io_kiocb,
						    io_task_work.node);

		prefetch(container_of(next, struct io_kiocb, io_task_work.node));

		if (req->ctx != *ctx) {
			if (unlikely(!*uring_locked && *ctx))
				ctx_commit_and_unlock(*ctx);

			ctx_flush_and_put(*ctx, uring_locked);
			*ctx = req->ctx;
			/* if not contended, grab and improve batching */
			*uring_locked = mutex_trylock(&(*ctx)->uring_lock);
			percpu_ref_get(&(*ctx)->refs);
			if (unlikely(!*uring_locked))
				spin_lock(&(*ctx)->completion_lock);
		}
		if (likely(*uring_locked))
			req->io_task_work.func(req, uring_locked);
		else
			__io_req_complete_post(req, req->cqe.res,
						io_put_kbuf_comp(req));
		node = next;
	} while (node);

	if (unlikely(!*uring_locked))
		ctx_commit_and_unlock(*ctx);
}

static void handle_tw_list(struct io_wq_work_node *node,
			   struct io_ring_ctx **ctx, bool *locked)
{
	do {
		struct io_wq_work_node *next = node->next;
		struct io_kiocb *req = container_of(node, struct io_kiocb,
						    io_task_work.node);

		prefetch(container_of(next, struct io_kiocb, io_task_work.node));

		if (req->ctx != *ctx) {
			ctx_flush_and_put(*ctx, locked);
			*ctx = req->ctx;
			/* if not contended, grab and improve batching */
			*locked = mutex_trylock(&(*ctx)->uring_lock);
			percpu_ref_get(&(*ctx)->refs);
		}
		req->io_task_work.func(req, locked);
		node = next;
	} while (node);
}

static void tctx_task_work(struct callback_head *cb)
{
	bool uring_locked = false;
	struct io_ring_ctx *ctx = NULL;
	struct io_uring_task *tctx = container_of(cb, struct io_uring_task,
						  task_work);

	while (1) {
		struct io_wq_work_node *node1, *node2;

		spin_lock_irq(&tctx->task_lock);
		node1 = tctx->prio_task_list.first;
		node2 = tctx->task_list.first;
		INIT_WQ_LIST(&tctx->task_list);
		INIT_WQ_LIST(&tctx->prio_task_list);
		if (!node2 && !node1)
			tctx->task_running = false;
		spin_unlock_irq(&tctx->task_lock);
		if (!node2 && !node1)
			break;

		if (node1)
			handle_prev_tw_list(node1, &ctx, &uring_locked);
		if (node2)
			handle_tw_list(node2, &ctx, &uring_locked);
		cond_resched();

		if (data_race(!tctx->task_list.first) &&
		    data_race(!tctx->prio_task_list.first) && uring_locked)
			io_submit_flush_completions(ctx);
	}

	ctx_flush_and_put(ctx, &uring_locked);

	/* relaxed read is enough as only the task itself sets ->in_idle */
	if (unlikely(atomic_read(&tctx->in_idle)))
		io_uring_drop_tctx_refs(current);
}

static void __io_req_task_work_add(struct io_kiocb *req,
				   struct io_uring_task *tctx,
				   struct io_wq_work_list *list)
{
	struct io_ring_ctx *ctx = req->ctx;
	struct io_wq_work_node *node;
	unsigned long flags;
	bool running;

	spin_lock_irqsave(&tctx->task_lock, flags);
	wq_list_add_tail(&req->io_task_work.node, list);
	running = tctx->task_running;
	if (!running)
		tctx->task_running = true;
	spin_unlock_irqrestore(&tctx->task_lock, flags);

	/* task_work already pending, we're done */
	if (running)
		return;

	if (ctx->flags & IORING_SETUP_TASKRUN_FLAG)
		atomic_or(IORING_SQ_TASKRUN, &ctx->rings->sq_flags);

	if (likely(!task_work_add(req->task, &tctx->task_work, ctx->notify_method)))
		return;

	spin_lock_irqsave(&tctx->task_lock, flags);
	tctx->task_running = false;
	node = wq_list_merge(&tctx->prio_task_list, &tctx->task_list);
	spin_unlock_irqrestore(&tctx->task_lock, flags);

	while (node) {
		req = container_of(node, struct io_kiocb, io_task_work.node);
		node = node->next;
		if (llist_add(&req->io_task_work.fallback_node,
			      &req->ctx->fallback_llist))
			schedule_delayed_work(&req->ctx->fallback_work, 1);
	}
}

static void io_req_task_work_add(struct io_kiocb *req)
{
	struct io_uring_task *tctx = req->task->io_uring;

	__io_req_task_work_add(req, tctx, &tctx->task_list);
}

static void io_req_task_prio_work_add(struct io_kiocb *req)
{
	struct io_uring_task *tctx = req->task->io_uring;

	if (req->ctx->flags & IORING_SETUP_SQPOLL)
		__io_req_task_work_add(req, tctx, &tctx->prio_task_list);
	else
		__io_req_task_work_add(req, tctx, &tctx->task_list);
}

static void io_req_tw_post(struct io_kiocb *req, bool *locked)
{
	io_req_complete_post(req, req->cqe.res, req->cqe.flags);
}

static void io_req_tw_post_queue(struct io_kiocb *req, s32 res, u32 cflags)
{
	req->cqe.res = res;
	req->cqe.flags = cflags;
	req->io_task_work.func = io_req_tw_post;
	io_req_task_work_add(req);
}

static void io_req_task_cancel(struct io_kiocb *req, bool *locked)
{
	/* not needed for normal modes, but SQPOLL depends on it */
	io_tw_lock(req->ctx, locked);
	io_req_complete_failed(req, req->cqe.res);
}

static void io_req_task_submit(struct io_kiocb *req, bool *locked)
{
	io_tw_lock(req->ctx, locked);
	/* req->task == current here, checking PF_EXITING is safe */
	if (likely(!(req->task->flags & PF_EXITING)))
		io_queue_sqe(req);
	else
		io_req_complete_failed(req, -EFAULT);
}

static void io_req_task_queue_fail(struct io_kiocb *req, int ret)
{
	req->cqe.res = ret;
	req->io_task_work.func = io_req_task_cancel;
	io_req_task_work_add(req);
}

static void io_req_task_queue(struct io_kiocb *req)
{
	req->io_task_work.func = io_req_task_submit;
	io_req_task_work_add(req);
}

static void io_req_task_queue_reissue(struct io_kiocb *req)
{
	req->io_task_work.func = io_queue_iowq;
	io_req_task_work_add(req);
}

static void io_queue_next(struct io_kiocb *req)
{
	struct io_kiocb *nxt = io_req_find_next(req);

	if (nxt)
		io_req_task_queue(nxt);
}

static void io_free_batch_list(struct io_ring_ctx *ctx,
				struct io_wq_work_node *node)
	__must_hold(&ctx->uring_lock)
{
	struct task_struct *task = NULL;
	int task_refs = 0;

	do {
		struct io_kiocb *req = container_of(node, struct io_kiocb,
						    comp_list);

		if (unlikely(req->flags & IO_REQ_CLEAN_SLOW_FLAGS)) {
			if (req->flags & REQ_F_REFCOUNT) {
				node = req->comp_list.next;
				if (!req_ref_put_and_test(req))
					continue;
			}
			if ((req->flags & REQ_F_POLLED) && req->apoll) {
				struct async_poll *apoll = req->apoll;

				if (apoll->double_poll)
					kfree(apoll->double_poll);
				list_add(&apoll->poll.wait.entry,
						&ctx->apoll_cache);
				req->flags &= ~REQ_F_POLLED;
			}
			if (req->flags & IO_REQ_LINK_FLAGS)
				io_queue_next(req);
			if (unlikely(req->flags & IO_REQ_CLEAN_FLAGS))
				io_clean_op(req);
		}
		if (!(req->flags & REQ_F_FIXED_FILE))
			io_put_file(req->file);

		io_req_put_rsrc_locked(req, ctx);

		if (req->task != task) {
			if (task)
				io_put_task(task, task_refs);
			task = req->task;
			task_refs = 0;
		}
		task_refs++;
		node = req->comp_list.next;
		io_req_add_to_cache(req, ctx);
	} while (node);

	if (task)
		io_put_task(task, task_refs);
}

static void __io_submit_flush_completions(struct io_ring_ctx *ctx)
	__must_hold(&ctx->uring_lock)
{
	struct io_wq_work_node *node, *prev;
	struct io_submit_state *state = &ctx->submit_state;

	if (state->flush_cqes) {
		spin_lock(&ctx->completion_lock);
		wq_list_for_each(node, prev, &state->compl_reqs) {
			struct io_kiocb *req = container_of(node, struct io_kiocb,
						    comp_list);

			if (!(req->flags & REQ_F_CQE_SKIP))
				__io_fill_cqe_req(ctx, req);
		}

		io_commit_cqring(ctx);
		spin_unlock(&ctx->completion_lock);
		io_cqring_ev_posted(ctx);
		state->flush_cqes = false;
	}

	io_free_batch_list(ctx, state->compl_reqs.first);
	INIT_WQ_LIST(&state->compl_reqs);
}

/*
 * Drop reference to request, return next in chain (if there is one) if this
 * was the last reference to this request.
 */
static inline struct io_kiocb *io_put_req_find_next(struct io_kiocb *req)
{
	struct io_kiocb *nxt = NULL;

	if (req_ref_put_and_test(req)) {
		if (unlikely(req->flags & IO_REQ_LINK_FLAGS))
			nxt = io_req_find_next(req);
		io_free_req(req);
	}
	return nxt;
}

static inline void io_put_req(struct io_kiocb *req)
{
	if (req_ref_put_and_test(req)) {
		io_queue_next(req);
		io_free_req(req);
	}
}

static unsigned io_cqring_events(struct io_ring_ctx *ctx)
{
	/* See comment at the top of this file */
	smp_rmb();
	return __io_cqring_events(ctx);
}

static inline unsigned int io_sqring_entries(struct io_ring_ctx *ctx)
{
	struct io_rings *rings = ctx->rings;

	/* make sure SQ entry isn't read before tail */
	return smp_load_acquire(&rings->sq.tail) - ctx->cached_sq_head;
}

static inline bool io_run_task_work(void)
{
	if (test_thread_flag(TIF_NOTIFY_SIGNAL) || task_work_pending(current)) {
		__set_current_state(TASK_RUNNING);
		clear_notify_signal();
		if (task_work_pending(current))
			task_work_run();
		return true;
	}

	return false;
}

static int io_do_iopoll(struct io_ring_ctx *ctx, bool force_nonspin)
{
	struct io_wq_work_node *pos, *start, *prev;
	unsigned int poll_flags = BLK_POLL_NOSLEEP;
	DEFINE_IO_COMP_BATCH(iob);
	int nr_events = 0;

	/*
	 * Only spin for completions if we don't have multiple devices hanging
	 * off our complete list.
	 */
	if (ctx->poll_multi_queue || force_nonspin)
		poll_flags |= BLK_POLL_ONESHOT;

	wq_list_for_each(pos, start, &ctx->iopoll_list) {
		struct io_kiocb *req = container_of(pos, struct io_kiocb, comp_list);
		struct kiocb *kiocb = &req->rw.kiocb;
		int ret;

		/*
		 * Move completed and retryable entries to our local lists.
		 * If we find a request that requires polling, break out
		 * and complete those lists first, if we have entries there.
		 */
		if (READ_ONCE(req->iopoll_completed))
			break;

		ret = kiocb->ki_filp->f_op->iopoll(kiocb, &iob, poll_flags);
		if (unlikely(ret < 0))
			return ret;
		else if (ret)
			poll_flags |= BLK_POLL_ONESHOT;

		/* iopoll may have completed current req */
		if (!rq_list_empty(iob.req_list) ||
		    READ_ONCE(req->iopoll_completed))
			break;
	}

	if (!rq_list_empty(iob.req_list))
		iob.complete(&iob);
	else if (!pos)
		return 0;

	prev = start;
	wq_list_for_each_resume(pos, prev) {
		struct io_kiocb *req = container_of(pos, struct io_kiocb, comp_list);

		/* order with io_complete_rw_iopoll(), e.g. ->result updates */
		if (!smp_load_acquire(&req->iopoll_completed))
			break;
		nr_events++;
		if (unlikely(req->flags & REQ_F_CQE_SKIP))
			continue;

		req->cqe.flags = io_put_kbuf(req, 0);
		__io_fill_cqe_req(req->ctx, req);
	}

	if (unlikely(!nr_events))
		return 0;

	io_commit_cqring(ctx);
	io_cqring_ev_posted_iopoll(ctx);
	pos = start ? start->next : ctx->iopoll_list.first;
	wq_list_cut(&ctx->iopoll_list, prev, start);
	io_free_batch_list(ctx, pos);
	return nr_events;
}

/*
 * We can't just wait for polled events to come to us, we have to actively
 * find and complete them.
 */
static __cold void io_iopoll_try_reap_events(struct io_ring_ctx *ctx)
{
	if (!(ctx->flags & IORING_SETUP_IOPOLL))
		return;

	mutex_lock(&ctx->uring_lock);
	while (!wq_list_empty(&ctx->iopoll_list)) {
		/* let it sleep and repeat later if can't complete a request */
		if (io_do_iopoll(ctx, true) == 0)
			break;
		/*
		 * Ensure we allow local-to-the-cpu processing to take place,
		 * in this case we need to ensure that we reap all events.
		 * Also let task_work, etc. to progress by releasing the mutex
		 */
		if (need_resched()) {
			mutex_unlock(&ctx->uring_lock);
			cond_resched();
			mutex_lock(&ctx->uring_lock);
		}
	}
	mutex_unlock(&ctx->uring_lock);
}

static int io_iopoll_check(struct io_ring_ctx *ctx, long min)
{
	unsigned int nr_events = 0;
	int ret = 0;
	unsigned long check_cq;

	/*
	 * Don't enter poll loop if we already have events pending.
	 * If we do, we can potentially be spinning for commands that
	 * already triggered a CQE (eg in error).
	 */
	check_cq = READ_ONCE(ctx->check_cq);
	if (check_cq & BIT(IO_CHECK_CQ_OVERFLOW_BIT))
		__io_cqring_overflow_flush(ctx, false);
	if (io_cqring_events(ctx))
		return 0;

	/*
	 * Similarly do not spin if we have not informed the user of any
	 * dropped CQE.
	 */
	if (unlikely(check_cq & BIT(IO_CHECK_CQ_DROPPED_BIT)))
		return -EBADR;

	do {
		/*
		 * If a submit got punted to a workqueue, we can have the
		 * application entering polling for a command before it gets
		 * issued. That app will hold the uring_lock for the duration
		 * of the poll right here, so we need to take a breather every
		 * now and then to ensure that the issue has a chance to add
		 * the poll to the issued list. Otherwise we can spin here
		 * forever, while the workqueue is stuck trying to acquire the
		 * very same mutex.
		 */
		if (wq_list_empty(&ctx->iopoll_list)) {
			u32 tail = ctx->cached_cq_tail;

			mutex_unlock(&ctx->uring_lock);
			io_run_task_work();
			mutex_lock(&ctx->uring_lock);

			/* some requests don't go through iopoll_list */
			if (tail != ctx->cached_cq_tail ||
			    wq_list_empty(&ctx->iopoll_list))
				break;
		}
		ret = io_do_iopoll(ctx, !min);
		if (ret < 0)
			break;
		nr_events += ret;
		ret = 0;
	} while (nr_events < min && !need_resched());

	return ret;
}

static void kiocb_end_write(struct io_kiocb *req)
{
	/*
	 * Tell lockdep we inherited freeze protection from submission
	 * thread.
	 */
	if (req->flags & REQ_F_ISREG) {
		struct super_block *sb = file_inode(req->file)->i_sb;

		__sb_writers_acquired(sb, SB_FREEZE_WRITE);
		sb_end_write(sb);
	}
}

#ifdef CONFIG_BLOCK
static bool io_resubmit_prep(struct io_kiocb *req)
{
	struct io_async_rw *rw = req->async_data;

	if (!req_has_async_data(req))
		return !io_req_prep_async(req);
	iov_iter_restore(&rw->s.iter, &rw->s.iter_state);
	return true;
}

static bool io_rw_should_reissue(struct io_kiocb *req)
{
	umode_t mode = file_inode(req->file)->i_mode;
	struct io_ring_ctx *ctx = req->ctx;

	if (!S_ISBLK(mode) && !S_ISREG(mode))
		return false;
	if ((req->flags & REQ_F_NOWAIT) || (io_wq_current_is_worker() &&
	    !(ctx->flags & IORING_SETUP_IOPOLL)))
		return false;
	/*
	 * If ref is dying, we might be running poll reap from the exit work.
	 * Don't attempt to reissue from that path, just let it fail with
	 * -EAGAIN.
	 */
	if (percpu_ref_is_dying(&ctx->refs))
		return false;
	/*
	 * Play it safe and assume not safe to re-import and reissue if we're
	 * not in the original thread group (or in task context).
	 */
	if (!same_thread_group(req->task, current) || !in_task())
		return false;
	return true;
}
#else
static bool io_resubmit_prep(struct io_kiocb *req)
{
	return false;
}
static bool io_rw_should_reissue(struct io_kiocb *req)
{
	return false;
}
#endif

static bool __io_complete_rw_common(struct io_kiocb *req, long res)
{
	if (req->rw.kiocb.ki_flags & IOCB_WRITE) {
		kiocb_end_write(req);
		fsnotify_modify(req->file);
	} else {
		fsnotify_access(req->file);
	}
	if (unlikely(res != req->cqe.res)) {
		if ((res == -EAGAIN || res == -EOPNOTSUPP) &&
		    io_rw_should_reissue(req)) {
			req->flags |= REQ_F_REISSUE | REQ_F_PARTIAL_IO;
			return true;
		}
		req_set_fail(req);
		req->cqe.res = res;
	}
	return false;
}

static inline void io_req_task_complete(struct io_kiocb *req, bool *locked)
{
	int res = req->cqe.res;

	if (*locked) {
		io_req_complete_state(req, res, io_put_kbuf(req, 0));
		io_req_add_compl_list(req);
	} else {
		io_req_complete_post(req, res,
					io_put_kbuf(req, IO_URING_F_UNLOCKED));
	}
}

static void __io_complete_rw(struct io_kiocb *req, long res,
			     unsigned int issue_flags)
{
	if (__io_complete_rw_common(req, res))
		return;
	__io_req_complete(req, issue_flags, req->cqe.res,
				io_put_kbuf(req, issue_flags));
}

static void io_complete_rw(struct kiocb *kiocb, long res)
{
	struct io_kiocb *req = container_of(kiocb, struct io_kiocb, rw.kiocb);

	if (__io_complete_rw_common(req, res))
		return;
	req->cqe.res = res;
	req->io_task_work.func = io_req_task_complete;
	io_req_task_prio_work_add(req);
}

static void io_complete_rw_iopoll(struct kiocb *kiocb, long res)
{
	struct io_kiocb *req = container_of(kiocb, struct io_kiocb, rw.kiocb);

	if (kiocb->ki_flags & IOCB_WRITE)
		kiocb_end_write(req);
	if (unlikely(res != req->cqe.res)) {
		if (res == -EAGAIN && io_rw_should_reissue(req)) {
			req->flags |= REQ_F_REISSUE | REQ_F_PARTIAL_IO;
			return;
		}
		req->cqe.res = res;
	}

	/* order with io_iopoll_complete() checking ->iopoll_completed */
	smp_store_release(&req->iopoll_completed, 1);
}

/*
 * After the iocb has been issued, it's safe to be found on the poll list.
 * Adding the kiocb to the list AFTER submission ensures that we don't
 * find it from a io_do_iopoll() thread before the issuer is done
 * accessing the kiocb cookie.
 */
static void io_iopoll_req_issued(struct io_kiocb *req, unsigned int issue_flags)
{
	struct io_ring_ctx *ctx = req->ctx;
	const bool needs_lock = issue_flags & IO_URING_F_UNLOCKED;

	/* workqueue context doesn't hold uring_lock, grab it now */
	if (unlikely(needs_lock))
		mutex_lock(&ctx->uring_lock);

	/*
	 * Track whether we have multiple files in our lists. This will impact
	 * how we do polling eventually, not spinning if we're on potentially
	 * different devices.
	 */
	if (wq_list_empty(&ctx->iopoll_list)) {
		ctx->poll_multi_queue = false;
	} else if (!ctx->poll_multi_queue) {
		struct io_kiocb *list_req;

		list_req = container_of(ctx->iopoll_list.first, struct io_kiocb,
					comp_list);
		if (list_req->file != req->file)
			ctx->poll_multi_queue = true;
	}

	/*
	 * For fast devices, IO may have already completed. If it has, add
	 * it to the front so we find it first.
	 */
	if (READ_ONCE(req->iopoll_completed))
		wq_list_add_head(&req->comp_list, &ctx->iopoll_list);
	else
		wq_list_add_tail(&req->comp_list, &ctx->iopoll_list);

	if (unlikely(needs_lock)) {
		/*
		 * If IORING_SETUP_SQPOLL is enabled, sqes are either handle
		 * in sq thread task context or in io worker task context. If
		 * current task context is sq thread, we don't need to check
		 * whether should wake up sq thread.
		 */
		if ((ctx->flags & IORING_SETUP_SQPOLL) &&
		    wq_has_sleeper(&ctx->sq_data->wait))
			wake_up(&ctx->sq_data->wait);

		mutex_unlock(&ctx->uring_lock);
	}
}

static bool io_bdev_nowait(struct block_device *bdev)
{
	return !bdev || blk_queue_nowait(bdev_get_queue(bdev));
}

/*
 * If we tracked the file through the SCM inflight mechanism, we could support
 * any file. For now, just ensure that anything potentially problematic is done
 * inline.
 */
static bool __io_file_supports_nowait(struct file *file, umode_t mode)
{
	if (S_ISBLK(mode)) {
		if (IS_ENABLED(CONFIG_BLOCK) &&
		    io_bdev_nowait(I_BDEV(file->f_mapping->host)))
			return true;
		return false;
	}
	if (S_ISSOCK(mode))
		return true;
	if (S_ISREG(mode)) {
		if (IS_ENABLED(CONFIG_BLOCK) &&
		    io_bdev_nowait(file->f_inode->i_sb->s_bdev) &&
		    file->f_op != &io_uring_fops)
			return true;
		return false;
	}

	/* any ->read/write should understand O_NONBLOCK */
	if (file->f_flags & O_NONBLOCK)
		return true;
	return file->f_mode & FMODE_NOWAIT;
}

/*
 * If we tracked the file through the SCM inflight mechanism, we could support
 * any file. For now, just ensure that anything potentially problematic is done
 * inline.
 */
static unsigned int io_file_get_flags(struct file *file)
{
	umode_t mode = file_inode(file)->i_mode;
	unsigned int res = 0;

	if (S_ISREG(mode))
		res |= FFS_ISREG;
	if (__io_file_supports_nowait(file, mode))
		res |= FFS_NOWAIT;
	if (io_file_need_scm(file))
		res |= FFS_SCM;
	return res;
}

static inline bool io_file_supports_nowait(struct io_kiocb *req)
{
	return req->flags & REQ_F_SUPPORT_NOWAIT;
}

static int io_prep_rw(struct io_kiocb *req, const struct io_uring_sqe *sqe)
{
	struct kiocb *kiocb = &req->rw.kiocb;
	unsigned ioprio;
	int ret;

	kiocb->ki_pos = READ_ONCE(sqe->off);
	/* used for fixed read/write too - just read unconditionally */
	req->buf_index = READ_ONCE(sqe->buf_index);

	if (req->opcode == IORING_OP_READ_FIXED ||
	    req->opcode == IORING_OP_WRITE_FIXED) {
		struct io_ring_ctx *ctx = req->ctx;
		u16 index;

		if (unlikely(req->buf_index >= ctx->nr_user_bufs))
			return -EFAULT;
		index = array_index_nospec(req->buf_index, ctx->nr_user_bufs);
		req->imu = ctx->user_bufs[index];
		io_req_set_rsrc_node(req, ctx, 0);
	}

	ioprio = READ_ONCE(sqe->ioprio);
	if (ioprio) {
		ret = ioprio_check_cap(ioprio);
		if (ret)
			return ret;

		kiocb->ki_ioprio = ioprio;
	} else {
		kiocb->ki_ioprio = get_current_ioprio();
	}

	req->rw.addr = READ_ONCE(sqe->addr);
	req->rw.len = READ_ONCE(sqe->len);
	req->rw.flags = READ_ONCE(sqe->rw_flags);
	return 0;
}

static inline void io_rw_done(struct kiocb *kiocb, ssize_t ret)
{
	switch (ret) {
	case -EIOCBQUEUED:
		break;
	case -ERESTARTSYS:
	case -ERESTARTNOINTR:
	case -ERESTARTNOHAND:
	case -ERESTART_RESTARTBLOCK:
		/*
		 * We can't just restart the syscall, since previously
		 * submitted sqes may already be in progress. Just fail this
		 * IO with EINTR.
		 */
		ret = -EINTR;
		fallthrough;
	default:
		kiocb->ki_complete(kiocb, ret);
	}
}

static inline loff_t *io_kiocb_update_pos(struct io_kiocb *req)
{
	struct kiocb *kiocb = &req->rw.kiocb;

	if (kiocb->ki_pos != -1)
		return &kiocb->ki_pos;

	if (!(req->file->f_mode & FMODE_STREAM)) {
		req->flags |= REQ_F_CUR_POS;
		kiocb->ki_pos = req->file->f_pos;
		return &kiocb->ki_pos;
	}

	kiocb->ki_pos = 0;
	return NULL;
}

static void kiocb_done(struct io_kiocb *req, ssize_t ret,
		       unsigned int issue_flags)
{
	struct io_async_rw *io = req->async_data;

	/* add previously done IO, if any */
	if (req_has_async_data(req) && io->bytes_done > 0) {
		if (ret < 0)
			ret = io->bytes_done;
		else
			ret += io->bytes_done;
	}

	if (req->flags & REQ_F_CUR_POS)
		req->file->f_pos = req->rw.kiocb.ki_pos;
	if (ret >= 0 && (req->rw.kiocb.ki_complete == io_complete_rw))
		__io_complete_rw(req, ret, issue_flags);
	else
		io_rw_done(&req->rw.kiocb, ret);

	if (req->flags & REQ_F_REISSUE) {
		req->flags &= ~REQ_F_REISSUE;
		if (io_resubmit_prep(req))
			io_req_task_queue_reissue(req);
		else
			io_req_task_queue_fail(req, ret);
	}
}

static int __io_import_fixed(struct io_kiocb *req, int rw, struct iov_iter *iter,
			     struct io_mapped_ubuf *imu)
{
	size_t len = req->rw.len;
	u64 buf_end, buf_addr = req->rw.addr;
	size_t offset;

	if (unlikely(check_add_overflow(buf_addr, (u64)len, &buf_end)))
		return -EFAULT;
	/* not inside the mapped region */
	if (unlikely(buf_addr < imu->ubuf || buf_end > imu->ubuf_end))
		return -EFAULT;

	/*
	 * May not be a start of buffer, set size appropriately
	 * and advance us to the beginning.
	 */
	offset = buf_addr - imu->ubuf;
	iov_iter_bvec(iter, rw, imu->bvec, imu->nr_bvecs, offset + len);

	if (offset) {
		/*
		 * Don't use iov_iter_advance() here, as it's really slow for
		 * using the latter parts of a big fixed buffer - it iterates
		 * over each segment manually. We can cheat a bit here, because
		 * we know that:
		 *
		 * 1) it's a BVEC iter, we set it up
		 * 2) all bvecs are PAGE_SIZE in size, except potentially the
		 *    first and last bvec
		 *
		 * So just find our index, and adjust the iterator afterwards.
		 * If the offset is within the first bvec (or the whole first
		 * bvec, just use iov_iter_advance(). This makes it easier
		 * since we can just skip the first segment, which may not
		 * be PAGE_SIZE aligned.
		 */
		const struct bio_vec *bvec = imu->bvec;

		if (offset <= bvec->bv_len) {
			iov_iter_advance(iter, offset);
		} else {
			unsigned long seg_skip;

			/* skip first vec */
			offset -= bvec->bv_len;
			seg_skip = 1 + (offset >> PAGE_SHIFT);

			iter->bvec = bvec + seg_skip;
			iter->nr_segs -= seg_skip;
			iter->count -= bvec->bv_len + offset;
			iter->iov_offset = offset & ~PAGE_MASK;
		}
	}

	return 0;
}

static int io_import_fixed(struct io_kiocb *req, int rw, struct iov_iter *iter,
			   unsigned int issue_flags)
{
	if (WARN_ON_ONCE(!req->imu))
		return -EFAULT;
	return __io_import_fixed(req, rw, iter, req->imu);
}

static int io_buffer_add_list(struct io_ring_ctx *ctx,
			      struct io_buffer_list *bl, unsigned int bgid)
{
	bl->bgid = bgid;
	if (bgid < BGID_ARRAY)
		return 0;

	return xa_err(xa_store(&ctx->io_bl_xa, bgid, bl, GFP_KERNEL));
}

static void __user *io_provided_buffer_select(struct io_kiocb *req, size_t *len,
					      struct io_buffer_list *bl)
{
	if (!list_empty(&bl->buf_list)) {
		struct io_buffer *kbuf;

		kbuf = list_first_entry(&bl->buf_list, struct io_buffer, list);
		list_del(&kbuf->list);
		if (*len > kbuf->len)
			*len = kbuf->len;
		req->flags |= REQ_F_BUFFER_SELECTED;
		req->kbuf = kbuf;
		req->buf_index = kbuf->bid;
		return u64_to_user_ptr(kbuf->addr);
	}
	return NULL;
}

static void __user *io_ring_buffer_select(struct io_kiocb *req, size_t *len,
					  struct io_buffer_list *bl,
					  unsigned int issue_flags)
{
	struct io_uring_buf_ring *br = bl->buf_ring;
	struct io_uring_buf *buf;
	__u16 head = bl->head;

	if (unlikely(smp_load_acquire(&br->tail) == head))
		return NULL;

	head &= bl->mask;
	if (head < IO_BUFFER_LIST_BUF_PER_PAGE) {
		buf = &br->bufs[head];
	} else {
		int off = head & (IO_BUFFER_LIST_BUF_PER_PAGE - 1);
		int index = head / IO_BUFFER_LIST_BUF_PER_PAGE;
		buf = page_address(bl->buf_pages[index]);
		buf += off;
	}
	if (*len > buf->len)
		*len = buf->len;
	req->flags |= REQ_F_BUFFER_RING;
	req->buf_list = bl;
	req->buf_index = buf->bid;

	if (issue_flags & IO_URING_F_UNLOCKED || !file_can_poll(req->file)) {
		/*
		 * If we came in unlocked, we have no choice but to consume the
		 * buffer here. This does mean it'll be pinned until the IO
		 * completes. But coming in unlocked means we're in io-wq
		 * context, hence there should be no further retry. For the
		 * locked case, the caller must ensure to call the commit when
		 * the transfer completes (or if we get -EAGAIN and must poll
		 * or retry).
		 */
		req->buf_list = NULL;
		bl->head++;
	}
	return u64_to_user_ptr(buf->addr);
}

static void __user *io_buffer_select(struct io_kiocb *req, size_t *len,
				     unsigned int issue_flags)
{
	struct io_ring_ctx *ctx = req->ctx;
	struct io_buffer_list *bl;
	void __user *ret = NULL;

	io_ring_submit_lock(req->ctx, issue_flags);

	bl = io_buffer_get_list(ctx, req->buf_index);
	if (likely(bl)) {
		if (bl->buf_nr_pages)
			ret = io_ring_buffer_select(req, len, bl, issue_flags);
		else
			ret = io_provided_buffer_select(req, len, bl);
	}
	io_ring_submit_unlock(req->ctx, issue_flags);
	return ret;
}

#ifdef CONFIG_COMPAT
static ssize_t io_compat_import(struct io_kiocb *req, struct iovec *iov,
				unsigned int issue_flags)
{
	struct compat_iovec __user *uiov;
	compat_ssize_t clen;
	void __user *buf;
	size_t len;

	uiov = u64_to_user_ptr(req->rw.addr);
	if (!access_ok(uiov, sizeof(*uiov)))
		return -EFAULT;
	if (__get_user(clen, &uiov->iov_len))
		return -EFAULT;
	if (clen < 0)
		return -EINVAL;

	len = clen;
	buf = io_buffer_select(req, &len, issue_flags);
	if (!buf)
		return -ENOBUFS;
	req->rw.addr = (unsigned long) buf;
	iov[0].iov_base = buf;
	req->rw.len = iov[0].iov_len = (compat_size_t) len;
	return 0;
}
#endif

static ssize_t __io_iov_buffer_select(struct io_kiocb *req, struct iovec *iov,
				      unsigned int issue_flags)
{
	struct iovec __user *uiov = u64_to_user_ptr(req->rw.addr);
	void __user *buf;
	ssize_t len;

	if (copy_from_user(iov, uiov, sizeof(*uiov)))
		return -EFAULT;

	len = iov[0].iov_len;
	if (len < 0)
		return -EINVAL;
	buf = io_buffer_select(req, &len, issue_flags);
	if (!buf)
		return -ENOBUFS;
	req->rw.addr = (unsigned long) buf;
	iov[0].iov_base = buf;
	req->rw.len = iov[0].iov_len = len;
	return 0;
}

static ssize_t io_iov_buffer_select(struct io_kiocb *req, struct iovec *iov,
				    unsigned int issue_flags)
{
	if (req->flags & (REQ_F_BUFFER_SELECTED|REQ_F_BUFFER_RING)) {
		iov[0].iov_base = u64_to_user_ptr(req->rw.addr);
		iov[0].iov_len = req->rw.len;
		return 0;
	}
	if (req->rw.len != 1)
		return -EINVAL;

#ifdef CONFIG_COMPAT
	if (req->ctx->compat)
		return io_compat_import(req, iov, issue_flags);
#endif

	return __io_iov_buffer_select(req, iov, issue_flags);
}

static inline bool io_do_buffer_select(struct io_kiocb *req)
{
	if (!(req->flags & REQ_F_BUFFER_SELECT))
		return false;
	return !(req->flags & (REQ_F_BUFFER_SELECTED|REQ_F_BUFFER_RING));
}

static struct iovec *__io_import_iovec(int rw, struct io_kiocb *req,
				       struct io_rw_state *s,
				       unsigned int issue_flags)
{
	struct iov_iter *iter = &s->iter;
	u8 opcode = req->opcode;
	struct iovec *iovec;
	void __user *buf;
	size_t sqe_len;
	ssize_t ret;

	if (opcode == IORING_OP_READ_FIXED || opcode == IORING_OP_WRITE_FIXED) {
		ret = io_import_fixed(req, rw, iter, issue_flags);
		if (ret)
			return ERR_PTR(ret);
		return NULL;
	}

	buf = u64_to_user_ptr(req->rw.addr);
	sqe_len = req->rw.len;

	if (opcode == IORING_OP_READ || opcode == IORING_OP_WRITE) {
		if (io_do_buffer_select(req)) {
			buf = io_buffer_select(req, &sqe_len, issue_flags);
			if (!buf)
				return ERR_PTR(-ENOBUFS);
			req->rw.addr = (unsigned long) buf;
			req->rw.len = sqe_len;
		}

		ret = import_single_range(rw, buf, sqe_len, s->fast_iov, iter);
		if (ret)
			return ERR_PTR(ret);
		return NULL;
	}

	iovec = s->fast_iov;
	if (req->flags & REQ_F_BUFFER_SELECT) {
		ret = io_iov_buffer_select(req, iovec, issue_flags);
		if (ret)
			return ERR_PTR(ret);
		iov_iter_init(iter, rw, iovec, 1, iovec->iov_len);
		return NULL;
	}

	ret = __import_iovec(rw, buf, sqe_len, UIO_FASTIOV, &iovec, iter,
			      req->ctx->compat);
	if (unlikely(ret < 0))
		return ERR_PTR(ret);
	return iovec;
}

static inline int io_import_iovec(int rw, struct io_kiocb *req,
				  struct iovec **iovec, struct io_rw_state *s,
				  unsigned int issue_flags)
{
	*iovec = __io_import_iovec(rw, req, s, issue_flags);
	if (unlikely(IS_ERR(*iovec)))
		return PTR_ERR(*iovec);

	iov_iter_save_state(&s->iter, &s->iter_state);
	return 0;
}

static inline loff_t *io_kiocb_ppos(struct kiocb *kiocb)
{
	return (kiocb->ki_filp->f_mode & FMODE_STREAM) ? NULL : &kiocb->ki_pos;
}

/*
 * For files that don't have ->read_iter() and ->write_iter(), handle them
 * by looping over ->read() or ->write() manually.
 */
static ssize_t loop_rw_iter(int rw, struct io_kiocb *req, struct iov_iter *iter)
{
	struct kiocb *kiocb = &req->rw.kiocb;
	struct file *file = req->file;
	ssize_t ret = 0;
	loff_t *ppos;

	/*
	 * Don't support polled IO through this interface, and we can't
	 * support non-blocking either. For the latter, this just causes
	 * the kiocb to be handled from an async context.
	 */
	if (kiocb->ki_flags & IOCB_HIPRI)
		return -EOPNOTSUPP;
	if ((kiocb->ki_flags & IOCB_NOWAIT) &&
	    !(kiocb->ki_filp->f_flags & O_NONBLOCK))
		return -EAGAIN;

	ppos = io_kiocb_ppos(kiocb);

	while (iov_iter_count(iter)) {
		struct iovec iovec;
		ssize_t nr;

		if (!iov_iter_is_bvec(iter)) {
			iovec = iov_iter_iovec(iter);
		} else {
			iovec.iov_base = u64_to_user_ptr(req->rw.addr);
			iovec.iov_len = req->rw.len;
		}

		if (rw == READ) {
			nr = file->f_op->read(file, iovec.iov_base,
					      iovec.iov_len, ppos);
		} else {
			nr = file->f_op->write(file, iovec.iov_base,
					       iovec.iov_len, ppos);
		}

		if (nr < 0) {
			if (!ret)
				ret = nr;
			break;
		}
		ret += nr;
		if (!iov_iter_is_bvec(iter)) {
			iov_iter_advance(iter, nr);
		} else {
			req->rw.addr += nr;
			req->rw.len -= nr;
			if (!req->rw.len)
				break;
		}
		if (nr != iovec.iov_len)
			break;
	}

	return ret;
}

static void io_req_map_rw(struct io_kiocb *req, const struct iovec *iovec,
			  const struct iovec *fast_iov, struct iov_iter *iter)
{
	struct io_async_rw *rw = req->async_data;

	memcpy(&rw->s.iter, iter, sizeof(*iter));
	rw->free_iovec = iovec;
	rw->bytes_done = 0;
	/* can only be fixed buffers, no need to do anything */
	if (iov_iter_is_bvec(iter))
		return;
	if (!iovec) {
		unsigned iov_off = 0;

		rw->s.iter.iov = rw->s.fast_iov;
		if (iter->iov != fast_iov) {
			iov_off = iter->iov - fast_iov;
			rw->s.iter.iov += iov_off;
		}
		if (rw->s.fast_iov != fast_iov)
			memcpy(rw->s.fast_iov + iov_off, fast_iov + iov_off,
			       sizeof(struct iovec) * iter->nr_segs);
	} else {
		req->flags |= REQ_F_NEED_CLEANUP;
	}
}

static inline bool io_alloc_async_data(struct io_kiocb *req)
{
	WARN_ON_ONCE(!io_op_defs[req->opcode].async_size);
	req->async_data = kmalloc(io_op_defs[req->opcode].async_size, GFP_KERNEL);
	if (req->async_data) {
		req->flags |= REQ_F_ASYNC_DATA;
		return false;
	}
	return true;
}

static int io_setup_async_rw(struct io_kiocb *req, const struct iovec *iovec,
			     struct io_rw_state *s, bool force)
{
	if (!force && !io_op_defs[req->opcode].needs_async_setup)
		return 0;
	if (!req_has_async_data(req)) {
		struct io_async_rw *iorw;

		if (io_alloc_async_data(req)) {
			kfree(iovec);
			return -ENOMEM;
		}

		io_req_map_rw(req, iovec, s->fast_iov, &s->iter);
		iorw = req->async_data;
		/* we've copied and mapped the iter, ensure state is saved */
		iov_iter_save_state(&iorw->s.iter, &iorw->s.iter_state);
	}
	return 0;
}

static inline int io_rw_prep_async(struct io_kiocb *req, int rw)
{
	struct io_async_rw *iorw = req->async_data;
	struct iovec *iov;
	int ret;

	/* submission path, ->uring_lock should already be taken */
	ret = io_import_iovec(rw, req, &iov, &iorw->s, 0);
	if (unlikely(ret < 0))
		return ret;

	iorw->bytes_done = 0;
	iorw->free_iovec = iov;
	if (iov)
		req->flags |= REQ_F_NEED_CLEANUP;
	return 0;
}

static int io_readv_prep_async(struct io_kiocb *req)
{
	return io_rw_prep_async(req, READ);
}

static int io_writev_prep_async(struct io_kiocb *req)
{
	return io_rw_prep_async(req, WRITE);
}

/*
 * This is our waitqueue callback handler, registered through __folio_lock_async()
 * when we initially tried to do the IO with the iocb armed our waitqueue.
 * This gets called when the page is unlocked, and we generally expect that to
 * happen when the page IO is completed and the page is now uptodate. This will
 * queue a task_work based retry of the operation, attempting to copy the data
 * again. If the latter fails because the page was NOT uptodate, then we will
 * do a thread based blocking retry of the operation. That's the unexpected
 * slow path.
 */
static int io_async_buf_func(struct wait_queue_entry *wait, unsigned mode,
			     int sync, void *arg)
{
	struct wait_page_queue *wpq;
	struct io_kiocb *req = wait->private;
	struct wait_page_key *key = arg;

	wpq = container_of(wait, struct wait_page_queue, wait);

	if (!wake_page_match(wpq, key))
		return 0;

	req->rw.kiocb.ki_flags &= ~IOCB_WAITQ;
	list_del_init(&wait->entry);
	io_req_task_queue(req);
	return 1;
}

/*
 * This controls whether a given IO request should be armed for async page
 * based retry. If we return false here, the request is handed to the async
 * worker threads for retry. If we're doing buffered reads on a regular file,
 * we prepare a private wait_page_queue entry and retry the operation. This
 * will either succeed because the page is now uptodate and unlocked, or it
 * will register a callback when the page is unlocked at IO completion. Through
 * that callback, io_uring uses task_work to setup a retry of the operation.
 * That retry will attempt the buffered read again. The retry will generally
 * succeed, or in rare cases where it fails, we then fall back to using the
 * async worker threads for a blocking retry.
 */
static bool io_rw_should_retry(struct io_kiocb *req)
{
	struct io_async_rw *rw = req->async_data;
	struct wait_page_queue *wait = &rw->wpq;
	struct kiocb *kiocb = &req->rw.kiocb;

	/* never retry for NOWAIT, we just complete with -EAGAIN */
	if (req->flags & REQ_F_NOWAIT)
		return false;

	/* Only for buffered IO */
	if (kiocb->ki_flags & (IOCB_DIRECT | IOCB_HIPRI))
		return false;

	/*
	 * just use poll if we can, and don't attempt if the fs doesn't
	 * support callback based unlocks
	 */
	if (file_can_poll(req->file) || !(req->file->f_mode & FMODE_BUF_RASYNC))
		return false;

	wait->wait.func = io_async_buf_func;
	wait->wait.private = req;
	wait->wait.flags = 0;
	INIT_LIST_HEAD(&wait->wait.entry);
	kiocb->ki_flags |= IOCB_WAITQ;
	kiocb->ki_flags &= ~IOCB_NOWAIT;
	kiocb->ki_waitq = wait;
	return true;
}

static inline int io_iter_do_read(struct io_kiocb *req, struct iov_iter *iter)
{
	if (likely(req->file->f_op->read_iter))
		return call_read_iter(req->file, &req->rw.kiocb, iter);
	else if (req->file->f_op->read)
		return loop_rw_iter(READ, req, iter);
	else
		return -EINVAL;
}

static bool need_read_all(struct io_kiocb *req)
{
	return req->flags & REQ_F_ISREG ||
		S_ISBLK(file_inode(req->file)->i_mode);
}

static int io_rw_init_file(struct io_kiocb *req, fmode_t mode)
{
	struct kiocb *kiocb = &req->rw.kiocb;
	struct io_ring_ctx *ctx = req->ctx;
	struct file *file = req->file;
	int ret;

	if (unlikely(!file || !(file->f_mode & mode)))
		return -EBADF;

	if (!io_req_ffs_set(req))
		req->flags |= io_file_get_flags(file) << REQ_F_SUPPORT_NOWAIT_BIT;

	kiocb->ki_flags = file->f_iocb_flags;
	ret = kiocb_set_rw_flags(kiocb, req->rw.flags);
	if (unlikely(ret))
		return ret;

	/*
	 * If the file is marked O_NONBLOCK, still allow retry for it if it
	 * supports async. Otherwise it's impossible to use O_NONBLOCK files
	 * reliably. If not, or it IOCB_NOWAIT is set, don't retry.
	 */
	if ((kiocb->ki_flags & IOCB_NOWAIT) ||
	    ((file->f_flags & O_NONBLOCK) && !io_file_supports_nowait(req)))
		req->flags |= REQ_F_NOWAIT;

	if (ctx->flags & IORING_SETUP_IOPOLL) {
		if (!(kiocb->ki_flags & IOCB_DIRECT) || !file->f_op->iopoll)
			return -EOPNOTSUPP;

		kiocb->private = NULL;
		kiocb->ki_flags |= IOCB_HIPRI | IOCB_ALLOC_CACHE;
		kiocb->ki_complete = io_complete_rw_iopoll;
		req->iopoll_completed = 0;
	} else {
		if (kiocb->ki_flags & IOCB_HIPRI)
			return -EINVAL;
		kiocb->ki_complete = io_complete_rw;
	}

	return 0;
}

static int io_read(struct io_kiocb *req, unsigned int issue_flags)
{
	struct io_rw_state __s, *s = &__s;
	struct iovec *iovec;
	struct kiocb *kiocb = &req->rw.kiocb;
	bool force_nonblock = issue_flags & IO_URING_F_NONBLOCK;
	struct io_async_rw *rw;
	ssize_t ret, ret2;
	loff_t *ppos;

	if (!req_has_async_data(req)) {
		ret = io_import_iovec(READ, req, &iovec, s, issue_flags);
		if (unlikely(ret < 0))
			return ret;
	} else {
		rw = req->async_data;
		s = &rw->s;

		/*
		 * Safe and required to re-import if we're using provided
		 * buffers, as we dropped the selected one before retry.
		 */
		if (io_do_buffer_select(req)) {
			ret = io_import_iovec(READ, req, &iovec, s, issue_flags);
			if (unlikely(ret < 0))
				return ret;
		}

		/*
		 * We come here from an earlier attempt, restore our state to
		 * match in case it doesn't. It's cheap enough that we don't
		 * need to make this conditional.
		 */
		iov_iter_restore(&s->iter, &s->iter_state);
		iovec = NULL;
	}
	ret = io_rw_init_file(req, FMODE_READ);
	if (unlikely(ret)) {
		kfree(iovec);
		return ret;
	}
	req->cqe.res = iov_iter_count(&s->iter);

	if (force_nonblock) {
		/* If the file doesn't support async, just async punt */
		if (unlikely(!io_file_supports_nowait(req))) {
			ret = io_setup_async_rw(req, iovec, s, true);
			return ret ?: -EAGAIN;
		}
		kiocb->ki_flags |= IOCB_NOWAIT;
	} else {
		/* Ensure we clear previously set non-block flag */
		kiocb->ki_flags &= ~IOCB_NOWAIT;
	}

	ppos = io_kiocb_update_pos(req);

	ret = rw_verify_area(READ, req->file, ppos, req->cqe.res);
	if (unlikely(ret)) {
		kfree(iovec);
		return ret;
	}

	ret = io_iter_do_read(req, &s->iter);

	if (ret == -EAGAIN || (req->flags & REQ_F_REISSUE)) {
		req->flags &= ~REQ_F_REISSUE;
		/* if we can poll, just do that */
		if (req->opcode == IORING_OP_READ && file_can_poll(req->file))
			return -EAGAIN;
		/* IOPOLL retry should happen for io-wq threads */
		if (!force_nonblock && !(req->ctx->flags & IORING_SETUP_IOPOLL))
			goto done;
		/* no retry on NONBLOCK nor RWF_NOWAIT */
		if (req->flags & REQ_F_NOWAIT)
			goto done;
		ret = 0;
	} else if (ret == -EIOCBQUEUED) {
		goto out_free;
	} else if (ret == req->cqe.res || ret <= 0 || !force_nonblock ||
		   (req->flags & REQ_F_NOWAIT) || !need_read_all(req)) {
		/* read all, failed, already did sync or don't want to retry */
		goto done;
	}

	/*
	 * Don't depend on the iter state matching what was consumed, or being
	 * untouched in case of error. Restore it and we'll advance it
	 * manually if we need to.
	 */
	iov_iter_restore(&s->iter, &s->iter_state);

	ret2 = io_setup_async_rw(req, iovec, s, true);
	if (ret2)
		return ret2;

	iovec = NULL;
	rw = req->async_data;
	s = &rw->s;
	/*
	 * Now use our persistent iterator and state, if we aren't already.
	 * We've restored and mapped the iter to match.
	 */

	do {
		/*
		 * We end up here because of a partial read, either from
		 * above or inside this loop. Advance the iter by the bytes
		 * that were consumed.
		 */
		iov_iter_advance(&s->iter, ret);
		if (!iov_iter_count(&s->iter))
			break;
		rw->bytes_done += ret;
		iov_iter_save_state(&s->iter, &s->iter_state);

		/* if we can retry, do so with the callbacks armed */
		if (!io_rw_should_retry(req)) {
			kiocb->ki_flags &= ~IOCB_WAITQ;
			return -EAGAIN;
		}

		/*
		 * Now retry read with the IOCB_WAITQ parts set in the iocb. If
		 * we get -EIOCBQUEUED, then we'll get a notification when the
		 * desired page gets unlocked. We can also get a partial read
		 * here, and if we do, then just retry at the new offset.
		 */
		ret = io_iter_do_read(req, &s->iter);
		if (ret == -EIOCBQUEUED)
			return 0;
		/* we got some bytes, but not all. retry. */
		kiocb->ki_flags &= ~IOCB_WAITQ;
		iov_iter_restore(&s->iter, &s->iter_state);
	} while (ret > 0);
done:
	kiocb_done(req, ret, issue_flags);
out_free:
	/* it's faster to check here then delegate to kfree */
	if (iovec)
		kfree(iovec);
	return 0;
}

static int io_write(struct io_kiocb *req, unsigned int issue_flags)
{
	struct io_rw_state __s, *s = &__s;
	struct iovec *iovec;
	struct kiocb *kiocb = &req->rw.kiocb;
	bool force_nonblock = issue_flags & IO_URING_F_NONBLOCK;
	ssize_t ret, ret2;
	loff_t *ppos;

	if (!req_has_async_data(req)) {
		ret = io_import_iovec(WRITE, req, &iovec, s, issue_flags);
		if (unlikely(ret < 0))
			return ret;
	} else {
		struct io_async_rw *rw = req->async_data;

		s = &rw->s;
		iov_iter_restore(&s->iter, &s->iter_state);
		iovec = NULL;
	}
	ret = io_rw_init_file(req, FMODE_WRITE);
	if (unlikely(ret)) {
		kfree(iovec);
		return ret;
	}
	req->cqe.res = iov_iter_count(&s->iter);

	if (force_nonblock) {
		/* If the file doesn't support async, just async punt */
		if (unlikely(!io_file_supports_nowait(req)))
			goto copy_iov;

		/* file path doesn't support NOWAIT for non-direct_IO */
		if (force_nonblock && !(kiocb->ki_flags & IOCB_DIRECT) &&
		    (req->flags & REQ_F_ISREG))
			goto copy_iov;

		kiocb->ki_flags |= IOCB_NOWAIT;
	} else {
		/* Ensure we clear previously set non-block flag */
		kiocb->ki_flags &= ~IOCB_NOWAIT;
	}

	ppos = io_kiocb_update_pos(req);

	ret = rw_verify_area(WRITE, req->file, ppos, req->cqe.res);
	if (unlikely(ret))
		goto out_free;

	/*
	 * Open-code file_start_write here to grab freeze protection,
	 * which will be released by another thread in
	 * io_complete_rw().  Fool lockdep by telling it the lock got
	 * released so that it doesn't complain about the held lock when
	 * we return to userspace.
	 */
	if (req->flags & REQ_F_ISREG) {
		sb_start_write(file_inode(req->file)->i_sb);
		__sb_writers_release(file_inode(req->file)->i_sb,
					SB_FREEZE_WRITE);
	}
	kiocb->ki_flags |= IOCB_WRITE;

	if (likely(req->file->f_op->write_iter))
		ret2 = call_write_iter(req->file, kiocb, &s->iter);
	else if (req->file->f_op->write)
		ret2 = loop_rw_iter(WRITE, req, &s->iter);
	else
		ret2 = -EINVAL;

	if (req->flags & REQ_F_REISSUE) {
		req->flags &= ~REQ_F_REISSUE;
		ret2 = -EAGAIN;
	}

	/*
	 * Raw bdev writes will return -EOPNOTSUPP for IOCB_NOWAIT. Just
	 * retry them without IOCB_NOWAIT.
	 */
	if (ret2 == -EOPNOTSUPP && (kiocb->ki_flags & IOCB_NOWAIT))
		ret2 = -EAGAIN;
	/* no retry on NONBLOCK nor RWF_NOWAIT */
	if (ret2 == -EAGAIN && (req->flags & REQ_F_NOWAIT))
		goto done;
	if (!force_nonblock || ret2 != -EAGAIN) {
		/* IOPOLL retry should happen for io-wq threads */
		if (ret2 == -EAGAIN && (req->ctx->flags & IORING_SETUP_IOPOLL))
			goto copy_iov;
done:
		kiocb_done(req, ret2, issue_flags);
	} else {
copy_iov:
		iov_iter_restore(&s->iter, &s->iter_state);
		ret = io_setup_async_rw(req, iovec, s, false);
		return ret ?: -EAGAIN;
	}
out_free:
	/* it's reportedly faster than delegating the null check to kfree() */
	if (iovec)
		kfree(iovec);
	return ret;
}

static int io_renameat_prep(struct io_kiocb *req,
			    const struct io_uring_sqe *sqe)
{
	struct io_rename *ren = &req->rename;
	const char __user *oldf, *newf;

	if (sqe->buf_index || sqe->splice_fd_in)
		return -EINVAL;
	if (unlikely(req->flags & REQ_F_FIXED_FILE))
		return -EBADF;

	ren->old_dfd = READ_ONCE(sqe->fd);
	oldf = u64_to_user_ptr(READ_ONCE(sqe->addr));
	newf = u64_to_user_ptr(READ_ONCE(sqe->addr2));
	ren->new_dfd = READ_ONCE(sqe->len);
	ren->flags = READ_ONCE(sqe->rename_flags);

	ren->oldpath = getname(oldf);
	if (IS_ERR(ren->oldpath))
		return PTR_ERR(ren->oldpath);

	ren->newpath = getname(newf);
	if (IS_ERR(ren->newpath)) {
		putname(ren->oldpath);
		return PTR_ERR(ren->newpath);
	}

	req->flags |= REQ_F_NEED_CLEANUP;
	return 0;
}

static int io_renameat(struct io_kiocb *req, unsigned int issue_flags)
{
	struct io_rename *ren = &req->rename;
	int ret;

	if (issue_flags & IO_URING_F_NONBLOCK)
		return -EAGAIN;

	ret = do_renameat2(ren->old_dfd, ren->oldpath, ren->new_dfd,
				ren->newpath, ren->flags);

	req->flags &= ~REQ_F_NEED_CLEANUP;
	io_req_complete(req, ret);
	return 0;
}

static inline void __io_xattr_finish(struct io_kiocb *req)
{
	struct io_xattr *ix = &req->xattr;

	if (ix->filename)
		putname(ix->filename);

	kfree(ix->ctx.kname);
	kvfree(ix->ctx.kvalue);
}

static void io_xattr_finish(struct io_kiocb *req, int ret)
{
	req->flags &= ~REQ_F_NEED_CLEANUP;

	__io_xattr_finish(req);
	io_req_complete(req, ret);
}

static int __io_getxattr_prep(struct io_kiocb *req,
			      const struct io_uring_sqe *sqe)
{
	struct io_xattr *ix = &req->xattr;
	const char __user *name;
	int ret;

	if (unlikely(req->flags & REQ_F_FIXED_FILE))
		return -EBADF;

	ix->filename = NULL;
	ix->ctx.kvalue = NULL;
	name = u64_to_user_ptr(READ_ONCE(sqe->addr));
	ix->ctx.cvalue = u64_to_user_ptr(READ_ONCE(sqe->addr2));
	ix->ctx.size = READ_ONCE(sqe->len);
	ix->ctx.flags = READ_ONCE(sqe->xattr_flags);

	if (ix->ctx.flags)
		return -EINVAL;

	ix->ctx.kname = kmalloc(sizeof(*ix->ctx.kname), GFP_KERNEL);
	if (!ix->ctx.kname)
		return -ENOMEM;

	ret = strncpy_from_user(ix->ctx.kname->name, name,
				sizeof(ix->ctx.kname->name));
	if (!ret || ret == sizeof(ix->ctx.kname->name))
		ret = -ERANGE;
	if (ret < 0) {
		kfree(ix->ctx.kname);
		return ret;
	}

	req->flags |= REQ_F_NEED_CLEANUP;
	return 0;
}

static int io_fgetxattr_prep(struct io_kiocb *req,
			     const struct io_uring_sqe *sqe)
{
	return __io_getxattr_prep(req, sqe);
}

static int io_getxattr_prep(struct io_kiocb *req,
			    const struct io_uring_sqe *sqe)
{
	struct io_xattr *ix = &req->xattr;
	const char __user *path;
	int ret;

	ret = __io_getxattr_prep(req, sqe);
	if (ret)
		return ret;

	path = u64_to_user_ptr(READ_ONCE(sqe->addr3));

	ix->filename = getname_flags(path, LOOKUP_FOLLOW, NULL);
	if (IS_ERR(ix->filename)) {
		ret = PTR_ERR(ix->filename);
		ix->filename = NULL;
	}

	return ret;
}

static int io_fgetxattr(struct io_kiocb *req, unsigned int issue_flags)
{
	struct io_xattr *ix = &req->xattr;
	int ret;

	if (issue_flags & IO_URING_F_NONBLOCK)
		return -EAGAIN;

	ret = do_getxattr(mnt_user_ns(req->file->f_path.mnt),
			req->file->f_path.dentry,
			&ix->ctx);

	io_xattr_finish(req, ret);
	return 0;
}

static int io_getxattr(struct io_kiocb *req, unsigned int issue_flags)
{
	struct io_xattr *ix = &req->xattr;
	unsigned int lookup_flags = LOOKUP_FOLLOW;
	struct path path;
	int ret;

	if (issue_flags & IO_URING_F_NONBLOCK)
		return -EAGAIN;

retry:
	ret = filename_lookup(AT_FDCWD, ix->filename, lookup_flags, &path, NULL);
	if (!ret) {
		ret = do_getxattr(mnt_user_ns(path.mnt),
				path.dentry,
				&ix->ctx);

		path_put(&path);
		if (retry_estale(ret, lookup_flags)) {
			lookup_flags |= LOOKUP_REVAL;
			goto retry;
		}
	}

	io_xattr_finish(req, ret);
	return 0;
}

static int __io_setxattr_prep(struct io_kiocb *req,
			const struct io_uring_sqe *sqe)
{
	struct io_xattr *ix = &req->xattr;
	const char __user *name;
	int ret;

	if (unlikely(req->flags & REQ_F_FIXED_FILE))
		return -EBADF;

	ix->filename = NULL;
	name = u64_to_user_ptr(READ_ONCE(sqe->addr));
	ix->ctx.cvalue = u64_to_user_ptr(READ_ONCE(sqe->addr2));
	ix->ctx.kvalue = NULL;
	ix->ctx.size = READ_ONCE(sqe->len);
	ix->ctx.flags = READ_ONCE(sqe->xattr_flags);

	ix->ctx.kname = kmalloc(sizeof(*ix->ctx.kname), GFP_KERNEL);
	if (!ix->ctx.kname)
		return -ENOMEM;

	ret = setxattr_copy(name, &ix->ctx);
	if (ret) {
		kfree(ix->ctx.kname);
		return ret;
	}

	req->flags |= REQ_F_NEED_CLEANUP;
	return 0;
}

static int io_setxattr_prep(struct io_kiocb *req,
			const struct io_uring_sqe *sqe)
{
	struct io_xattr *ix = &req->xattr;
	const char __user *path;
	int ret;

	ret = __io_setxattr_prep(req, sqe);
	if (ret)
		return ret;

	path = u64_to_user_ptr(READ_ONCE(sqe->addr3));

	ix->filename = getname_flags(path, LOOKUP_FOLLOW, NULL);
	if (IS_ERR(ix->filename)) {
		ret = PTR_ERR(ix->filename);
		ix->filename = NULL;
	}

	return ret;
}

static int io_fsetxattr_prep(struct io_kiocb *req,
			const struct io_uring_sqe *sqe)
{
	return __io_setxattr_prep(req, sqe);
}

static int __io_setxattr(struct io_kiocb *req, unsigned int issue_flags,
			struct path *path)
{
	struct io_xattr *ix = &req->xattr;
	int ret;

	ret = mnt_want_write(path->mnt);
	if (!ret) {
		ret = do_setxattr(mnt_user_ns(path->mnt), path->dentry, &ix->ctx);
		mnt_drop_write(path->mnt);
	}

	return ret;
}

static int io_fsetxattr(struct io_kiocb *req, unsigned int issue_flags)
{
	int ret;

	if (issue_flags & IO_URING_F_NONBLOCK)
		return -EAGAIN;

	ret = __io_setxattr(req, issue_flags, &req->file->f_path);
	io_xattr_finish(req, ret);

	return 0;
}

static int io_setxattr(struct io_kiocb *req, unsigned int issue_flags)
{
	struct io_xattr *ix = &req->xattr;
	unsigned int lookup_flags = LOOKUP_FOLLOW;
	struct path path;
	int ret;

	if (issue_flags & IO_URING_F_NONBLOCK)
		return -EAGAIN;

retry:
	ret = filename_lookup(AT_FDCWD, ix->filename, lookup_flags, &path, NULL);
	if (!ret) {
		ret = __io_setxattr(req, issue_flags, &path);
		path_put(&path);
		if (retry_estale(ret, lookup_flags)) {
			lookup_flags |= LOOKUP_REVAL;
			goto retry;
		}
	}

	io_xattr_finish(req, ret);
	return 0;
}

static int io_unlinkat_prep(struct io_kiocb *req,
			    const struct io_uring_sqe *sqe)
{
	struct io_unlink *un = &req->unlink;
	const char __user *fname;

	if (sqe->off || sqe->len || sqe->buf_index || sqe->splice_fd_in)
		return -EINVAL;
	if (unlikely(req->flags & REQ_F_FIXED_FILE))
		return -EBADF;

	un->dfd = READ_ONCE(sqe->fd);

	un->flags = READ_ONCE(sqe->unlink_flags);
	if (un->flags & ~AT_REMOVEDIR)
		return -EINVAL;

	fname = u64_to_user_ptr(READ_ONCE(sqe->addr));
	un->filename = getname(fname);
	if (IS_ERR(un->filename))
		return PTR_ERR(un->filename);

	req->flags |= REQ_F_NEED_CLEANUP;
	return 0;
}

static int io_unlinkat(struct io_kiocb *req, unsigned int issue_flags)
{
	struct io_unlink *un = &req->unlink;
	int ret;

	if (issue_flags & IO_URING_F_NONBLOCK)
		return -EAGAIN;

	if (un->flags & AT_REMOVEDIR)
		ret = do_rmdir(un->dfd, un->filename);
	else
		ret = do_unlinkat(un->dfd, un->filename);

	req->flags &= ~REQ_F_NEED_CLEANUP;
	io_req_complete(req, ret);
	return 0;
}

static int io_mkdirat_prep(struct io_kiocb *req,
			    const struct io_uring_sqe *sqe)
{
	struct io_mkdir *mkd = &req->mkdir;
	const char __user *fname;

	if (sqe->off || sqe->rw_flags || sqe->buf_index || sqe->splice_fd_in)
		return -EINVAL;
	if (unlikely(req->flags & REQ_F_FIXED_FILE))
		return -EBADF;

	mkd->dfd = READ_ONCE(sqe->fd);
	mkd->mode = READ_ONCE(sqe->len);

	fname = u64_to_user_ptr(READ_ONCE(sqe->addr));
	mkd->filename = getname(fname);
	if (IS_ERR(mkd->filename))
		return PTR_ERR(mkd->filename);

	req->flags |= REQ_F_NEED_CLEANUP;
	return 0;
}

static int io_mkdirat(struct io_kiocb *req, unsigned int issue_flags)
{
	struct io_mkdir *mkd = &req->mkdir;
	int ret;

	if (issue_flags & IO_URING_F_NONBLOCK)
		return -EAGAIN;

	ret = do_mkdirat(mkd->dfd, mkd->filename, mkd->mode);

	req->flags &= ~REQ_F_NEED_CLEANUP;
	io_req_complete(req, ret);
	return 0;
}

static int io_symlinkat_prep(struct io_kiocb *req,
			    const struct io_uring_sqe *sqe)
{
	struct io_symlink *sl = &req->symlink;
	const char __user *oldpath, *newpath;

	if (sqe->len || sqe->rw_flags || sqe->buf_index || sqe->splice_fd_in)
		return -EINVAL;
	if (unlikely(req->flags & REQ_F_FIXED_FILE))
		return -EBADF;

	sl->new_dfd = READ_ONCE(sqe->fd);
	oldpath = u64_to_user_ptr(READ_ONCE(sqe->addr));
	newpath = u64_to_user_ptr(READ_ONCE(sqe->addr2));

	sl->oldpath = getname(oldpath);
	if (IS_ERR(sl->oldpath))
		return PTR_ERR(sl->oldpath);

	sl->newpath = getname(newpath);
	if (IS_ERR(sl->newpath)) {
		putname(sl->oldpath);
		return PTR_ERR(sl->newpath);
	}

	req->flags |= REQ_F_NEED_CLEANUP;
	return 0;
}

static int io_symlinkat(struct io_kiocb *req, unsigned int issue_flags)
{
	struct io_symlink *sl = &req->symlink;
	int ret;

	if (issue_flags & IO_URING_F_NONBLOCK)
		return -EAGAIN;

	ret = do_symlinkat(sl->oldpath, sl->new_dfd, sl->newpath);

	req->flags &= ~REQ_F_NEED_CLEANUP;
	io_req_complete(req, ret);
	return 0;
}

static int io_linkat_prep(struct io_kiocb *req,
			    const struct io_uring_sqe *sqe)
{
	struct io_hardlink *lnk = &req->hardlink;
	const char __user *oldf, *newf;

	if (sqe->rw_flags || sqe->buf_index || sqe->splice_fd_in)
		return -EINVAL;
	if (unlikely(req->flags & REQ_F_FIXED_FILE))
		return -EBADF;

	lnk->old_dfd = READ_ONCE(sqe->fd);
	lnk->new_dfd = READ_ONCE(sqe->len);
	oldf = u64_to_user_ptr(READ_ONCE(sqe->addr));
	newf = u64_to_user_ptr(READ_ONCE(sqe->addr2));
	lnk->flags = READ_ONCE(sqe->hardlink_flags);

	lnk->oldpath = getname(oldf);
	if (IS_ERR(lnk->oldpath))
		return PTR_ERR(lnk->oldpath);

	lnk->newpath = getname(newf);
	if (IS_ERR(lnk->newpath)) {
		putname(lnk->oldpath);
		return PTR_ERR(lnk->newpath);
	}

	req->flags |= REQ_F_NEED_CLEANUP;
	return 0;
}

static int io_linkat(struct io_kiocb *req, unsigned int issue_flags)
{
	struct io_hardlink *lnk = &req->hardlink;
	int ret;

	if (issue_flags & IO_URING_F_NONBLOCK)
		return -EAGAIN;

	ret = do_linkat(lnk->old_dfd, lnk->oldpath, lnk->new_dfd,
				lnk->newpath, lnk->flags);

	req->flags &= ~REQ_F_NEED_CLEANUP;
	io_req_complete(req, ret);
	return 0;
}

static void io_uring_cmd_work(struct io_kiocb *req, bool *locked)
{
	req->uring_cmd.task_work_cb(&req->uring_cmd);
}

void io_uring_cmd_complete_in_task(struct io_uring_cmd *ioucmd,
			void (*task_work_cb)(struct io_uring_cmd *))
{
	struct io_kiocb *req = container_of(ioucmd, struct io_kiocb, uring_cmd);

	req->uring_cmd.task_work_cb = task_work_cb;
	req->io_task_work.func = io_uring_cmd_work;
	io_req_task_work_add(req);
}
EXPORT_SYMBOL_GPL(io_uring_cmd_complete_in_task);

static inline void io_req_set_cqe32_extra(struct io_kiocb *req,
					  u64 extra1, u64 extra2)
{
	req->extra1 = extra1;
	req->extra2 = extra2;
	req->flags |= REQ_F_CQE32_INIT;
}

/*
 * Called by consumers of io_uring_cmd, if they originally returned
 * -EIOCBQUEUED upon receiving the command.
 */
void io_uring_cmd_done(struct io_uring_cmd *ioucmd, ssize_t ret, ssize_t res2)
{
	struct io_kiocb *req = container_of(ioucmd, struct io_kiocb, uring_cmd);

	if (ret < 0)
		req_set_fail(req);

	if (req->ctx->flags & IORING_SETUP_CQE32)
		io_req_set_cqe32_extra(req, res2, 0);
	io_req_complete(req, ret);
}
EXPORT_SYMBOL_GPL(io_uring_cmd_done);

static int io_uring_cmd_prep_async(struct io_kiocb *req)
{
	size_t cmd_size;

	cmd_size = uring_cmd_pdu_size(req->ctx->flags & IORING_SETUP_SQE128);

	memcpy(req->async_data, req->uring_cmd.cmd, cmd_size);
	return 0;
}

static int io_uring_cmd_prep(struct io_kiocb *req,
			     const struct io_uring_sqe *sqe)
{
	struct io_uring_cmd *ioucmd = &req->uring_cmd;

	if (sqe->rw_flags || sqe->__pad1)
		return -EINVAL;
	ioucmd->cmd = sqe->cmd;
	ioucmd->cmd_op = READ_ONCE(sqe->cmd_op);
	return 0;
}

static int io_uring_cmd(struct io_kiocb *req, unsigned int issue_flags)
{
	struct io_uring_cmd *ioucmd = &req->uring_cmd;
	struct io_ring_ctx *ctx = req->ctx;
	struct file *file = req->file;
	int ret;

	if (!req->file->f_op->uring_cmd)
		return -EOPNOTSUPP;

	if (ctx->flags & IORING_SETUP_SQE128)
		issue_flags |= IO_URING_F_SQE128;
	if (ctx->flags & IORING_SETUP_CQE32)
		issue_flags |= IO_URING_F_CQE32;
	if (ctx->flags & IORING_SETUP_IOPOLL)
		issue_flags |= IO_URING_F_IOPOLL;

	if (req_has_async_data(req))
		ioucmd->cmd = req->async_data;

	ret = file->f_op->uring_cmd(ioucmd, issue_flags);
	if (ret == -EAGAIN) {
		if (!req_has_async_data(req)) {
			if (io_alloc_async_data(req))
				return -ENOMEM;
			io_uring_cmd_prep_async(req);
		}
		return -EAGAIN;
	}

	if (ret != -EIOCBQUEUED)
		io_uring_cmd_done(ioucmd, ret, 0);
	return 0;
}

static int __io_splice_prep(struct io_kiocb *req,
			    const struct io_uring_sqe *sqe)
{
	struct io_splice *sp = &req->splice;
	unsigned int valid_flags = SPLICE_F_FD_IN_FIXED | SPLICE_F_ALL;

	sp->len = READ_ONCE(sqe->len);
	sp->flags = READ_ONCE(sqe->splice_flags);
	if (unlikely(sp->flags & ~valid_flags))
		return -EINVAL;
	sp->splice_fd_in = READ_ONCE(sqe->splice_fd_in);
	return 0;
}

static int io_tee_prep(struct io_kiocb *req,
		       const struct io_uring_sqe *sqe)
{
	if (READ_ONCE(sqe->splice_off_in) || READ_ONCE(sqe->off))
		return -EINVAL;
	return __io_splice_prep(req, sqe);
}

static int io_tee(struct io_kiocb *req, unsigned int issue_flags)
{
	struct io_splice *sp = &req->splice;
	struct file *out = sp->file_out;
	unsigned int flags = sp->flags & ~SPLICE_F_FD_IN_FIXED;
	struct file *in;
	long ret = 0;

	if (issue_flags & IO_URING_F_NONBLOCK)
		return -EAGAIN;

	if (sp->flags & SPLICE_F_FD_IN_FIXED)
		in = io_file_get_fixed(req, sp->splice_fd_in, issue_flags);
	else
		in = io_file_get_normal(req, sp->splice_fd_in);
	if (!in) {
		ret = -EBADF;
		goto done;
	}

	if (sp->len)
		ret = do_tee(in, out, sp->len, flags);

	if (!(sp->flags & SPLICE_F_FD_IN_FIXED))
		io_put_file(in);
done:
	if (ret != sp->len)
		req_set_fail(req);
	__io_req_complete(req, 0, ret, 0);
	return 0;
}

static int io_splice_prep(struct io_kiocb *req, const struct io_uring_sqe *sqe)
{
	struct io_splice *sp = &req->splice;

	sp->off_in = READ_ONCE(sqe->splice_off_in);
	sp->off_out = READ_ONCE(sqe->off);
	return __io_splice_prep(req, sqe);
}

static int io_splice(struct io_kiocb *req, unsigned int issue_flags)
{
	struct io_splice *sp = &req->splice;
	struct file *out = sp->file_out;
	unsigned int flags = sp->flags & ~SPLICE_F_FD_IN_FIXED;
	loff_t *poff_in, *poff_out;
	struct file *in;
	long ret = 0;

	if (issue_flags & IO_URING_F_NONBLOCK)
		return -EAGAIN;

	if (sp->flags & SPLICE_F_FD_IN_FIXED)
		in = io_file_get_fixed(req, sp->splice_fd_in, issue_flags);
	else
		in = io_file_get_normal(req, sp->splice_fd_in);
	if (!in) {
		ret = -EBADF;
		goto done;
	}

	poff_in = (sp->off_in == -1) ? NULL : &sp->off_in;
	poff_out = (sp->off_out == -1) ? NULL : &sp->off_out;

	if (sp->len)
		ret = do_splice(in, poff_in, out, poff_out, sp->len, flags);

	if (!(sp->flags & SPLICE_F_FD_IN_FIXED))
		io_put_file(in);
done:
	if (ret != sp->len)
		req_set_fail(req);
	__io_req_complete(req, 0, ret, 0);
	return 0;
}

static int io_nop_prep(struct io_kiocb *req, const struct io_uring_sqe *sqe)
{
	return 0;
}

/*
 * IORING_OP_NOP just posts a completion event, nothing else.
 */
static int io_nop(struct io_kiocb *req, unsigned int issue_flags)
{
	__io_req_complete(req, issue_flags, 0, 0);
	return 0;
}

static int io_msg_ring_prep(struct io_kiocb *req,
			    const struct io_uring_sqe *sqe)
{
	if (unlikely(sqe->addr || sqe->rw_flags || sqe->splice_fd_in ||
		     sqe->buf_index || sqe->personality))
		return -EINVAL;

	req->msg.user_data = READ_ONCE(sqe->off);
	req->msg.len = READ_ONCE(sqe->len);
	return 0;
}

static int io_msg_ring(struct io_kiocb *req, unsigned int issue_flags)
{
	struct io_ring_ctx *target_ctx;
	struct io_msg *msg = &req->msg;
	bool filled;
	int ret;

	ret = -EBADFD;
	if (req->file->f_op != &io_uring_fops)
		goto done;

	ret = -EOVERFLOW;
	target_ctx = req->file->private_data;

	spin_lock(&target_ctx->completion_lock);
	filled = io_fill_cqe_aux(target_ctx, msg->user_data, msg->len, 0);
	io_commit_cqring(target_ctx);
	spin_unlock(&target_ctx->completion_lock);

	if (filled) {
		io_cqring_ev_posted(target_ctx);
		ret = 0;
	}

done:
	if (ret < 0)
		req_set_fail(req);
	__io_req_complete(req, issue_flags, ret, 0);
	/* put file to avoid an attempt to IOPOLL the req */
	io_put_file(req->file);
	req->file = NULL;
	return 0;
}

static int io_fsync_prep(struct io_kiocb *req, const struct io_uring_sqe *sqe)
{
	if (unlikely(sqe->addr || sqe->buf_index || sqe->splice_fd_in))
		return -EINVAL;

	req->sync.flags = READ_ONCE(sqe->fsync_flags);
	if (unlikely(req->sync.flags & ~IORING_FSYNC_DATASYNC))
		return -EINVAL;

	req->sync.off = READ_ONCE(sqe->off);
	req->sync.len = READ_ONCE(sqe->len);
	return 0;
}

static int io_fsync(struct io_kiocb *req, unsigned int issue_flags)
{
	loff_t end = req->sync.off + req->sync.len;
	int ret;

	/* fsync always requires a blocking context */
	if (issue_flags & IO_URING_F_NONBLOCK)
		return -EAGAIN;

	ret = vfs_fsync_range(req->file, req->sync.off,
				end > 0 ? end : LLONG_MAX,
				req->sync.flags & IORING_FSYNC_DATASYNC);
	io_req_complete(req, ret);
	return 0;
}

static int io_fallocate_prep(struct io_kiocb *req,
			     const struct io_uring_sqe *sqe)
{
	if (sqe->buf_index || sqe->rw_flags || sqe->splice_fd_in)
		return -EINVAL;

	req->sync.off = READ_ONCE(sqe->off);
	req->sync.len = READ_ONCE(sqe->addr);
	req->sync.mode = READ_ONCE(sqe->len);
	return 0;
}

static int io_fallocate(struct io_kiocb *req, unsigned int issue_flags)
{
	int ret;

	/* fallocate always requiring blocking context */
	if (issue_flags & IO_URING_F_NONBLOCK)
		return -EAGAIN;
	ret = vfs_fallocate(req->file, req->sync.mode, req->sync.off,
				req->sync.len);
	if (ret >= 0)
		fsnotify_modify(req->file);
	io_req_complete(req, ret);
	return 0;
}

static int __io_openat_prep(struct io_kiocb *req, const struct io_uring_sqe *sqe)
{
	const char __user *fname;
	int ret;

	if (unlikely(sqe->buf_index))
		return -EINVAL;
	if (unlikely(req->flags & REQ_F_FIXED_FILE))
		return -EBADF;

	/* open.how should be already initialised */
	if (!(req->open.how.flags & O_PATH) && force_o_largefile())
		req->open.how.flags |= O_LARGEFILE;

	req->open.dfd = READ_ONCE(sqe->fd);
	fname = u64_to_user_ptr(READ_ONCE(sqe->addr));
	req->open.filename = getname(fname);
	if (IS_ERR(req->open.filename)) {
		ret = PTR_ERR(req->open.filename);
		req->open.filename = NULL;
		return ret;
	}

	req->open.file_slot = READ_ONCE(sqe->file_index);
	if (req->open.file_slot && (req->open.how.flags & O_CLOEXEC))
		return -EINVAL;

	req->open.nofile = rlimit(RLIMIT_NOFILE);
	req->flags |= REQ_F_NEED_CLEANUP;
	return 0;
}

static int io_openat_prep(struct io_kiocb *req, const struct io_uring_sqe *sqe)
{
	u64 mode = READ_ONCE(sqe->len);
	u64 flags = READ_ONCE(sqe->open_flags);

	req->open.how = build_open_how(flags, mode);
	return __io_openat_prep(req, sqe);
}

static int io_openat2_prep(struct io_kiocb *req, const struct io_uring_sqe *sqe)
{
	struct open_how __user *how;
	size_t len;
	int ret;

	how = u64_to_user_ptr(READ_ONCE(sqe->addr2));
	len = READ_ONCE(sqe->len);
	if (len < OPEN_HOW_SIZE_VER0)
		return -EINVAL;

	ret = copy_struct_from_user(&req->open.how, sizeof(req->open.how), how,
					len);
	if (ret)
		return ret;

	return __io_openat_prep(req, sqe);
}

static int io_file_bitmap_get(struct io_ring_ctx *ctx)
{
	struct io_file_table *table = &ctx->file_table;
	unsigned long nr = ctx->nr_user_files;
	int ret;

	do {
		ret = find_next_zero_bit(table->bitmap, nr, table->alloc_hint);
		if (ret != nr)
			return ret;

		if (!table->alloc_hint)
			break;

		nr = table->alloc_hint;
		table->alloc_hint = 0;
	} while (1);

	return -ENFILE;
}

/*
 * Note when io_fixed_fd_install() returns error value, it will ensure
 * fput() is called correspondingly.
 */
static int io_fixed_fd_install(struct io_kiocb *req, unsigned int issue_flags,
			       struct file *file, unsigned int file_slot)
{
	bool alloc_slot = file_slot == IORING_FILE_INDEX_ALLOC;
	struct io_ring_ctx *ctx = req->ctx;
	int ret;

	io_ring_submit_lock(ctx, issue_flags);

	if (alloc_slot) {
		ret = io_file_bitmap_get(ctx);
		if (unlikely(ret < 0))
			goto err;
		file_slot = ret;
	} else {
		file_slot--;
	}

	ret = io_install_fixed_file(req, file, issue_flags, file_slot);
	if (!ret && alloc_slot)
		ret = file_slot;
err:
	io_ring_submit_unlock(ctx, issue_flags);
	if (unlikely(ret < 0))
		fput(file);
	return ret;
}

static int io_openat2(struct io_kiocb *req, unsigned int issue_flags)
{
	struct open_flags op;
	struct file *file;
	bool resolve_nonblock, nonblock_set;
	bool fixed = !!req->open.file_slot;
	int ret;

	ret = build_open_flags(&req->open.how, &op);
	if (ret)
		goto err;
	nonblock_set = op.open_flag & O_NONBLOCK;
	resolve_nonblock = req->open.how.resolve & RESOLVE_CACHED;
	if (issue_flags & IO_URING_F_NONBLOCK) {
		/*
		 * Don't bother trying for O_TRUNC, O_CREAT, or O_TMPFILE open,
		 * it'll always -EAGAIN
		 */
		if (req->open.how.flags & (O_TRUNC | O_CREAT | O_TMPFILE))
			return -EAGAIN;
		op.lookup_flags |= LOOKUP_CACHED;
		op.open_flag |= O_NONBLOCK;
	}

	if (!fixed) {
		ret = __get_unused_fd_flags(req->open.how.flags, req->open.nofile);
		if (ret < 0)
			goto err;
	}

	file = do_filp_open(req->open.dfd, req->open.filename, &op);
	if (IS_ERR(file)) {
		/*
		 * We could hang on to this 'fd' on retrying, but seems like
		 * marginal gain for something that is now known to be a slower
		 * path. So just put it, and we'll get a new one when we retry.
		 */
		if (!fixed)
			put_unused_fd(ret);

		ret = PTR_ERR(file);
		/* only retry if RESOLVE_CACHED wasn't already set by application */
		if (ret == -EAGAIN &&
		    (!resolve_nonblock && (issue_flags & IO_URING_F_NONBLOCK)))
			return -EAGAIN;
		goto err;
	}

	if ((issue_flags & IO_URING_F_NONBLOCK) && !nonblock_set)
		file->f_flags &= ~O_NONBLOCK;
	fsnotify_open(file);

	if (!fixed)
		fd_install(ret, file);
	else
		ret = io_fixed_fd_install(req, issue_flags, file,
						req->open.file_slot);
err:
	putname(req->open.filename);
	req->flags &= ~REQ_F_NEED_CLEANUP;
	if (ret < 0)
		req_set_fail(req);
	__io_req_complete(req, issue_flags, ret, 0);
	return 0;
}

static int io_openat(struct io_kiocb *req, unsigned int issue_flags)
{
	return io_openat2(req, issue_flags);
}

static int io_remove_buffers_prep(struct io_kiocb *req,
				  const struct io_uring_sqe *sqe)
{
	struct io_provide_buf *p = &req->pbuf;
	u64 tmp;

	if (sqe->rw_flags || sqe->addr || sqe->len || sqe->off ||
	    sqe->splice_fd_in)
		return -EINVAL;

	tmp = READ_ONCE(sqe->fd);
	if (!tmp || tmp > USHRT_MAX)
		return -EINVAL;

	memset(p, 0, sizeof(*p));
	p->nbufs = tmp;
	p->bgid = READ_ONCE(sqe->buf_group);
	return 0;
}

static int __io_remove_buffers(struct io_ring_ctx *ctx,
			       struct io_buffer_list *bl, unsigned nbufs)
{
	unsigned i = 0;

	/* shouldn't happen */
	if (!nbufs)
		return 0;

	if (bl->buf_nr_pages) {
		int j;

		i = bl->buf_ring->tail - bl->head;
		for (j = 0; j < bl->buf_nr_pages; j++)
			unpin_user_page(bl->buf_pages[j]);
		kvfree(bl->buf_pages);
		bl->buf_pages = NULL;
		bl->buf_nr_pages = 0;
		/* make sure it's seen as empty */
		INIT_LIST_HEAD(&bl->buf_list);
		return i;
	}

	/* the head kbuf is the list itself */
	while (!list_empty(&bl->buf_list)) {
		struct io_buffer *nxt;

		nxt = list_first_entry(&bl->buf_list, struct io_buffer, list);
		list_del(&nxt->list);
		if (++i == nbufs)
			return i;
		cond_resched();
	}
	i++;

	return i;
}

static int io_remove_buffers(struct io_kiocb *req, unsigned int issue_flags)
{
	struct io_provide_buf *p = &req->pbuf;
	struct io_ring_ctx *ctx = req->ctx;
	struct io_buffer_list *bl;
	int ret = 0;

	io_ring_submit_lock(ctx, issue_flags);

	ret = -ENOENT;
	bl = io_buffer_get_list(ctx, p->bgid);
	if (bl) {
		ret = -EINVAL;
		/* can't use provide/remove buffers command on mapped buffers */
		if (!bl->buf_nr_pages)
			ret = __io_remove_buffers(ctx, bl, p->nbufs);
	}
	if (ret < 0)
		req_set_fail(req);

	/* complete before unlock, IOPOLL may need the lock */
	__io_req_complete(req, issue_flags, ret, 0);
	io_ring_submit_unlock(ctx, issue_flags);
	return 0;
}

static int io_provide_buffers_prep(struct io_kiocb *req,
				   const struct io_uring_sqe *sqe)
{
	unsigned long size, tmp_check;
	struct io_provide_buf *p = &req->pbuf;
	u64 tmp;

	if (sqe->rw_flags || sqe->splice_fd_in)
		return -EINVAL;

	tmp = READ_ONCE(sqe->fd);
	if (!tmp || tmp > USHRT_MAX)
		return -E2BIG;
	p->nbufs = tmp;
	p->addr = READ_ONCE(sqe->addr);
	p->len = READ_ONCE(sqe->len);

	if (check_mul_overflow((unsigned long)p->len, (unsigned long)p->nbufs,
				&size))
		return -EOVERFLOW;
	if (check_add_overflow((unsigned long)p->addr, size, &tmp_check))
		return -EOVERFLOW;

	size = (unsigned long)p->len * p->nbufs;
	if (!access_ok(u64_to_user_ptr(p->addr), size))
		return -EFAULT;

	p->bgid = READ_ONCE(sqe->buf_group);
	tmp = READ_ONCE(sqe->off);
	if (tmp > USHRT_MAX)
		return -E2BIG;
	p->bid = tmp;
	return 0;
}

static int io_refill_buffer_cache(struct io_ring_ctx *ctx)
{
	struct io_buffer *buf;
	struct page *page;
	int bufs_in_page;

	/*
	 * Completions that don't happen inline (eg not under uring_lock) will
	 * add to ->io_buffers_comp. If we don't have any free buffers, check
	 * the completion list and splice those entries first.
	 */
	if (!list_empty_careful(&ctx->io_buffers_comp)) {
		spin_lock(&ctx->completion_lock);
		if (!list_empty(&ctx->io_buffers_comp)) {
			list_splice_init(&ctx->io_buffers_comp,
						&ctx->io_buffers_cache);
			spin_unlock(&ctx->completion_lock);
			return 0;
		}
		spin_unlock(&ctx->completion_lock);
	}

	/*
	 * No free buffers and no completion entries either. Allocate a new
	 * page worth of buffer entries and add those to our freelist.
	 */
	page = alloc_page(GFP_KERNEL_ACCOUNT);
	if (!page)
		return -ENOMEM;

	list_add(&page->lru, &ctx->io_buffers_pages);

	buf = page_address(page);
	bufs_in_page = PAGE_SIZE / sizeof(*buf);
	while (bufs_in_page) {
		list_add_tail(&buf->list, &ctx->io_buffers_cache);
		buf++;
		bufs_in_page--;
	}

	return 0;
}

static int io_add_buffers(struct io_ring_ctx *ctx, struct io_provide_buf *pbuf,
			  struct io_buffer_list *bl)
{
	struct io_buffer *buf;
	u64 addr = pbuf->addr;
	int i, bid = pbuf->bid;

	for (i = 0; i < pbuf->nbufs; i++) {
		if (list_empty(&ctx->io_buffers_cache) &&
		    io_refill_buffer_cache(ctx))
			break;
		buf = list_first_entry(&ctx->io_buffers_cache, struct io_buffer,
					list);
		list_move_tail(&buf->list, &bl->buf_list);
		buf->addr = addr;
		buf->len = min_t(__u32, pbuf->len, MAX_RW_COUNT);
		buf->bid = bid;
		buf->bgid = pbuf->bgid;
		addr += pbuf->len;
		bid++;
		cond_resched();
	}

	return i ? 0 : -ENOMEM;
}

static __cold int io_init_bl_list(struct io_ring_ctx *ctx)
{
	int i;

	ctx->io_bl = kcalloc(BGID_ARRAY, sizeof(struct io_buffer_list),
				GFP_KERNEL);
	if (!ctx->io_bl)
		return -ENOMEM;

	for (i = 0; i < BGID_ARRAY; i++) {
		INIT_LIST_HEAD(&ctx->io_bl[i].buf_list);
		ctx->io_bl[i].bgid = i;
	}

	return 0;
}

static int io_provide_buffers(struct io_kiocb *req, unsigned int issue_flags)
{
	struct io_provide_buf *p = &req->pbuf;
	struct io_ring_ctx *ctx = req->ctx;
	struct io_buffer_list *bl;
	int ret = 0;

	io_ring_submit_lock(ctx, issue_flags);

	if (unlikely(p->bgid < BGID_ARRAY && !ctx->io_bl)) {
		ret = io_init_bl_list(ctx);
		if (ret)
			goto err;
	}

	bl = io_buffer_get_list(ctx, p->bgid);
	if (unlikely(!bl)) {
		bl = kzalloc(sizeof(*bl), GFP_KERNEL);
		if (!bl) {
			ret = -ENOMEM;
			goto err;
		}
		INIT_LIST_HEAD(&bl->buf_list);
		ret = io_buffer_add_list(ctx, bl, p->bgid);
		if (ret) {
			kfree(bl);
			goto err;
		}
	}
	/* can't add buffers via this command for a mapped buffer ring */
	if (bl->buf_nr_pages) {
		ret = -EINVAL;
		goto err;
	}

	ret = io_add_buffers(ctx, p, bl);
err:
	if (ret < 0)
		req_set_fail(req);
	/* complete before unlock, IOPOLL may need the lock */
	__io_req_complete(req, issue_flags, ret, 0);
	io_ring_submit_unlock(ctx, issue_flags);
	return 0;
}

static int io_epoll_ctl_prep(struct io_kiocb *req,
			     const struct io_uring_sqe *sqe)
{
#if defined(CONFIG_EPOLL)
	if (sqe->buf_index || sqe->splice_fd_in)
		return -EINVAL;

	req->epoll.epfd = READ_ONCE(sqe->fd);
	req->epoll.op = READ_ONCE(sqe->len);
	req->epoll.fd = READ_ONCE(sqe->off);

	if (ep_op_has_event(req->epoll.op)) {
		struct epoll_event __user *ev;

		ev = u64_to_user_ptr(READ_ONCE(sqe->addr));
		if (copy_from_user(&req->epoll.event, ev, sizeof(*ev)))
			return -EFAULT;
	}

	return 0;
#else
	return -EOPNOTSUPP;
#endif
}

static int io_epoll_ctl(struct io_kiocb *req, unsigned int issue_flags)
{
#if defined(CONFIG_EPOLL)
	struct io_epoll *ie = &req->epoll;
	int ret;
	bool force_nonblock = issue_flags & IO_URING_F_NONBLOCK;

	ret = do_epoll_ctl(ie->epfd, ie->op, ie->fd, &ie->event, force_nonblock);
	if (force_nonblock && ret == -EAGAIN)
		return -EAGAIN;

	if (ret < 0)
		req_set_fail(req);
	__io_req_complete(req, issue_flags, ret, 0);
	return 0;
#else
	return -EOPNOTSUPP;
#endif
}

static int io_madvise_prep(struct io_kiocb *req, const struct io_uring_sqe *sqe)
{
#if defined(CONFIG_ADVISE_SYSCALLS) && defined(CONFIG_MMU)
	if (sqe->buf_index || sqe->off || sqe->splice_fd_in)
		return -EINVAL;

	req->madvise.addr = READ_ONCE(sqe->addr);
	req->madvise.len = READ_ONCE(sqe->len);
	req->madvise.advice = READ_ONCE(sqe->fadvise_advice);
	return 0;
#else
	return -EOPNOTSUPP;
#endif
}

static int io_madvise(struct io_kiocb *req, unsigned int issue_flags)
{
#if defined(CONFIG_ADVISE_SYSCALLS) && defined(CONFIG_MMU)
	struct io_madvise *ma = &req->madvise;
	int ret;

	if (issue_flags & IO_URING_F_NONBLOCK)
		return -EAGAIN;

	ret = do_madvise(current->mm, ma->addr, ma->len, ma->advice);
	io_req_complete(req, ret);
	return 0;
#else
	return -EOPNOTSUPP;
#endif
}

static int io_fadvise_prep(struct io_kiocb *req, const struct io_uring_sqe *sqe)
{
	if (sqe->buf_index || sqe->addr || sqe->splice_fd_in)
		return -EINVAL;

	req->fadvise.offset = READ_ONCE(sqe->off);
	req->fadvise.len = READ_ONCE(sqe->len);
	req->fadvise.advice = READ_ONCE(sqe->fadvise_advice);
	return 0;
}

static int io_fadvise(struct io_kiocb *req, unsigned int issue_flags)
{
	struct io_fadvise *fa = &req->fadvise;
	int ret;

	if (issue_flags & IO_URING_F_NONBLOCK) {
		switch (fa->advice) {
		case POSIX_FADV_NORMAL:
		case POSIX_FADV_RANDOM:
		case POSIX_FADV_SEQUENTIAL:
			break;
		default:
			return -EAGAIN;
		}
	}

	ret = vfs_fadvise(req->file, fa->offset, fa->len, fa->advice);
	if (ret < 0)
		req_set_fail(req);
	__io_req_complete(req, issue_flags, ret, 0);
	return 0;
}

static int io_statx_prep(struct io_kiocb *req, const struct io_uring_sqe *sqe)
{
	const char __user *path;

	if (sqe->buf_index || sqe->splice_fd_in)
		return -EINVAL;
	if (req->flags & REQ_F_FIXED_FILE)
		return -EBADF;

	req->statx.dfd = READ_ONCE(sqe->fd);
	req->statx.mask = READ_ONCE(sqe->len);
	path = u64_to_user_ptr(READ_ONCE(sqe->addr));
	req->statx.buffer = u64_to_user_ptr(READ_ONCE(sqe->addr2));
	req->statx.flags = READ_ONCE(sqe->statx_flags);

	req->statx.filename = getname_flags(path,
					getname_statx_lookup_flags(req->statx.flags),
					NULL);

	if (IS_ERR(req->statx.filename)) {
		int ret = PTR_ERR(req->statx.filename);

		req->statx.filename = NULL;
		return ret;
	}

	req->flags |= REQ_F_NEED_CLEANUP;
	return 0;
}

static int io_statx(struct io_kiocb *req, unsigned int issue_flags)
{
	struct io_statx *ctx = &req->statx;
	int ret;

	if (issue_flags & IO_URING_F_NONBLOCK)
		return -EAGAIN;

	ret = do_statx(ctx->dfd, ctx->filename, ctx->flags, ctx->mask,
		       ctx->buffer);
	io_req_complete(req, ret);
	return 0;
}

static int io_close_prep(struct io_kiocb *req, const struct io_uring_sqe *sqe)
{
	if (sqe->off || sqe->addr || sqe->len || sqe->rw_flags || sqe->buf_index)
		return -EINVAL;
	if (req->flags & REQ_F_FIXED_FILE)
		return -EBADF;

	req->close.fd = READ_ONCE(sqe->fd);
	req->close.file_slot = READ_ONCE(sqe->file_index);
	if (req->close.file_slot && req->close.fd)
		return -EINVAL;

	return 0;
}

static int io_close(struct io_kiocb *req, unsigned int issue_flags)
{
	struct files_struct *files = current->files;
	struct io_close *close = &req->close;
	struct fdtable *fdt;
	struct file *file;
	int ret = -EBADF;

	if (req->close.file_slot) {
		ret = io_close_fixed(req, issue_flags);
		goto err;
	}

	spin_lock(&files->file_lock);
	fdt = files_fdtable(files);
	if (close->fd >= fdt->max_fds) {
		spin_unlock(&files->file_lock);
		goto err;
	}
	file = rcu_dereference_protected(fdt->fd[close->fd],
			lockdep_is_held(&files->file_lock));
	if (!file || file->f_op == &io_uring_fops) {
		spin_unlock(&files->file_lock);
		goto err;
	}

	/* if the file has a flush method, be safe and punt to async */
	if (file->f_op->flush && (issue_flags & IO_URING_F_NONBLOCK)) {
		spin_unlock(&files->file_lock);
		return -EAGAIN;
	}

	file = __close_fd_get_file(close->fd);
	spin_unlock(&files->file_lock);
	if (!file)
		goto err;

	/* No ->flush() or already async, safely close from here */
	ret = filp_close(file, current->files);
err:
	if (ret < 0)
		req_set_fail(req);
	__io_req_complete(req, issue_flags, ret, 0);
	return 0;
}

static int io_sfr_prep(struct io_kiocb *req, const struct io_uring_sqe *sqe)
{
	if (unlikely(sqe->addr || sqe->buf_index || sqe->splice_fd_in))
		return -EINVAL;

	req->sync.off = READ_ONCE(sqe->off);
	req->sync.len = READ_ONCE(sqe->len);
	req->sync.flags = READ_ONCE(sqe->sync_range_flags);
	return 0;
}

static int io_sync_file_range(struct io_kiocb *req, unsigned int issue_flags)
{
	int ret;

	/* sync_file_range always requires a blocking context */
	if (issue_flags & IO_URING_F_NONBLOCK)
		return -EAGAIN;

	ret = sync_file_range(req->file, req->sync.off, req->sync.len,
				req->sync.flags);
	io_req_complete(req, ret);
	return 0;
}

#if defined(CONFIG_NET)
static int io_shutdown_prep(struct io_kiocb *req,
			    const struct io_uring_sqe *sqe)
{
	if (unlikely(sqe->off || sqe->addr || sqe->rw_flags ||
		     sqe->buf_index || sqe->splice_fd_in))
		return -EINVAL;

	req->shutdown.how = READ_ONCE(sqe->len);
	return 0;
}

static int io_shutdown(struct io_kiocb *req, unsigned int issue_flags)
{
	struct socket *sock;
	int ret;

	if (issue_flags & IO_URING_F_NONBLOCK)
		return -EAGAIN;

	sock = sock_from_file(req->file);
	if (unlikely(!sock))
		return -ENOTSOCK;

	ret = __sys_shutdown_sock(sock, req->shutdown.how);
	io_req_complete(req, ret);
	return 0;
}

static bool io_net_retry(struct socket *sock, int flags)
{
	if (!(flags & MSG_WAITALL))
		return false;
	return sock->type == SOCK_STREAM || sock->type == SOCK_SEQPACKET;
}

static int io_setup_async_msg(struct io_kiocb *req,
			      struct io_async_msghdr *kmsg)
{
	struct io_async_msghdr *async_msg = req->async_data;

	if (async_msg)
		return -EAGAIN;
	if (io_alloc_async_data(req)) {
		kfree(kmsg->free_iov);
		return -ENOMEM;
	}
	async_msg = req->async_data;
	req->flags |= REQ_F_NEED_CLEANUP;
	memcpy(async_msg, kmsg, sizeof(*kmsg));
	async_msg->msg.msg_name = &async_msg->addr;
	/* if were using fast_iov, set it to the new one */
	if (!async_msg->free_iov)
		async_msg->msg.msg_iter.iov = async_msg->fast_iov;

	return -EAGAIN;
}

static int io_sendmsg_copy_hdr(struct io_kiocb *req,
			       struct io_async_msghdr *iomsg)
{
	iomsg->msg.msg_name = &iomsg->addr;
	iomsg->free_iov = iomsg->fast_iov;
	return sendmsg_copy_msghdr(&iomsg->msg, req->sr_msg.umsg,
				   req->sr_msg.msg_flags, &iomsg->free_iov);
}

static int io_sendmsg_prep_async(struct io_kiocb *req)
{
	int ret;

	ret = io_sendmsg_copy_hdr(req, req->async_data);
	if (!ret)
		req->flags |= REQ_F_NEED_CLEANUP;
	return ret;
}

static int io_sendmsg_prep(struct io_kiocb *req, const struct io_uring_sqe *sqe)
{
	struct io_sr_msg *sr = &req->sr_msg;

<<<<<<< HEAD
	if (unlikely(sqe->file_index || sqe->addr2))
=======
	if (unlikely(sqe->file_index))
>>>>>>> 3f57a53a
		return -EINVAL;

	sr->umsg = u64_to_user_ptr(READ_ONCE(sqe->addr));
	sr->len = READ_ONCE(sqe->len);
	sr->flags = READ_ONCE(sqe->ioprio);
	if (sr->flags & ~IORING_RECVSEND_POLL_FIRST)
		return -EINVAL;
	sr->msg_flags = READ_ONCE(sqe->msg_flags) | MSG_NOSIGNAL;
	if (sr->msg_flags & MSG_DONTWAIT)
		req->flags |= REQ_F_NOWAIT;

#ifdef CONFIG_COMPAT
	if (req->ctx->compat)
		sr->msg_flags |= MSG_CMSG_COMPAT;
#endif
	sr->done_io = 0;
	return 0;
}

static int io_sendmsg(struct io_kiocb *req, unsigned int issue_flags)
{
	struct io_async_msghdr iomsg, *kmsg;
	struct io_sr_msg *sr = &req->sr_msg;
	struct socket *sock;
	unsigned flags;
	int min_ret = 0;
	int ret;

	sock = sock_from_file(req->file);
	if (unlikely(!sock))
		return -ENOTSOCK;

	if (req_has_async_data(req)) {
		kmsg = req->async_data;
	} else {
		ret = io_sendmsg_copy_hdr(req, &iomsg);
		if (ret)
			return ret;
		kmsg = &iomsg;
	}

	if (!(req->flags & REQ_F_POLLED) &&
	    (sr->flags & IORING_RECVSEND_POLL_FIRST))
		return io_setup_async_msg(req, kmsg);

	flags = sr->msg_flags;
	if (issue_flags & IO_URING_F_NONBLOCK)
		flags |= MSG_DONTWAIT;
	if (flags & MSG_WAITALL)
		min_ret = iov_iter_count(&kmsg->msg.msg_iter);

	ret = __sys_sendmsg_sock(sock, &kmsg->msg, flags);

	if (ret < min_ret) {
		if (ret == -EAGAIN && (issue_flags & IO_URING_F_NONBLOCK))
			return io_setup_async_msg(req, kmsg);
		if (ret == -ERESTARTSYS)
			ret = -EINTR;
		if (ret > 0 && io_net_retry(sock, flags)) {
			sr->done_io += ret;
			req->flags |= REQ_F_PARTIAL_IO;
			return io_setup_async_msg(req, kmsg);
		}
		req_set_fail(req);
	}
	/* fast path, check for non-NULL to avoid function call */
	if (kmsg->free_iov)
		kfree(kmsg->free_iov);
	req->flags &= ~REQ_F_NEED_CLEANUP;
	if (ret >= 0)
		ret += sr->done_io;
	else if (sr->done_io)
		ret = sr->done_io;
	__io_req_complete(req, issue_flags, ret, 0);
	return 0;
}

static int io_send(struct io_kiocb *req, unsigned int issue_flags)
{
	struct io_sr_msg *sr = &req->sr_msg;
	struct msghdr msg;
	struct iovec iov;
	struct socket *sock;
	unsigned flags;
	int min_ret = 0;
	int ret;

	if (!(req->flags & REQ_F_POLLED) &&
	    (sr->flags & IORING_RECVSEND_POLL_FIRST))
		return -EAGAIN;

	sock = sock_from_file(req->file);
	if (unlikely(!sock))
		return -ENOTSOCK;

	ret = import_single_range(WRITE, sr->buf, sr->len, &iov, &msg.msg_iter);
	if (unlikely(ret))
		return ret;

	msg.msg_name = NULL;
	msg.msg_control = NULL;
	msg.msg_controllen = 0;
	msg.msg_namelen = 0;

	flags = sr->msg_flags;
	if (issue_flags & IO_URING_F_NONBLOCK)
		flags |= MSG_DONTWAIT;
	if (flags & MSG_WAITALL)
		min_ret = iov_iter_count(&msg.msg_iter);

	msg.msg_flags = flags;
	ret = sock_sendmsg(sock, &msg);
	if (ret < min_ret) {
		if (ret == -EAGAIN && (issue_flags & IO_URING_F_NONBLOCK))
			return -EAGAIN;
		if (ret == -ERESTARTSYS)
			ret = -EINTR;
		if (ret > 0 && io_net_retry(sock, flags)) {
			sr->len -= ret;
			sr->buf += ret;
			sr->done_io += ret;
			req->flags |= REQ_F_PARTIAL_IO;
			return -EAGAIN;
		}
		req_set_fail(req);
	}
	if (ret >= 0)
		ret += sr->done_io;
	else if (sr->done_io)
		ret = sr->done_io;
	__io_req_complete(req, issue_flags, ret, 0);
	return 0;
}

static int __io_recvmsg_copy_hdr(struct io_kiocb *req,
				 struct io_async_msghdr *iomsg)
{
	struct io_sr_msg *sr = &req->sr_msg;
	struct iovec __user *uiov;
	size_t iov_len;
	int ret;

	ret = __copy_msghdr_from_user(&iomsg->msg, sr->umsg,
					&iomsg->uaddr, &uiov, &iov_len);
	if (ret)
		return ret;

	if (req->flags & REQ_F_BUFFER_SELECT) {
		if (iov_len > 1)
			return -EINVAL;
		if (copy_from_user(iomsg->fast_iov, uiov, sizeof(*uiov)))
			return -EFAULT;
		sr->len = iomsg->fast_iov[0].iov_len;
		iomsg->free_iov = NULL;
	} else {
		iomsg->free_iov = iomsg->fast_iov;
		ret = __import_iovec(READ, uiov, iov_len, UIO_FASTIOV,
				     &iomsg->free_iov, &iomsg->msg.msg_iter,
				     false);
		if (ret > 0)
			ret = 0;
	}

	return ret;
}

#ifdef CONFIG_COMPAT
static int __io_compat_recvmsg_copy_hdr(struct io_kiocb *req,
					struct io_async_msghdr *iomsg)
{
	struct io_sr_msg *sr = &req->sr_msg;
	struct compat_iovec __user *uiov;
	compat_uptr_t ptr;
	compat_size_t len;
	int ret;

	ret = __get_compat_msghdr(&iomsg->msg, sr->umsg_compat, &iomsg->uaddr,
				  &ptr, &len);
	if (ret)
		return ret;

	uiov = compat_ptr(ptr);
	if (req->flags & REQ_F_BUFFER_SELECT) {
		compat_ssize_t clen;

		if (len > 1)
			return -EINVAL;
		if (!access_ok(uiov, sizeof(*uiov)))
			return -EFAULT;
		if (__get_user(clen, &uiov->iov_len))
			return -EFAULT;
		if (clen < 0)
			return -EINVAL;
		sr->len = clen;
		iomsg->free_iov = NULL;
	} else {
		iomsg->free_iov = iomsg->fast_iov;
		ret = __import_iovec(READ, (struct iovec __user *)uiov, len,
				   UIO_FASTIOV, &iomsg->free_iov,
				   &iomsg->msg.msg_iter, true);
		if (ret < 0)
			return ret;
	}

	return 0;
}
#endif

static int io_recvmsg_copy_hdr(struct io_kiocb *req,
			       struct io_async_msghdr *iomsg)
{
	iomsg->msg.msg_name = &iomsg->addr;

#ifdef CONFIG_COMPAT
	if (req->ctx->compat)
		return __io_compat_recvmsg_copy_hdr(req, iomsg);
#endif

	return __io_recvmsg_copy_hdr(req, iomsg);
}

static int io_recvmsg_prep_async(struct io_kiocb *req)
{
	int ret;

	ret = io_recvmsg_copy_hdr(req, req->async_data);
	if (!ret)
		req->flags |= REQ_F_NEED_CLEANUP;
	return ret;
}

static int io_recvmsg_prep(struct io_kiocb *req, const struct io_uring_sqe *sqe)
{
	struct io_sr_msg *sr = &req->sr_msg;

<<<<<<< HEAD
	if (unlikely(sqe->file_index || sqe->addr2))
=======
	if (unlikely(sqe->file_index))
>>>>>>> 3f57a53a
		return -EINVAL;

	sr->umsg = u64_to_user_ptr(READ_ONCE(sqe->addr));
	sr->len = READ_ONCE(sqe->len);
	sr->flags = READ_ONCE(sqe->ioprio);
	if (sr->flags & ~IORING_RECVSEND_POLL_FIRST)
		return -EINVAL;
	sr->msg_flags = READ_ONCE(sqe->msg_flags) | MSG_NOSIGNAL;
	if (sr->msg_flags & MSG_DONTWAIT)
		req->flags |= REQ_F_NOWAIT;

#ifdef CONFIG_COMPAT
	if (req->ctx->compat)
		sr->msg_flags |= MSG_CMSG_COMPAT;
#endif
	sr->done_io = 0;
	return 0;
}

static int io_recvmsg(struct io_kiocb *req, unsigned int issue_flags)
{
	struct io_async_msghdr iomsg, *kmsg;
	struct io_sr_msg *sr = &req->sr_msg;
	struct socket *sock;
	unsigned int cflags;
	unsigned flags;
	int ret, min_ret = 0;
	bool force_nonblock = issue_flags & IO_URING_F_NONBLOCK;

	sock = sock_from_file(req->file);
	if (unlikely(!sock))
		return -ENOTSOCK;

	if (req_has_async_data(req)) {
		kmsg = req->async_data;
	} else {
		ret = io_recvmsg_copy_hdr(req, &iomsg);
		if (ret)
			return ret;
		kmsg = &iomsg;
	}

	if (!(req->flags & REQ_F_POLLED) &&
	    (sr->flags & IORING_RECVSEND_POLL_FIRST))
		return io_setup_async_msg(req, kmsg);

	if (io_do_buffer_select(req)) {
		void __user *buf;

		buf = io_buffer_select(req, &sr->len, issue_flags);
		if (!buf)
			return -ENOBUFS;
		kmsg->fast_iov[0].iov_base = buf;
		kmsg->fast_iov[0].iov_len = sr->len;
		iov_iter_init(&kmsg->msg.msg_iter, READ, kmsg->fast_iov, 1,
				sr->len);
	}

	flags = sr->msg_flags;
	if (force_nonblock)
		flags |= MSG_DONTWAIT;
	if (flags & MSG_WAITALL)
		min_ret = iov_iter_count(&kmsg->msg.msg_iter);

	kmsg->msg.msg_get_inq = 1;
	ret = __sys_recvmsg_sock(sock, &kmsg->msg, sr->umsg, kmsg->uaddr, flags);
	if (ret < min_ret) {
		if (ret == -EAGAIN && force_nonblock)
			return io_setup_async_msg(req, kmsg);
		if (ret == -ERESTARTSYS)
			ret = -EINTR;
		if (ret > 0 && io_net_retry(sock, flags)) {
			sr->done_io += ret;
			req->flags |= REQ_F_PARTIAL_IO;
			return io_setup_async_msg(req, kmsg);
		}
		req_set_fail(req);
	} else if ((flags & MSG_WAITALL) && (kmsg->msg.msg_flags & (MSG_TRUNC | MSG_CTRUNC))) {
		req_set_fail(req);
	}

	/* fast path, check for non-NULL to avoid function call */
	if (kmsg->free_iov)
		kfree(kmsg->free_iov);
	req->flags &= ~REQ_F_NEED_CLEANUP;
	if (ret >= 0)
		ret += sr->done_io;
	else if (sr->done_io)
		ret = sr->done_io;
	cflags = io_put_kbuf(req, issue_flags);
	if (kmsg->msg.msg_inq)
		cflags |= IORING_CQE_F_SOCK_NONEMPTY;
	__io_req_complete(req, issue_flags, ret, cflags);
	return 0;
}

static int io_recv(struct io_kiocb *req, unsigned int issue_flags)
{
	struct io_sr_msg *sr = &req->sr_msg;
	struct msghdr msg;
	struct socket *sock;
	struct iovec iov;
	unsigned int cflags;
	unsigned flags;
	int ret, min_ret = 0;
	bool force_nonblock = issue_flags & IO_URING_F_NONBLOCK;

	if (!(req->flags & REQ_F_POLLED) &&
	    (sr->flags & IORING_RECVSEND_POLL_FIRST))
		return -EAGAIN;

	sock = sock_from_file(req->file);
	if (unlikely(!sock))
		return -ENOTSOCK;

	if (io_do_buffer_select(req)) {
		void __user *buf;

		buf = io_buffer_select(req, &sr->len, issue_flags);
		if (!buf)
			return -ENOBUFS;
		sr->buf = buf;
	}

	ret = import_single_range(READ, sr->buf, sr->len, &iov, &msg.msg_iter);
	if (unlikely(ret))
		goto out_free;

	msg.msg_name = NULL;
	msg.msg_namelen = 0;
	msg.msg_control = NULL;
	msg.msg_get_inq = 1;
	msg.msg_flags = 0;
	msg.msg_controllen = 0;
	msg.msg_iocb = NULL;

	flags = sr->msg_flags;
	if (force_nonblock)
		flags |= MSG_DONTWAIT;
	if (flags & MSG_WAITALL)
		min_ret = iov_iter_count(&msg.msg_iter);

	ret = sock_recvmsg(sock, &msg, flags);
	if (ret < min_ret) {
		if (ret == -EAGAIN && force_nonblock)
			return -EAGAIN;
		if (ret == -ERESTARTSYS)
			ret = -EINTR;
		if (ret > 0 && io_net_retry(sock, flags)) {
			sr->len -= ret;
			sr->buf += ret;
			sr->done_io += ret;
			req->flags |= REQ_F_PARTIAL_IO;
			return -EAGAIN;
		}
		req_set_fail(req);
	} else if ((flags & MSG_WAITALL) && (msg.msg_flags & (MSG_TRUNC | MSG_CTRUNC))) {
out_free:
		req_set_fail(req);
	}

	if (ret >= 0)
		ret += sr->done_io;
	else if (sr->done_io)
		ret = sr->done_io;
	cflags = io_put_kbuf(req, issue_flags);
	if (msg.msg_inq)
		cflags |= IORING_CQE_F_SOCK_NONEMPTY;
	__io_req_complete(req, issue_flags, ret, cflags);
	return 0;
}

static int io_accept_prep(struct io_kiocb *req, const struct io_uring_sqe *sqe)
{
	struct io_accept *accept = &req->accept;
	unsigned flags;

	if (sqe->len || sqe->buf_index)
		return -EINVAL;

	accept->addr = u64_to_user_ptr(READ_ONCE(sqe->addr));
	accept->addr_len = u64_to_user_ptr(READ_ONCE(sqe->addr2));
	accept->flags = READ_ONCE(sqe->accept_flags);
	accept->nofile = rlimit(RLIMIT_NOFILE);
	flags = READ_ONCE(sqe->ioprio);
	if (flags & ~IORING_ACCEPT_MULTISHOT)
		return -EINVAL;

	accept->file_slot = READ_ONCE(sqe->file_index);
	if (accept->file_slot) {
		if (accept->flags & SOCK_CLOEXEC)
			return -EINVAL;
		if (flags & IORING_ACCEPT_MULTISHOT &&
		    accept->file_slot != IORING_FILE_INDEX_ALLOC)
			return -EINVAL;
	}
	if (accept->flags & ~(SOCK_CLOEXEC | SOCK_NONBLOCK))
		return -EINVAL;
	if (SOCK_NONBLOCK != O_NONBLOCK && (accept->flags & SOCK_NONBLOCK))
		accept->flags = (accept->flags & ~SOCK_NONBLOCK) | O_NONBLOCK;
	if (flags & IORING_ACCEPT_MULTISHOT)
		req->flags |= REQ_F_APOLL_MULTISHOT;
	return 0;
}

static int io_accept(struct io_kiocb *req, unsigned int issue_flags)
{
	struct io_ring_ctx *ctx = req->ctx;
	struct io_accept *accept = &req->accept;
	bool force_nonblock = issue_flags & IO_URING_F_NONBLOCK;
	unsigned int file_flags = force_nonblock ? O_NONBLOCK : 0;
	bool fixed = !!accept->file_slot;
	struct file *file;
	int ret, fd;

retry:
	if (!fixed) {
		fd = __get_unused_fd_flags(accept->flags, accept->nofile);
		if (unlikely(fd < 0))
			return fd;
	}
	file = do_accept(req->file, file_flags, accept->addr, accept->addr_len,
			 accept->flags);
	if (IS_ERR(file)) {
		if (!fixed)
			put_unused_fd(fd);
		ret = PTR_ERR(file);
		if (ret == -EAGAIN && force_nonblock) {
			/*
			 * if it's multishot and polled, we don't need to
			 * return EAGAIN to arm the poll infra since it
			 * has already been done
			 */
			if ((req->flags & IO_APOLL_MULTI_POLLED) ==
			    IO_APOLL_MULTI_POLLED)
				ret = 0;
			return ret;
		}
		if (ret == -ERESTARTSYS)
			ret = -EINTR;
		req_set_fail(req);
	} else if (!fixed) {
		fd_install(fd, file);
		ret = fd;
	} else {
		ret = io_fixed_fd_install(req, issue_flags, file,
						accept->file_slot);
	}

	if (!(req->flags & REQ_F_APOLL_MULTISHOT)) {
		__io_req_complete(req, issue_flags, ret, 0);
		return 0;
	}
	if (ret >= 0) {
		bool filled;

		spin_lock(&ctx->completion_lock);
		filled = io_fill_cqe_aux(ctx, req->cqe.user_data, ret,
					 IORING_CQE_F_MORE);
		io_commit_cqring(ctx);
		spin_unlock(&ctx->completion_lock);
		if (filled) {
			io_cqring_ev_posted(ctx);
			goto retry;
		}
		ret = -ECANCELED;
	}

	return ret;
}

static int io_socket_prep(struct io_kiocb *req, const struct io_uring_sqe *sqe)
{
	struct io_socket *sock = &req->sock;

	if (sqe->addr || sqe->rw_flags || sqe->buf_index)
		return -EINVAL;

	sock->domain = READ_ONCE(sqe->fd);
	sock->type = READ_ONCE(sqe->off);
	sock->protocol = READ_ONCE(sqe->len);
	sock->file_slot = READ_ONCE(sqe->file_index);
	sock->nofile = rlimit(RLIMIT_NOFILE);

	sock->flags = sock->type & ~SOCK_TYPE_MASK;
	if (sock->file_slot && (sock->flags & SOCK_CLOEXEC))
		return -EINVAL;
	if (sock->flags & ~(SOCK_CLOEXEC | SOCK_NONBLOCK))
		return -EINVAL;
	return 0;
}

static int io_socket(struct io_kiocb *req, unsigned int issue_flags)
{
	struct io_socket *sock = &req->sock;
	bool fixed = !!sock->file_slot;
	struct file *file;
	int ret, fd;

	if (!fixed) {
		fd = __get_unused_fd_flags(sock->flags, sock->nofile);
		if (unlikely(fd < 0))
			return fd;
	}
	file = __sys_socket_file(sock->domain, sock->type, sock->protocol);
	if (IS_ERR(file)) {
		if (!fixed)
			put_unused_fd(fd);
		ret = PTR_ERR(file);
		if (ret == -EAGAIN && (issue_flags & IO_URING_F_NONBLOCK))
			return -EAGAIN;
		if (ret == -ERESTARTSYS)
			ret = -EINTR;
		req_set_fail(req);
	} else if (!fixed) {
		fd_install(fd, file);
		ret = fd;
	} else {
		ret = io_fixed_fd_install(req, issue_flags, file,
					    sock->file_slot);
	}
	__io_req_complete(req, issue_flags, ret, 0);
	return 0;
}

static int io_connect_prep_async(struct io_kiocb *req)
{
	struct io_async_connect *io = req->async_data;
	struct io_connect *conn = &req->connect;

	return move_addr_to_kernel(conn->addr, conn->addr_len, &io->address);
}

static int io_connect_prep(struct io_kiocb *req, const struct io_uring_sqe *sqe)
{
	struct io_connect *conn = &req->connect;

	if (sqe->len || sqe->buf_index || sqe->rw_flags || sqe->splice_fd_in)
		return -EINVAL;

	conn->addr = u64_to_user_ptr(READ_ONCE(sqe->addr));
	conn->addr_len =  READ_ONCE(sqe->addr2);
	return 0;
}

static int io_connect(struct io_kiocb *req, unsigned int issue_flags)
{
	struct io_async_connect __io, *io;
	unsigned file_flags;
	int ret;
	bool force_nonblock = issue_flags & IO_URING_F_NONBLOCK;

	if (req_has_async_data(req)) {
		io = req->async_data;
	} else {
		ret = move_addr_to_kernel(req->connect.addr,
						req->connect.addr_len,
						&__io.address);
		if (ret)
			goto out;
		io = &__io;
	}

	file_flags = force_nonblock ? O_NONBLOCK : 0;

	ret = __sys_connect_file(req->file, &io->address,
					req->connect.addr_len, file_flags);
	if ((ret == -EAGAIN || ret == -EINPROGRESS) && force_nonblock) {
		if (req_has_async_data(req))
			return -EAGAIN;
		if (io_alloc_async_data(req)) {
			ret = -ENOMEM;
			goto out;
		}
		memcpy(req->async_data, &__io, sizeof(__io));
		return -EAGAIN;
	}
	if (ret == -ERESTARTSYS)
		ret = -EINTR;
out:
	if (ret < 0)
		req_set_fail(req);
	__io_req_complete(req, issue_flags, ret, 0);
	return 0;
}
#else /* !CONFIG_NET */
#define IO_NETOP_FN(op)							\
static int io_##op(struct io_kiocb *req, unsigned int issue_flags)	\
{									\
	return -EOPNOTSUPP;						\
}

#define IO_NETOP_PREP(op)						\
IO_NETOP_FN(op)								\
static int io_##op##_prep(struct io_kiocb *req, const struct io_uring_sqe *sqe) \
{									\
	return -EOPNOTSUPP;						\
}									\

#define IO_NETOP_PREP_ASYNC(op)						\
IO_NETOP_PREP(op)							\
static int io_##op##_prep_async(struct io_kiocb *req)			\
{									\
	return -EOPNOTSUPP;						\
}

IO_NETOP_PREP_ASYNC(sendmsg);
IO_NETOP_PREP_ASYNC(recvmsg);
IO_NETOP_PREP_ASYNC(connect);
IO_NETOP_PREP(accept);
IO_NETOP_PREP(socket);
IO_NETOP_PREP(shutdown);
IO_NETOP_FN(send);
IO_NETOP_FN(recv);
#endif /* CONFIG_NET */

struct io_poll_table {
	struct poll_table_struct pt;
	struct io_kiocb *req;
	int nr_entries;
	int error;
};

#define IO_POLL_CANCEL_FLAG	BIT(31)
#define IO_POLL_REF_MASK	GENMASK(30, 0)

/*
 * If refs part of ->poll_refs (see IO_POLL_REF_MASK) is 0, it's free. We can
 * bump it and acquire ownership. It's disallowed to modify requests while not
 * owning it, that prevents from races for enqueueing task_work's and b/w
 * arming poll and wakeups.
 */
static inline bool io_poll_get_ownership(struct io_kiocb *req)
{
	return !(atomic_fetch_inc(&req->poll_refs) & IO_POLL_REF_MASK);
}

static void io_poll_mark_cancelled(struct io_kiocb *req)
{
	atomic_or(IO_POLL_CANCEL_FLAG, &req->poll_refs);
}

static struct io_poll_iocb *io_poll_get_double(struct io_kiocb *req)
{
	/* pure poll stashes this in ->async_data, poll driven retry elsewhere */
	if (req->opcode == IORING_OP_POLL_ADD)
		return req->async_data;
	return req->apoll->double_poll;
}

static struct io_poll_iocb *io_poll_get_single(struct io_kiocb *req)
{
	if (req->opcode == IORING_OP_POLL_ADD)
		return &req->poll;
	return &req->apoll->poll;
}

static void io_poll_req_insert(struct io_kiocb *req)
{
	struct io_ring_ctx *ctx = req->ctx;
	struct hlist_head *list;

	list = &ctx->cancel_hash[hash_long(req->cqe.user_data, ctx->cancel_hash_bits)];
	hlist_add_head(&req->hash_node, list);
}

static void io_init_poll_iocb(struct io_poll_iocb *poll, __poll_t events,
			      wait_queue_func_t wake_func)
{
	poll->head = NULL;
#define IO_POLL_UNMASK	(EPOLLERR|EPOLLHUP|EPOLLNVAL|EPOLLRDHUP)
	/* mask in events that we always want/need */
	poll->events = events | IO_POLL_UNMASK;
	INIT_LIST_HEAD(&poll->wait.entry);
	init_waitqueue_func_entry(&poll->wait, wake_func);
}

static inline void io_poll_remove_entry(struct io_poll_iocb *poll)
{
	struct wait_queue_head *head = smp_load_acquire(&poll->head);

	if (head) {
		spin_lock_irq(&head->lock);
		list_del_init(&poll->wait.entry);
		poll->head = NULL;
		spin_unlock_irq(&head->lock);
	}
}

static void io_poll_remove_entries(struct io_kiocb *req)
{
	/*
	 * Nothing to do if neither of those flags are set. Avoid dipping
	 * into the poll/apoll/double cachelines if we can.
	 */
	if (!(req->flags & (REQ_F_SINGLE_POLL | REQ_F_DOUBLE_POLL)))
		return;

	/*
	 * While we hold the waitqueue lock and the waitqueue is nonempty,
	 * wake_up_pollfree() will wait for us.  However, taking the waitqueue
	 * lock in the first place can race with the waitqueue being freed.
	 *
	 * We solve this as eventpoll does: by taking advantage of the fact that
	 * all users of wake_up_pollfree() will RCU-delay the actual free.  If
	 * we enter rcu_read_lock() and see that the pointer to the queue is
	 * non-NULL, we can then lock it without the memory being freed out from
	 * under us.
	 *
	 * Keep holding rcu_read_lock() as long as we hold the queue lock, in
	 * case the caller deletes the entry from the queue, leaving it empty.
	 * In that case, only RCU prevents the queue memory from being freed.
	 */
	rcu_read_lock();
	if (req->flags & REQ_F_SINGLE_POLL)
		io_poll_remove_entry(io_poll_get_single(req));
	if (req->flags & REQ_F_DOUBLE_POLL)
		io_poll_remove_entry(io_poll_get_double(req));
	rcu_read_unlock();
}

static int io_issue_sqe(struct io_kiocb *req, unsigned int issue_flags);
/*
 * All poll tw should go through this. Checks for poll events, manages
 * references, does rewait, etc.
 *
 * Returns a negative error on failure. >0 when no action require, which is
 * either spurious wakeup or multishot CQE is served. 0 when it's done with
 * the request, then the mask is stored in req->cqe.res.
 */
static int io_poll_check_events(struct io_kiocb *req, bool *locked)
{
	struct io_ring_ctx *ctx = req->ctx;
	int v, ret;

	/* req->task == current here, checking PF_EXITING is safe */
	if (unlikely(req->task->flags & PF_EXITING))
		return -ECANCELED;

	do {
		v = atomic_read(&req->poll_refs);

		/* tw handler should be the owner, and so have some references */
		if (WARN_ON_ONCE(!(v & IO_POLL_REF_MASK)))
			return 0;
		if (v & IO_POLL_CANCEL_FLAG)
			return -ECANCELED;

		if (!req->cqe.res) {
			struct poll_table_struct pt = { ._key = req->apoll_events };
			req->cqe.res = vfs_poll(req->file, &pt) & req->apoll_events;
		}

		if ((unlikely(!req->cqe.res)))
			continue;
		if (req->apoll_events & EPOLLONESHOT)
			return 0;

		/* multishot, just fill a CQE and proceed */
		if (!(req->flags & REQ_F_APOLL_MULTISHOT)) {
			__poll_t mask = mangle_poll(req->cqe.res &
						    req->apoll_events);
			bool filled;

			spin_lock(&ctx->completion_lock);
			filled = io_fill_cqe_aux(ctx, req->cqe.user_data,
						 mask, IORING_CQE_F_MORE);
			io_commit_cqring(ctx);
			spin_unlock(&ctx->completion_lock);
			if (filled) {
				io_cqring_ev_posted(ctx);
				continue;
			}
			return -ECANCELED;
		}

		io_tw_lock(req->ctx, locked);
		if (unlikely(req->task->flags & PF_EXITING))
			return -EFAULT;
		ret = io_issue_sqe(req,
				   IO_URING_F_NONBLOCK|IO_URING_F_COMPLETE_DEFER);
		if (ret)
			return ret;

		/*
		 * Release all references, retry if someone tried to restart
		 * task_work while we were executing it.
		 */
	} while (atomic_sub_return(v & IO_POLL_REF_MASK, &req->poll_refs));

	return 1;
}

static void io_poll_task_func(struct io_kiocb *req, bool *locked)
{
	struct io_ring_ctx *ctx = req->ctx;
	int ret;

	ret = io_poll_check_events(req, locked);
	if (ret > 0)
		return;

	if (!ret) {
		req->cqe.res = mangle_poll(req->cqe.res & req->poll.events);
	} else {
		req->cqe.res = ret;
		req_set_fail(req);
	}

	io_poll_remove_entries(req);
	spin_lock(&ctx->completion_lock);
	hash_del(&req->hash_node);
	__io_req_complete_post(req, req->cqe.res, 0);
	io_commit_cqring(ctx);
	spin_unlock(&ctx->completion_lock);
	io_cqring_ev_posted(ctx);
}

static void io_apoll_task_func(struct io_kiocb *req, bool *locked)
{
	struct io_ring_ctx *ctx = req->ctx;
	int ret;

	ret = io_poll_check_events(req, locked);
	if (ret > 0)
		return;

	io_poll_remove_entries(req);
	spin_lock(&ctx->completion_lock);
	hash_del(&req->hash_node);
	spin_unlock(&ctx->completion_lock);

	if (!ret)
		io_req_task_submit(req, locked);
	else
		io_req_complete_failed(req, ret);
}

static void __io_poll_execute(struct io_kiocb *req, int mask,
			      __poll_t __maybe_unused events)
{
	req->cqe.res = mask;
	/*
	 * This is useful for poll that is armed on behalf of another
	 * request, and where the wakeup path could be on a different
	 * CPU. We want to avoid pulling in req->apoll->events for that
	 * case.
	 */
	if (req->opcode == IORING_OP_POLL_ADD)
		req->io_task_work.func = io_poll_task_func;
	else
		req->io_task_work.func = io_apoll_task_func;

	trace_io_uring_task_add(req->ctx, req, req->cqe.user_data, req->opcode, mask);
	io_req_task_work_add(req);
}

static inline void io_poll_execute(struct io_kiocb *req, int res,
		__poll_t events)
{
	if (io_poll_get_ownership(req))
		__io_poll_execute(req, res, events);
}

static void io_poll_cancel_req(struct io_kiocb *req)
{
	io_poll_mark_cancelled(req);
	/* kick tw, which should complete the request */
	io_poll_execute(req, 0, 0);
}

#define wqe_to_req(wait)	((void *)((unsigned long) (wait)->private & ~1))
#define wqe_is_double(wait)	((unsigned long) (wait)->private & 1)
#define IO_ASYNC_POLL_COMMON	(EPOLLONESHOT | EPOLLPRI)

static int io_poll_wake(struct wait_queue_entry *wait, unsigned mode, int sync,
			void *key)
{
	struct io_kiocb *req = wqe_to_req(wait);
	struct io_poll_iocb *poll = container_of(wait, struct io_poll_iocb,
						 wait);
	__poll_t mask = key_to_poll(key);

	if (unlikely(mask & POLLFREE)) {
		io_poll_mark_cancelled(req);
		/* we have to kick tw in case it's not already */
		io_poll_execute(req, 0, poll->events);

		/*
		 * If the waitqueue is being freed early but someone is already
		 * holds ownership over it, we have to tear down the request as
		 * best we can. That means immediately removing the request from
		 * its waitqueue and preventing all further accesses to the
		 * waitqueue via the request.
		 */
		list_del_init(&poll->wait.entry);

		/*
		 * Careful: this *must* be the last step, since as soon
		 * as req->head is NULL'ed out, the request can be
		 * completed and freed, since aio_poll_complete_work()
		 * will no longer need to take the waitqueue lock.
		 */
		smp_store_release(&poll->head, NULL);
		return 1;
	}

	/* for instances that support it check for an event match first */
	if (mask && !(mask & (poll->events & ~IO_ASYNC_POLL_COMMON)))
		return 0;

	if (io_poll_get_ownership(req)) {
		/* optional, saves extra locking for removal in tw handler */
		if (mask && poll->events & EPOLLONESHOT) {
			list_del_init(&poll->wait.entry);
			poll->head = NULL;
			if (wqe_is_double(wait))
				req->flags &= ~REQ_F_DOUBLE_POLL;
			else
				req->flags &= ~REQ_F_SINGLE_POLL;
		}
		__io_poll_execute(req, mask, poll->events);
	}
	return 1;
}

static void __io_queue_proc(struct io_poll_iocb *poll, struct io_poll_table *pt,
			    struct wait_queue_head *head,
			    struct io_poll_iocb **poll_ptr)
{
	struct io_kiocb *req = pt->req;
	unsigned long wqe_private = (unsigned long) req;

	/*
	 * The file being polled uses multiple waitqueues for poll handling
	 * (e.g. one for read, one for write). Setup a separate io_poll_iocb
	 * if this happens.
	 */
	if (unlikely(pt->nr_entries)) {
		struct io_poll_iocb *first = poll;

		/* double add on the same waitqueue head, ignore */
		if (first->head == head)
			return;
		/* already have a 2nd entry, fail a third attempt */
		if (*poll_ptr) {
			if ((*poll_ptr)->head == head)
				return;
			pt->error = -EINVAL;
			return;
		}

		poll = kmalloc(sizeof(*poll), GFP_ATOMIC);
		if (!poll) {
			pt->error = -ENOMEM;
			return;
		}
		/* mark as double wq entry */
		wqe_private |= 1;
		req->flags |= REQ_F_DOUBLE_POLL;
		io_init_poll_iocb(poll, first->events, first->wait.func);
		*poll_ptr = poll;
		if (req->opcode == IORING_OP_POLL_ADD)
			req->flags |= REQ_F_ASYNC_DATA;
	}

	req->flags |= REQ_F_SINGLE_POLL;
	pt->nr_entries++;
	poll->head = head;
	poll->wait.private = (void *) wqe_private;

	if (poll->events & EPOLLEXCLUSIVE)
		add_wait_queue_exclusive(head, &poll->wait);
	else
		add_wait_queue(head, &poll->wait);
}

static void io_poll_queue_proc(struct file *file, struct wait_queue_head *head,
			       struct poll_table_struct *p)
{
	struct io_poll_table *pt = container_of(p, struct io_poll_table, pt);

	__io_queue_proc(&pt->req->poll, pt, head,
			(struct io_poll_iocb **) &pt->req->async_data);
}

static int __io_arm_poll_handler(struct io_kiocb *req,
				 struct io_poll_iocb *poll,
				 struct io_poll_table *ipt, __poll_t mask)
{
	struct io_ring_ctx *ctx = req->ctx;
	int v;

	INIT_HLIST_NODE(&req->hash_node);
	req->work.cancel_seq = atomic_read(&ctx->cancel_seq);
	io_init_poll_iocb(poll, mask, io_poll_wake);
	poll->file = req->file;

	req->apoll_events = poll->events;

	ipt->pt._key = mask;
	ipt->req = req;
	ipt->error = 0;
	ipt->nr_entries = 0;

	/*
	 * Take the ownership to delay any tw execution up until we're done
	 * with poll arming. see io_poll_get_ownership().
	 */
	atomic_set(&req->poll_refs, 1);
	mask = vfs_poll(req->file, &ipt->pt) & poll->events;

	if (mask && (poll->events & EPOLLONESHOT)) {
		io_poll_remove_entries(req);
		/* no one else has access to the req, forget about the ref */
		return mask;
	}
	if (!mask && unlikely(ipt->error || !ipt->nr_entries)) {
		io_poll_remove_entries(req);
		if (!ipt->error)
			ipt->error = -EINVAL;
		return 0;
	}

	spin_lock(&ctx->completion_lock);
	io_poll_req_insert(req);
	spin_unlock(&ctx->completion_lock);

	if (mask) {
		/* can't multishot if failed, just queue the event we've got */
		if (unlikely(ipt->error || !ipt->nr_entries)) {
			poll->events |= EPOLLONESHOT;
			req->apoll_events |= EPOLLONESHOT;
			ipt->error = 0;
		}
		__io_poll_execute(req, mask, poll->events);
		return 0;
	}

	/*
	 * Release ownership. If someone tried to queue a tw while it was
	 * locked, kick it off for them.
	 */
	v = atomic_dec_return(&req->poll_refs);
	if (unlikely(v & IO_POLL_REF_MASK))
		__io_poll_execute(req, 0, poll->events);
	return 0;
}

static void io_async_queue_proc(struct file *file, struct wait_queue_head *head,
			       struct poll_table_struct *p)
{
	struct io_poll_table *pt = container_of(p, struct io_poll_table, pt);
	struct async_poll *apoll = pt->req->apoll;

	__io_queue_proc(&apoll->poll, pt, head, &apoll->double_poll);
}

enum {
	IO_APOLL_OK,
	IO_APOLL_ABORTED,
	IO_APOLL_READY
};

static int io_arm_poll_handler(struct io_kiocb *req, unsigned issue_flags)
{
	const struct io_op_def *def = &io_op_defs[req->opcode];
	struct io_ring_ctx *ctx = req->ctx;
	struct async_poll *apoll;
	struct io_poll_table ipt;
	__poll_t mask = POLLPRI | POLLERR;
	int ret;

	if (!def->pollin && !def->pollout)
		return IO_APOLL_ABORTED;
	if (!file_can_poll(req->file))
		return IO_APOLL_ABORTED;
	if ((req->flags & (REQ_F_POLLED|REQ_F_PARTIAL_IO)) == REQ_F_POLLED)
		return IO_APOLL_ABORTED;
	if (!(req->flags & REQ_F_APOLL_MULTISHOT))
		mask |= EPOLLONESHOT;

	if (def->pollin) {
		mask |= EPOLLIN | EPOLLRDNORM;

		/* If reading from MSG_ERRQUEUE using recvmsg, ignore POLLIN */
		if ((req->opcode == IORING_OP_RECVMSG) &&
		    (req->sr_msg.msg_flags & MSG_ERRQUEUE))
			mask &= ~EPOLLIN;
	} else {
		mask |= EPOLLOUT | EPOLLWRNORM;
	}
	if (def->poll_exclusive)
		mask |= EPOLLEXCLUSIVE;
	if (req->flags & REQ_F_POLLED) {
		apoll = req->apoll;
		kfree(apoll->double_poll);
	} else if (!(issue_flags & IO_URING_F_UNLOCKED) &&
		   !list_empty(&ctx->apoll_cache)) {
		apoll = list_first_entry(&ctx->apoll_cache, struct async_poll,
						poll.wait.entry);
		list_del_init(&apoll->poll.wait.entry);
	} else {
		apoll = kmalloc(sizeof(*apoll), GFP_ATOMIC);
		if (unlikely(!apoll))
			return IO_APOLL_ABORTED;
	}
	apoll->double_poll = NULL;
	req->apoll = apoll;
	req->flags |= REQ_F_POLLED;
	ipt.pt._qproc = io_async_queue_proc;

	io_kbuf_recycle(req, issue_flags);

	ret = __io_arm_poll_handler(req, &apoll->poll, &ipt, mask);
	if (ret || ipt.error)
		return ret ? IO_APOLL_READY : IO_APOLL_ABORTED;

	trace_io_uring_poll_arm(ctx, req, req->cqe.user_data, req->opcode,
				mask, apoll->poll.events);
	return IO_APOLL_OK;
}

/*
 * Returns true if we found and killed one or more poll requests
 */
static __cold bool io_poll_remove_all(struct io_ring_ctx *ctx,
				      struct task_struct *tsk, bool cancel_all)
{
	struct hlist_node *tmp;
	struct io_kiocb *req;
	bool found = false;
	int i;

	spin_lock(&ctx->completion_lock);
	for (i = 0; i < (1U << ctx->cancel_hash_bits); i++) {
		struct hlist_head *list;

		list = &ctx->cancel_hash[i];
		hlist_for_each_entry_safe(req, tmp, list, hash_node) {
			if (io_match_task_safe(req, tsk, cancel_all)) {
				hlist_del_init(&req->hash_node);
				io_poll_cancel_req(req);
				found = true;
			}
		}
	}
	spin_unlock(&ctx->completion_lock);
	return found;
}

static struct io_kiocb *io_poll_find(struct io_ring_ctx *ctx, bool poll_only,
				     struct io_cancel_data *cd)
	__must_hold(&ctx->completion_lock)
{
	struct hlist_head *list;
	struct io_kiocb *req;

	list = &ctx->cancel_hash[hash_long(cd->data, ctx->cancel_hash_bits)];
	hlist_for_each_entry(req, list, hash_node) {
		if (cd->data != req->cqe.user_data)
			continue;
		if (poll_only && req->opcode != IORING_OP_POLL_ADD)
			continue;
		if (cd->flags & IORING_ASYNC_CANCEL_ALL) {
			if (cd->seq == req->work.cancel_seq)
				continue;
			req->work.cancel_seq = cd->seq;
		}
		return req;
	}
	return NULL;
}

static struct io_kiocb *io_poll_file_find(struct io_ring_ctx *ctx,
					  struct io_cancel_data *cd)
	__must_hold(&ctx->completion_lock)
{
	struct io_kiocb *req;
	int i;

	for (i = 0; i < (1U << ctx->cancel_hash_bits); i++) {
		struct hlist_head *list;

		list = &ctx->cancel_hash[i];
		hlist_for_each_entry(req, list, hash_node) {
			if (!(cd->flags & IORING_ASYNC_CANCEL_ANY) &&
			    req->file != cd->file)
				continue;
			if (cd->seq == req->work.cancel_seq)
				continue;
			req->work.cancel_seq = cd->seq;
			return req;
		}
	}
	return NULL;
}

static bool io_poll_disarm(struct io_kiocb *req)
	__must_hold(&ctx->completion_lock)
{
	if (!io_poll_get_ownership(req))
		return false;
	io_poll_remove_entries(req);
	hash_del(&req->hash_node);
	return true;
}

static int io_poll_cancel(struct io_ring_ctx *ctx, struct io_cancel_data *cd)
	__must_hold(&ctx->completion_lock)
{
	struct io_kiocb *req;

	if (cd->flags & (IORING_ASYNC_CANCEL_FD|IORING_ASYNC_CANCEL_ANY))
		req = io_poll_file_find(ctx, cd);
	else
		req = io_poll_find(ctx, false, cd);
	if (!req)
		return -ENOENT;
	io_poll_cancel_req(req);
	return 0;
}

static __poll_t io_poll_parse_events(const struct io_uring_sqe *sqe,
				     unsigned int flags)
{
	u32 events;

	events = READ_ONCE(sqe->poll32_events);
#ifdef __BIG_ENDIAN
	events = swahw32(events);
#endif
	if (!(flags & IORING_POLL_ADD_MULTI))
		events |= EPOLLONESHOT;
	return demangle_poll(events) | (events & (EPOLLEXCLUSIVE|EPOLLONESHOT));
}

static int io_poll_remove_prep(struct io_kiocb *req,
			       const struct io_uring_sqe *sqe)
{
	struct io_poll_update *upd = &req->poll_update;
	u32 flags;

	if (sqe->buf_index || sqe->splice_fd_in)
		return -EINVAL;
	flags = READ_ONCE(sqe->len);
	if (flags & ~(IORING_POLL_UPDATE_EVENTS | IORING_POLL_UPDATE_USER_DATA |
		      IORING_POLL_ADD_MULTI))
		return -EINVAL;
	/* meaningless without update */
	if (flags == IORING_POLL_ADD_MULTI)
		return -EINVAL;

	upd->old_user_data = READ_ONCE(sqe->addr);
	upd->update_events = flags & IORING_POLL_UPDATE_EVENTS;
	upd->update_user_data = flags & IORING_POLL_UPDATE_USER_DATA;

	upd->new_user_data = READ_ONCE(sqe->off);
	if (!upd->update_user_data && upd->new_user_data)
		return -EINVAL;
	if (upd->update_events)
		upd->events = io_poll_parse_events(sqe, flags);
	else if (sqe->poll32_events)
		return -EINVAL;

	return 0;
}

static int io_poll_add_prep(struct io_kiocb *req, const struct io_uring_sqe *sqe)
{
	struct io_poll_iocb *poll = &req->poll;
	u32 flags;

	if (sqe->buf_index || sqe->off || sqe->addr)
		return -EINVAL;
	flags = READ_ONCE(sqe->len);
	if (flags & ~IORING_POLL_ADD_MULTI)
		return -EINVAL;
	if ((flags & IORING_POLL_ADD_MULTI) && (req->flags & REQ_F_CQE_SKIP))
		return -EINVAL;

	io_req_set_refcount(req);
	poll->events = io_poll_parse_events(sqe, flags);
	return 0;
}

static int io_poll_add(struct io_kiocb *req, unsigned int issue_flags)
{
	struct io_poll_iocb *poll = &req->poll;
	struct io_poll_table ipt;
	int ret;

	ipt.pt._qproc = io_poll_queue_proc;

	ret = __io_arm_poll_handler(req, &req->poll, &ipt, poll->events);
	if (!ret && ipt.error)
		req_set_fail(req);
	ret = ret ?: ipt.error;
	if (ret)
		__io_req_complete(req, issue_flags, ret, 0);
	return 0;
}

static int io_poll_remove(struct io_kiocb *req, unsigned int issue_flags)
{
	struct io_cancel_data cd = { .data = req->poll_update.old_user_data, };
	struct io_ring_ctx *ctx = req->ctx;
	struct io_kiocb *preq;
	int ret2, ret = 0;
	bool locked;

	spin_lock(&ctx->completion_lock);
	preq = io_poll_find(ctx, true, &cd);
	if (!preq || !io_poll_disarm(preq)) {
		spin_unlock(&ctx->completion_lock);
		ret = preq ? -EALREADY : -ENOENT;
		goto out;
	}
	spin_unlock(&ctx->completion_lock);

	if (req->poll_update.update_events || req->poll_update.update_user_data) {
		/* only mask one event flags, keep behavior flags */
		if (req->poll_update.update_events) {
			preq->poll.events &= ~0xffff;
			preq->poll.events |= req->poll_update.events & 0xffff;
			preq->poll.events |= IO_POLL_UNMASK;
		}
		if (req->poll_update.update_user_data)
			preq->cqe.user_data = req->poll_update.new_user_data;

		ret2 = io_poll_add(preq, issue_flags);
		/* successfully updated, don't complete poll request */
		if (!ret2)
			goto out;
	}

	req_set_fail(preq);
	preq->cqe.res = -ECANCELED;
	locked = !(issue_flags & IO_URING_F_UNLOCKED);
	io_req_task_complete(preq, &locked);
out:
	if (ret < 0)
		req_set_fail(req);
	/* complete update request, we're done with it */
	__io_req_complete(req, issue_flags, ret, 0);
	return 0;
}

static enum hrtimer_restart io_timeout_fn(struct hrtimer *timer)
{
	struct io_timeout_data *data = container_of(timer,
						struct io_timeout_data, timer);
	struct io_kiocb *req = data->req;
	struct io_ring_ctx *ctx = req->ctx;
	unsigned long flags;

	spin_lock_irqsave(&ctx->timeout_lock, flags);
	list_del_init(&req->timeout.list);
	atomic_set(&req->ctx->cq_timeouts,
		atomic_read(&req->ctx->cq_timeouts) + 1);
	spin_unlock_irqrestore(&ctx->timeout_lock, flags);

	if (!(data->flags & IORING_TIMEOUT_ETIME_SUCCESS))
		req_set_fail(req);

	req->cqe.res = -ETIME;
	req->io_task_work.func = io_req_task_complete;
	io_req_task_work_add(req);
	return HRTIMER_NORESTART;
}

static struct io_kiocb *io_timeout_extract(struct io_ring_ctx *ctx,
					   struct io_cancel_data *cd)
	__must_hold(&ctx->timeout_lock)
{
	struct io_timeout_data *io;
	struct io_kiocb *req;
	bool found = false;

	list_for_each_entry(req, &ctx->timeout_list, timeout.list) {
		if (!(cd->flags & IORING_ASYNC_CANCEL_ANY) &&
		    cd->data != req->cqe.user_data)
			continue;
		if (cd->flags & (IORING_ASYNC_CANCEL_ALL|IORING_ASYNC_CANCEL_ANY)) {
			if (cd->seq == req->work.cancel_seq)
				continue;
			req->work.cancel_seq = cd->seq;
		}
		found = true;
		break;
	}
	if (!found)
		return ERR_PTR(-ENOENT);

	io = req->async_data;
	if (hrtimer_try_to_cancel(&io->timer) == -1)
		return ERR_PTR(-EALREADY);
	list_del_init(&req->timeout.list);
	return req;
}

static int io_timeout_cancel(struct io_ring_ctx *ctx, struct io_cancel_data *cd)
	__must_hold(&ctx->completion_lock)
{
	struct io_kiocb *req;

	spin_lock_irq(&ctx->timeout_lock);
	req = io_timeout_extract(ctx, cd);
	spin_unlock_irq(&ctx->timeout_lock);

	if (IS_ERR(req))
		return PTR_ERR(req);
	io_req_task_queue_fail(req, -ECANCELED);
	return 0;
}

static clockid_t io_timeout_get_clock(struct io_timeout_data *data)
{
	switch (data->flags & IORING_TIMEOUT_CLOCK_MASK) {
	case IORING_TIMEOUT_BOOTTIME:
		return CLOCK_BOOTTIME;
	case IORING_TIMEOUT_REALTIME:
		return CLOCK_REALTIME;
	default:
		/* can't happen, vetted at prep time */
		WARN_ON_ONCE(1);
		fallthrough;
	case 0:
		return CLOCK_MONOTONIC;
	}
}

static int io_linked_timeout_update(struct io_ring_ctx *ctx, __u64 user_data,
				    struct timespec64 *ts, enum hrtimer_mode mode)
	__must_hold(&ctx->timeout_lock)
{
	struct io_timeout_data *io;
	struct io_kiocb *req;
	bool found = false;

	list_for_each_entry(req, &ctx->ltimeout_list, timeout.list) {
		found = user_data == req->cqe.user_data;
		if (found)
			break;
	}
	if (!found)
		return -ENOENT;

	io = req->async_data;
	if (hrtimer_try_to_cancel(&io->timer) == -1)
		return -EALREADY;
	hrtimer_init(&io->timer, io_timeout_get_clock(io), mode);
	io->timer.function = io_link_timeout_fn;
	hrtimer_start(&io->timer, timespec64_to_ktime(*ts), mode);
	return 0;
}

static int io_timeout_update(struct io_ring_ctx *ctx, __u64 user_data,
			     struct timespec64 *ts, enum hrtimer_mode mode)
	__must_hold(&ctx->timeout_lock)
{
	struct io_cancel_data cd = { .data = user_data, };
	struct io_kiocb *req = io_timeout_extract(ctx, &cd);
	struct io_timeout_data *data;

	if (IS_ERR(req))
		return PTR_ERR(req);

	req->timeout.off = 0; /* noseq */
	data = req->async_data;
	list_add_tail(&req->timeout.list, &ctx->timeout_list);
	hrtimer_init(&data->timer, io_timeout_get_clock(data), mode);
	data->timer.function = io_timeout_fn;
	hrtimer_start(&data->timer, timespec64_to_ktime(*ts), mode);
	return 0;
}

static int io_timeout_remove_prep(struct io_kiocb *req,
				  const struct io_uring_sqe *sqe)
{
	struct io_timeout_rem *tr = &req->timeout_rem;

	if (unlikely(req->flags & (REQ_F_FIXED_FILE | REQ_F_BUFFER_SELECT)))
		return -EINVAL;
	if (sqe->buf_index || sqe->len || sqe->splice_fd_in)
		return -EINVAL;

	tr->ltimeout = false;
	tr->addr = READ_ONCE(sqe->addr);
	tr->flags = READ_ONCE(sqe->timeout_flags);
	if (tr->flags & IORING_TIMEOUT_UPDATE_MASK) {
		if (hweight32(tr->flags & IORING_TIMEOUT_CLOCK_MASK) > 1)
			return -EINVAL;
		if (tr->flags & IORING_LINK_TIMEOUT_UPDATE)
			tr->ltimeout = true;
		if (tr->flags & ~(IORING_TIMEOUT_UPDATE_MASK|IORING_TIMEOUT_ABS))
			return -EINVAL;
		if (get_timespec64(&tr->ts, u64_to_user_ptr(sqe->addr2)))
			return -EFAULT;
		if (tr->ts.tv_sec < 0 || tr->ts.tv_nsec < 0)
			return -EINVAL;
	} else if (tr->flags) {
		/* timeout removal doesn't support flags */
		return -EINVAL;
	}

	return 0;
}

static inline enum hrtimer_mode io_translate_timeout_mode(unsigned int flags)
{
	return (flags & IORING_TIMEOUT_ABS) ? HRTIMER_MODE_ABS
					    : HRTIMER_MODE_REL;
}

/*
 * Remove or update an existing timeout command
 */
static int io_timeout_remove(struct io_kiocb *req, unsigned int issue_flags)
{
	struct io_timeout_rem *tr = &req->timeout_rem;
	struct io_ring_ctx *ctx = req->ctx;
	int ret;

	if (!(req->timeout_rem.flags & IORING_TIMEOUT_UPDATE)) {
		struct io_cancel_data cd = { .data = tr->addr, };

		spin_lock(&ctx->completion_lock);
		ret = io_timeout_cancel(ctx, &cd);
		spin_unlock(&ctx->completion_lock);
	} else {
		enum hrtimer_mode mode = io_translate_timeout_mode(tr->flags);

		spin_lock_irq(&ctx->timeout_lock);
		if (tr->ltimeout)
			ret = io_linked_timeout_update(ctx, tr->addr, &tr->ts, mode);
		else
			ret = io_timeout_update(ctx, tr->addr, &tr->ts, mode);
		spin_unlock_irq(&ctx->timeout_lock);
	}

	if (ret < 0)
		req_set_fail(req);
	io_req_complete_post(req, ret, 0);
	return 0;
}

static int __io_timeout_prep(struct io_kiocb *req,
			     const struct io_uring_sqe *sqe,
			     bool is_timeout_link)
{
	struct io_timeout_data *data;
	unsigned flags;
	u32 off = READ_ONCE(sqe->off);

	if (sqe->buf_index || sqe->len != 1 || sqe->splice_fd_in)
		return -EINVAL;
	if (off && is_timeout_link)
		return -EINVAL;
	flags = READ_ONCE(sqe->timeout_flags);
	if (flags & ~(IORING_TIMEOUT_ABS | IORING_TIMEOUT_CLOCK_MASK |
		      IORING_TIMEOUT_ETIME_SUCCESS))
		return -EINVAL;
	/* more than one clock specified is invalid, obviously */
	if (hweight32(flags & IORING_TIMEOUT_CLOCK_MASK) > 1)
		return -EINVAL;

	INIT_LIST_HEAD(&req->timeout.list);
	req->timeout.off = off;
	if (unlikely(off && !req->ctx->off_timeout_used))
		req->ctx->off_timeout_used = true;

	if (WARN_ON_ONCE(req_has_async_data(req)))
		return -EFAULT;
	if (io_alloc_async_data(req))
		return -ENOMEM;

	data = req->async_data;
	data->req = req;
	data->flags = flags;

	if (get_timespec64(&data->ts, u64_to_user_ptr(sqe->addr)))
		return -EFAULT;

	if (data->ts.tv_sec < 0 || data->ts.tv_nsec < 0)
		return -EINVAL;

	INIT_LIST_HEAD(&req->timeout.list);
	data->mode = io_translate_timeout_mode(flags);
	hrtimer_init(&data->timer, io_timeout_get_clock(data), data->mode);

	if (is_timeout_link) {
		struct io_submit_link *link = &req->ctx->submit_state.link;

		if (!link->head)
			return -EINVAL;
		if (link->last->opcode == IORING_OP_LINK_TIMEOUT)
			return -EINVAL;
		req->timeout.head = link->last;
		link->last->flags |= REQ_F_ARM_LTIMEOUT;
	}
	return 0;
}

static int io_timeout_prep(struct io_kiocb *req,
			   const struct io_uring_sqe *sqe)
{
	return __io_timeout_prep(req, sqe, false);
}

static int io_link_timeout_prep(struct io_kiocb *req,
				const struct io_uring_sqe *sqe)
{
	return __io_timeout_prep(req, sqe, true);
}

static int io_timeout(struct io_kiocb *req, unsigned int issue_flags)
{
	struct io_ring_ctx *ctx = req->ctx;
	struct io_timeout_data *data = req->async_data;
	struct list_head *entry;
	u32 tail, off = req->timeout.off;

	spin_lock_irq(&ctx->timeout_lock);

	/*
	 * sqe->off holds how many events that need to occur for this
	 * timeout event to be satisfied. If it isn't set, then this is
	 * a pure timeout request, sequence isn't used.
	 */
	if (io_is_timeout_noseq(req)) {
		entry = ctx->timeout_list.prev;
		goto add;
	}

	tail = ctx->cached_cq_tail - atomic_read(&ctx->cq_timeouts);
	req->timeout.target_seq = tail + off;

	/* Update the last seq here in case io_flush_timeouts() hasn't.
	 * This is safe because ->completion_lock is held, and submissions
	 * and completions are never mixed in the same ->completion_lock section.
	 */
	ctx->cq_last_tm_flush = tail;

	/*
	 * Insertion sort, ensuring the first entry in the list is always
	 * the one we need first.
	 */
	list_for_each_prev(entry, &ctx->timeout_list) {
		struct io_kiocb *nxt = list_entry(entry, struct io_kiocb,
						  timeout.list);

		if (io_is_timeout_noseq(nxt))
			continue;
		/* nxt.seq is behind @tail, otherwise would've been completed */
		if (off >= nxt->timeout.target_seq - tail)
			break;
	}
add:
	list_add(&req->timeout.list, entry);
	data->timer.function = io_timeout_fn;
	hrtimer_start(&data->timer, timespec64_to_ktime(data->ts), data->mode);
	spin_unlock_irq(&ctx->timeout_lock);
	return 0;
}

static bool io_cancel_cb(struct io_wq_work *work, void *data)
{
	struct io_kiocb *req = container_of(work, struct io_kiocb, work);
	struct io_cancel_data *cd = data;

	if (req->ctx != cd->ctx)
		return false;
	if (cd->flags & IORING_ASYNC_CANCEL_ANY) {
		;
	} else if (cd->flags & IORING_ASYNC_CANCEL_FD) {
		if (req->file != cd->file)
			return false;
	} else {
		if (req->cqe.user_data != cd->data)
			return false;
	}
	if (cd->flags & (IORING_ASYNC_CANCEL_ALL|IORING_ASYNC_CANCEL_ANY)) {
		if (cd->seq == req->work.cancel_seq)
			return false;
		req->work.cancel_seq = cd->seq;
	}
	return true;
}

static int io_async_cancel_one(struct io_uring_task *tctx,
			       struct io_cancel_data *cd)
{
	enum io_wq_cancel cancel_ret;
	int ret = 0;
	bool all;

	if (!tctx || !tctx->io_wq)
		return -ENOENT;

	all = cd->flags & (IORING_ASYNC_CANCEL_ALL|IORING_ASYNC_CANCEL_ANY);
	cancel_ret = io_wq_cancel_cb(tctx->io_wq, io_cancel_cb, cd, all);
	switch (cancel_ret) {
	case IO_WQ_CANCEL_OK:
		ret = 0;
		break;
	case IO_WQ_CANCEL_RUNNING:
		ret = -EALREADY;
		break;
	case IO_WQ_CANCEL_NOTFOUND:
		ret = -ENOENT;
		break;
	}

	return ret;
}

static int io_try_cancel(struct io_kiocb *req, struct io_cancel_data *cd)
{
	struct io_ring_ctx *ctx = req->ctx;
	int ret;

	WARN_ON_ONCE(!io_wq_current_is_worker() && req->task != current);

	ret = io_async_cancel_one(req->task->io_uring, cd);
	/*
	 * Fall-through even for -EALREADY, as we may have poll armed
	 * that need unarming.
	 */
	if (!ret)
		return 0;

	spin_lock(&ctx->completion_lock);
	ret = io_poll_cancel(ctx, cd);
	if (ret != -ENOENT)
		goto out;
	if (!(cd->flags & IORING_ASYNC_CANCEL_FD))
		ret = io_timeout_cancel(ctx, cd);
out:
	spin_unlock(&ctx->completion_lock);
	return ret;
}

#define CANCEL_FLAGS	(IORING_ASYNC_CANCEL_ALL | IORING_ASYNC_CANCEL_FD | \
			 IORING_ASYNC_CANCEL_ANY)

static int io_async_cancel_prep(struct io_kiocb *req,
				const struct io_uring_sqe *sqe)
{
	if (unlikely(req->flags & REQ_F_BUFFER_SELECT))
		return -EINVAL;
	if (sqe->off || sqe->len || sqe->splice_fd_in)
		return -EINVAL;

	req->cancel.addr = READ_ONCE(sqe->addr);
	req->cancel.flags = READ_ONCE(sqe->cancel_flags);
	if (req->cancel.flags & ~CANCEL_FLAGS)
		return -EINVAL;
	if (req->cancel.flags & IORING_ASYNC_CANCEL_FD) {
		if (req->cancel.flags & IORING_ASYNC_CANCEL_ANY)
			return -EINVAL;
		req->cancel.fd = READ_ONCE(sqe->fd);
	}

	return 0;
}

static int __io_async_cancel(struct io_cancel_data *cd, struct io_kiocb *req,
			     unsigned int issue_flags)
{
	bool all = cd->flags & (IORING_ASYNC_CANCEL_ALL|IORING_ASYNC_CANCEL_ANY);
	struct io_ring_ctx *ctx = cd->ctx;
	struct io_tctx_node *node;
	int ret, nr = 0;

	do {
		ret = io_try_cancel(req, cd);
		if (ret == -ENOENT)
			break;
		if (!all)
			return ret;
		nr++;
	} while (1);

	/* slow path, try all io-wq's */
	io_ring_submit_lock(ctx, issue_flags);
	ret = -ENOENT;
	list_for_each_entry(node, &ctx->tctx_list, ctx_node) {
		struct io_uring_task *tctx = node->task->io_uring;

		ret = io_async_cancel_one(tctx, cd);
		if (ret != -ENOENT) {
			if (!all)
				break;
			nr++;
		}
	}
	io_ring_submit_unlock(ctx, issue_flags);
	return all ? nr : ret;
}

static int io_async_cancel(struct io_kiocb *req, unsigned int issue_flags)
{
	struct io_cancel_data cd = {
		.ctx	= req->ctx,
		.data	= req->cancel.addr,
		.flags	= req->cancel.flags,
		.seq	= atomic_inc_return(&req->ctx->cancel_seq),
	};
	int ret;

	if (cd.flags & IORING_ASYNC_CANCEL_FD) {
		if (req->flags & REQ_F_FIXED_FILE)
			req->file = io_file_get_fixed(req, req->cancel.fd,
							issue_flags);
		else
			req->file = io_file_get_normal(req, req->cancel.fd);
		if (!req->file) {
			ret = -EBADF;
			goto done;
		}
		cd.file = req->file;
	}

	ret = __io_async_cancel(&cd, req, issue_flags);
done:
	if (ret < 0)
		req_set_fail(req);
	io_req_complete_post(req, ret, 0);
	return 0;
}

static int io_files_update_prep(struct io_kiocb *req,
				const struct io_uring_sqe *sqe)
{
	if (unlikely(req->flags & (REQ_F_FIXED_FILE | REQ_F_BUFFER_SELECT)))
		return -EINVAL;
	if (sqe->rw_flags || sqe->splice_fd_in)
		return -EINVAL;

	req->rsrc_update.offset = READ_ONCE(sqe->off);
	req->rsrc_update.nr_args = READ_ONCE(sqe->len);
	if (!req->rsrc_update.nr_args)
		return -EINVAL;
	req->rsrc_update.arg = READ_ONCE(sqe->addr);
	return 0;
}

static int io_files_update_with_index_alloc(struct io_kiocb *req,
					    unsigned int issue_flags)
{
	__s32 __user *fds = u64_to_user_ptr(req->rsrc_update.arg);
	unsigned int done;
	struct file *file;
	int ret, fd;

	if (!req->ctx->file_data)
		return -ENXIO;

	for (done = 0; done < req->rsrc_update.nr_args; done++) {
		if (copy_from_user(&fd, &fds[done], sizeof(fd))) {
			ret = -EFAULT;
			break;
		}

		file = fget(fd);
		if (!file) {
			ret = -EBADF;
			break;
		}
		ret = io_fixed_fd_install(req, issue_flags, file,
					  IORING_FILE_INDEX_ALLOC);
		if (ret < 0)
			break;
		if (copy_to_user(&fds[done], &ret, sizeof(ret))) {
			__io_close_fixed(req, issue_flags, ret);
			ret = -EFAULT;
			break;
		}
	}

	if (done)
		return done;
	return ret;
}

static int io_files_update(struct io_kiocb *req, unsigned int issue_flags)
{
	struct io_ring_ctx *ctx = req->ctx;
	struct io_uring_rsrc_update2 up;
	int ret;

	up.offset = req->rsrc_update.offset;
	up.data = req->rsrc_update.arg;
	up.nr = 0;
	up.tags = 0;
	up.resv = 0;
	up.resv2 = 0;

	if (req->rsrc_update.offset == IORING_FILE_INDEX_ALLOC) {
		ret = io_files_update_with_index_alloc(req, issue_flags);
	} else {
		io_ring_submit_lock(ctx, issue_flags);
		ret = __io_register_rsrc_update(ctx, IORING_RSRC_FILE,
				&up, req->rsrc_update.nr_args);
		io_ring_submit_unlock(ctx, issue_flags);
	}

	if (ret < 0)
		req_set_fail(req);
	__io_req_complete(req, issue_flags, ret, 0);
	return 0;
}

static int io_req_prep(struct io_kiocb *req, const struct io_uring_sqe *sqe)
{
	switch (req->opcode) {
	case IORING_OP_NOP:
		return io_nop_prep(req, sqe);
	case IORING_OP_READV:
	case IORING_OP_READ_FIXED:
	case IORING_OP_READ:
	case IORING_OP_WRITEV:
	case IORING_OP_WRITE_FIXED:
	case IORING_OP_WRITE:
		return io_prep_rw(req, sqe);
	case IORING_OP_POLL_ADD:
		return io_poll_add_prep(req, sqe);
	case IORING_OP_POLL_REMOVE:
		return io_poll_remove_prep(req, sqe);
	case IORING_OP_FSYNC:
		return io_fsync_prep(req, sqe);
	case IORING_OP_SYNC_FILE_RANGE:
		return io_sfr_prep(req, sqe);
	case IORING_OP_SENDMSG:
	case IORING_OP_SEND:
		return io_sendmsg_prep(req, sqe);
	case IORING_OP_RECVMSG:
	case IORING_OP_RECV:
		return io_recvmsg_prep(req, sqe);
	case IORING_OP_CONNECT:
		return io_connect_prep(req, sqe);
	case IORING_OP_TIMEOUT:
		return io_timeout_prep(req, sqe);
	case IORING_OP_TIMEOUT_REMOVE:
		return io_timeout_remove_prep(req, sqe);
	case IORING_OP_ASYNC_CANCEL:
		return io_async_cancel_prep(req, sqe);
	case IORING_OP_LINK_TIMEOUT:
		return io_link_timeout_prep(req, sqe);
	case IORING_OP_ACCEPT:
		return io_accept_prep(req, sqe);
	case IORING_OP_FALLOCATE:
		return io_fallocate_prep(req, sqe);
	case IORING_OP_OPENAT:
		return io_openat_prep(req, sqe);
	case IORING_OP_CLOSE:
		return io_close_prep(req, sqe);
	case IORING_OP_FILES_UPDATE:
		return io_files_update_prep(req, sqe);
	case IORING_OP_STATX:
		return io_statx_prep(req, sqe);
	case IORING_OP_FADVISE:
		return io_fadvise_prep(req, sqe);
	case IORING_OP_MADVISE:
		return io_madvise_prep(req, sqe);
	case IORING_OP_OPENAT2:
		return io_openat2_prep(req, sqe);
	case IORING_OP_EPOLL_CTL:
		return io_epoll_ctl_prep(req, sqe);
	case IORING_OP_SPLICE:
		return io_splice_prep(req, sqe);
	case IORING_OP_PROVIDE_BUFFERS:
		return io_provide_buffers_prep(req, sqe);
	case IORING_OP_REMOVE_BUFFERS:
		return io_remove_buffers_prep(req, sqe);
	case IORING_OP_TEE:
		return io_tee_prep(req, sqe);
	case IORING_OP_SHUTDOWN:
		return io_shutdown_prep(req, sqe);
	case IORING_OP_RENAMEAT:
		return io_renameat_prep(req, sqe);
	case IORING_OP_UNLINKAT:
		return io_unlinkat_prep(req, sqe);
	case IORING_OP_MKDIRAT:
		return io_mkdirat_prep(req, sqe);
	case IORING_OP_SYMLINKAT:
		return io_symlinkat_prep(req, sqe);
	case IORING_OP_LINKAT:
		return io_linkat_prep(req, sqe);
	case IORING_OP_MSG_RING:
		return io_msg_ring_prep(req, sqe);
	case IORING_OP_FSETXATTR:
		return io_fsetxattr_prep(req, sqe);
	case IORING_OP_SETXATTR:
		return io_setxattr_prep(req, sqe);
	case IORING_OP_FGETXATTR:
		return io_fgetxattr_prep(req, sqe);
	case IORING_OP_GETXATTR:
		return io_getxattr_prep(req, sqe);
	case IORING_OP_SOCKET:
		return io_socket_prep(req, sqe);
	case IORING_OP_URING_CMD:
		return io_uring_cmd_prep(req, sqe);
	}

	printk_once(KERN_WARNING "io_uring: unhandled opcode %d\n",
			req->opcode);
	return -EINVAL;
}

static int io_req_prep_async(struct io_kiocb *req)
{
	const struct io_op_def *def = &io_op_defs[req->opcode];

	/* assign early for deferred execution for non-fixed file */
	if (def->needs_file && !(req->flags & REQ_F_FIXED_FILE))
		req->file = io_file_get_normal(req, req->cqe.fd);
	if (!def->needs_async_setup)
		return 0;
	if (WARN_ON_ONCE(req_has_async_data(req)))
		return -EFAULT;
	if (io_alloc_async_data(req))
		return -EAGAIN;

	switch (req->opcode) {
	case IORING_OP_READV:
		return io_readv_prep_async(req);
	case IORING_OP_WRITEV:
		return io_writev_prep_async(req);
	case IORING_OP_SENDMSG:
		return io_sendmsg_prep_async(req);
	case IORING_OP_RECVMSG:
		return io_recvmsg_prep_async(req);
	case IORING_OP_CONNECT:
		return io_connect_prep_async(req);
	case IORING_OP_URING_CMD:
		return io_uring_cmd_prep_async(req);
	}
	printk_once(KERN_WARNING "io_uring: prep_async() bad opcode %d\n",
		    req->opcode);
	return -EFAULT;
}

static u32 io_get_sequence(struct io_kiocb *req)
{
	u32 seq = req->ctx->cached_sq_head;
	struct io_kiocb *cur;

	/* need original cached_sq_head, but it was increased for each req */
	io_for_each_link(cur, req)
		seq--;
	return seq;
}

static __cold void io_drain_req(struct io_kiocb *req)
{
	struct io_ring_ctx *ctx = req->ctx;
	struct io_defer_entry *de;
	int ret;
	u32 seq = io_get_sequence(req);

	/* Still need defer if there is pending req in defer list. */
	spin_lock(&ctx->completion_lock);
	if (!req_need_defer(req, seq) && list_empty_careful(&ctx->defer_list)) {
		spin_unlock(&ctx->completion_lock);
queue:
		ctx->drain_active = false;
		io_req_task_queue(req);
		return;
	}
	spin_unlock(&ctx->completion_lock);

	ret = io_req_prep_async(req);
	if (ret) {
fail:
		io_req_complete_failed(req, ret);
		return;
	}
	io_prep_async_link(req);
	de = kmalloc(sizeof(*de), GFP_KERNEL);
	if (!de) {
		ret = -ENOMEM;
		goto fail;
	}

	spin_lock(&ctx->completion_lock);
	if (!req_need_defer(req, seq) && list_empty(&ctx->defer_list)) {
		spin_unlock(&ctx->completion_lock);
		kfree(de);
		goto queue;
	}

	trace_io_uring_defer(ctx, req, req->cqe.user_data, req->opcode);
	de->req = req;
	de->seq = seq;
	list_add_tail(&de->list, &ctx->defer_list);
	spin_unlock(&ctx->completion_lock);
}

static void io_clean_op(struct io_kiocb *req)
{
	if (req->flags & REQ_F_BUFFER_SELECTED) {
		spin_lock(&req->ctx->completion_lock);
		io_put_kbuf_comp(req);
		spin_unlock(&req->ctx->completion_lock);
	}

	if (req->flags & REQ_F_NEED_CLEANUP) {
		switch (req->opcode) {
		case IORING_OP_READV:
		case IORING_OP_READ_FIXED:
		case IORING_OP_READ:
		case IORING_OP_WRITEV:
		case IORING_OP_WRITE_FIXED:
		case IORING_OP_WRITE: {
			struct io_async_rw *io = req->async_data;

			kfree(io->free_iovec);
			break;
			}
		case IORING_OP_RECVMSG:
		case IORING_OP_SENDMSG: {
			struct io_async_msghdr *io = req->async_data;

			kfree(io->free_iov);
			break;
			}
		case IORING_OP_OPENAT:
		case IORING_OP_OPENAT2:
			if (req->open.filename)
				putname(req->open.filename);
			break;
		case IORING_OP_RENAMEAT:
			putname(req->rename.oldpath);
			putname(req->rename.newpath);
			break;
		case IORING_OP_UNLINKAT:
			putname(req->unlink.filename);
			break;
		case IORING_OP_MKDIRAT:
			putname(req->mkdir.filename);
			break;
		case IORING_OP_SYMLINKAT:
			putname(req->symlink.oldpath);
			putname(req->symlink.newpath);
			break;
		case IORING_OP_LINKAT:
			putname(req->hardlink.oldpath);
			putname(req->hardlink.newpath);
			break;
		case IORING_OP_STATX:
			if (req->statx.filename)
				putname(req->statx.filename);
			break;
		case IORING_OP_SETXATTR:
		case IORING_OP_FSETXATTR:
		case IORING_OP_GETXATTR:
		case IORING_OP_FGETXATTR:
			__io_xattr_finish(req);
			break;
		}
	}
	if ((req->flags & REQ_F_POLLED) && req->apoll) {
		kfree(req->apoll->double_poll);
		kfree(req->apoll);
		req->apoll = NULL;
	}
	if (req->flags & REQ_F_INFLIGHT) {
		struct io_uring_task *tctx = req->task->io_uring;

		atomic_dec(&tctx->inflight_tracked);
	}
	if (req->flags & REQ_F_CREDS)
		put_cred(req->creds);
	if (req->flags & REQ_F_ASYNC_DATA) {
		kfree(req->async_data);
		req->async_data = NULL;
	}
	req->flags &= ~IO_REQ_CLEAN_FLAGS;
}

static bool io_assign_file(struct io_kiocb *req, unsigned int issue_flags)
{
	if (req->file || !io_op_defs[req->opcode].needs_file)
		return true;

	if (req->flags & REQ_F_FIXED_FILE)
		req->file = io_file_get_fixed(req, req->cqe.fd, issue_flags);
	else
		req->file = io_file_get_normal(req, req->cqe.fd);

	return !!req->file;
}

static int io_issue_sqe(struct io_kiocb *req, unsigned int issue_flags)
{
	const struct io_op_def *def = &io_op_defs[req->opcode];
	const struct cred *creds = NULL;
	int ret;

	if (unlikely(!io_assign_file(req, issue_flags)))
		return -EBADF;

	if (unlikely((req->flags & REQ_F_CREDS) && req->creds != current_cred()))
		creds = override_creds(req->creds);

	if (!def->audit_skip)
		audit_uring_entry(req->opcode);

	switch (req->opcode) {
	case IORING_OP_NOP:
		ret = io_nop(req, issue_flags);
		break;
	case IORING_OP_READV:
	case IORING_OP_READ_FIXED:
	case IORING_OP_READ:
		ret = io_read(req, issue_flags);
		break;
	case IORING_OP_WRITEV:
	case IORING_OP_WRITE_FIXED:
	case IORING_OP_WRITE:
		ret = io_write(req, issue_flags);
		break;
	case IORING_OP_FSYNC:
		ret = io_fsync(req, issue_flags);
		break;
	case IORING_OP_POLL_ADD:
		ret = io_poll_add(req, issue_flags);
		break;
	case IORING_OP_POLL_REMOVE:
		ret = io_poll_remove(req, issue_flags);
		break;
	case IORING_OP_SYNC_FILE_RANGE:
		ret = io_sync_file_range(req, issue_flags);
		break;
	case IORING_OP_SENDMSG:
		ret = io_sendmsg(req, issue_flags);
		break;
	case IORING_OP_SEND:
		ret = io_send(req, issue_flags);
		break;
	case IORING_OP_RECVMSG:
		ret = io_recvmsg(req, issue_flags);
		break;
	case IORING_OP_RECV:
		ret = io_recv(req, issue_flags);
		break;
	case IORING_OP_TIMEOUT:
		ret = io_timeout(req, issue_flags);
		break;
	case IORING_OP_TIMEOUT_REMOVE:
		ret = io_timeout_remove(req, issue_flags);
		break;
	case IORING_OP_ACCEPT:
		ret = io_accept(req, issue_flags);
		break;
	case IORING_OP_CONNECT:
		ret = io_connect(req, issue_flags);
		break;
	case IORING_OP_ASYNC_CANCEL:
		ret = io_async_cancel(req, issue_flags);
		break;
	case IORING_OP_FALLOCATE:
		ret = io_fallocate(req, issue_flags);
		break;
	case IORING_OP_OPENAT:
		ret = io_openat(req, issue_flags);
		break;
	case IORING_OP_CLOSE:
		ret = io_close(req, issue_flags);
		break;
	case IORING_OP_FILES_UPDATE:
		ret = io_files_update(req, issue_flags);
		break;
	case IORING_OP_STATX:
		ret = io_statx(req, issue_flags);
		break;
	case IORING_OP_FADVISE:
		ret = io_fadvise(req, issue_flags);
		break;
	case IORING_OP_MADVISE:
		ret = io_madvise(req, issue_flags);
		break;
	case IORING_OP_OPENAT2:
		ret = io_openat2(req, issue_flags);
		break;
	case IORING_OP_EPOLL_CTL:
		ret = io_epoll_ctl(req, issue_flags);
		break;
	case IORING_OP_SPLICE:
		ret = io_splice(req, issue_flags);
		break;
	case IORING_OP_PROVIDE_BUFFERS:
		ret = io_provide_buffers(req, issue_flags);
		break;
	case IORING_OP_REMOVE_BUFFERS:
		ret = io_remove_buffers(req, issue_flags);
		break;
	case IORING_OP_TEE:
		ret = io_tee(req, issue_flags);
		break;
	case IORING_OP_SHUTDOWN:
		ret = io_shutdown(req, issue_flags);
		break;
	case IORING_OP_RENAMEAT:
		ret = io_renameat(req, issue_flags);
		break;
	case IORING_OP_UNLINKAT:
		ret = io_unlinkat(req, issue_flags);
		break;
	case IORING_OP_MKDIRAT:
		ret = io_mkdirat(req, issue_flags);
		break;
	case IORING_OP_SYMLINKAT:
		ret = io_symlinkat(req, issue_flags);
		break;
	case IORING_OP_LINKAT:
		ret = io_linkat(req, issue_flags);
		break;
	case IORING_OP_MSG_RING:
		ret = io_msg_ring(req, issue_flags);
		break;
	case IORING_OP_FSETXATTR:
		ret = io_fsetxattr(req, issue_flags);
		break;
	case IORING_OP_SETXATTR:
		ret = io_setxattr(req, issue_flags);
		break;
	case IORING_OP_FGETXATTR:
		ret = io_fgetxattr(req, issue_flags);
		break;
	case IORING_OP_GETXATTR:
		ret = io_getxattr(req, issue_flags);
		break;
	case IORING_OP_SOCKET:
		ret = io_socket(req, issue_flags);
		break;
	case IORING_OP_URING_CMD:
		ret = io_uring_cmd(req, issue_flags);
		break;
	default:
		ret = -EINVAL;
		break;
	}

	if (!def->audit_skip)
		audit_uring_exit(!ret, ret);

	if (creds)
		revert_creds(creds);
	if (ret)
		return ret;
	/* If the op doesn't have a file, we're not polling for it */
	if ((req->ctx->flags & IORING_SETUP_IOPOLL) && req->file)
		io_iopoll_req_issued(req, issue_flags);

	return 0;
}

static struct io_wq_work *io_wq_free_work(struct io_wq_work *work)
{
	struct io_kiocb *req = container_of(work, struct io_kiocb, work);

	req = io_put_req_find_next(req);
	return req ? &req->work : NULL;
}

static void io_wq_submit_work(struct io_wq_work *work)
{
	struct io_kiocb *req = container_of(work, struct io_kiocb, work);
	const struct io_op_def *def = &io_op_defs[req->opcode];
	unsigned int issue_flags = IO_URING_F_UNLOCKED;
	bool needs_poll = false;
	int ret = 0, err = -ECANCELED;

	/* one will be dropped by ->io_free_work() after returning to io-wq */
	if (!(req->flags & REQ_F_REFCOUNT))
		__io_req_set_refcount(req, 2);
	else
		req_ref_get(req);

	io_arm_ltimeout(req);

	/* either cancelled or io-wq is dying, so don't touch tctx->iowq */
	if (work->flags & IO_WQ_WORK_CANCEL) {
fail:
		io_req_task_queue_fail(req, err);
		return;
	}
	if (!io_assign_file(req, issue_flags)) {
		err = -EBADF;
		work->flags |= IO_WQ_WORK_CANCEL;
		goto fail;
	}

	if (req->flags & REQ_F_FORCE_ASYNC) {
		bool opcode_poll = def->pollin || def->pollout;

		if (opcode_poll && file_can_poll(req->file)) {
			needs_poll = true;
			issue_flags |= IO_URING_F_NONBLOCK;
		}
	}

	do {
		ret = io_issue_sqe(req, issue_flags);
		if (ret != -EAGAIN)
			break;
		/*
		 * We can get EAGAIN for iopolled IO even though we're
		 * forcing a sync submission from here, since we can't
		 * wait for request slots on the block side.
		 */
		if (!needs_poll) {
			if (!(req->ctx->flags & IORING_SETUP_IOPOLL))
				break;
			cond_resched();
			continue;
		}

		if (io_arm_poll_handler(req, issue_flags) == IO_APOLL_OK)
			return;
		/* aborted or ready, in either case retry blocking */
		needs_poll = false;
		issue_flags &= ~IO_URING_F_NONBLOCK;
	} while (1);

	/* avoid locking problems by failing it from a clean context */
	if (ret)
		io_req_task_queue_fail(req, ret);
}

static inline struct io_fixed_file *io_fixed_file_slot(struct io_file_table *table,
						       unsigned i)
{
	return &table->files[i];
}

static inline struct file *io_file_from_index(struct io_ring_ctx *ctx,
					      int index)
{
	struct io_fixed_file *slot = io_fixed_file_slot(&ctx->file_table, index);

	return (struct file *) (slot->file_ptr & FFS_MASK);
}

static void io_fixed_file_set(struct io_fixed_file *file_slot, struct file *file)
{
	unsigned long file_ptr = (unsigned long) file;

	file_ptr |= io_file_get_flags(file);
	file_slot->file_ptr = file_ptr;
}

static inline struct file *io_file_get_fixed(struct io_kiocb *req, int fd,
					     unsigned int issue_flags)
{
	struct io_ring_ctx *ctx = req->ctx;
	struct file *file = NULL;
	unsigned long file_ptr;

	io_ring_submit_lock(ctx, issue_flags);

	if (unlikely((unsigned int)fd >= ctx->nr_user_files))
		goto out;
	fd = array_index_nospec(fd, ctx->nr_user_files);
	file_ptr = io_fixed_file_slot(&ctx->file_table, fd)->file_ptr;
	file = (struct file *) (file_ptr & FFS_MASK);
	file_ptr &= ~FFS_MASK;
	/* mask in overlapping REQ_F and FFS bits */
	req->flags |= (file_ptr << REQ_F_SUPPORT_NOWAIT_BIT);
	io_req_set_rsrc_node(req, ctx, 0);
	WARN_ON_ONCE(file && !test_bit(fd, ctx->file_table.bitmap));
out:
	io_ring_submit_unlock(ctx, issue_flags);
	return file;
}

static struct file *io_file_get_normal(struct io_kiocb *req, int fd)
{
	struct file *file = fget(fd);

	trace_io_uring_file_get(req->ctx, req, req->cqe.user_data, fd);

	/* we don't allow fixed io_uring files */
	if (file && file->f_op == &io_uring_fops)
		io_req_track_inflight(req);
	return file;
}

static void io_req_task_link_timeout(struct io_kiocb *req, bool *locked)
{
	struct io_kiocb *prev = req->timeout.prev;
	int ret = -ENOENT;

	if (prev) {
		if (!(req->task->flags & PF_EXITING)) {
			struct io_cancel_data cd = {
				.ctx		= req->ctx,
				.data		= prev->cqe.user_data,
			};

			ret = io_try_cancel(req, &cd);
		}
		io_req_complete_post(req, ret ?: -ETIME, 0);
		io_put_req(prev);
	} else {
		io_req_complete_post(req, -ETIME, 0);
	}
}

static enum hrtimer_restart io_link_timeout_fn(struct hrtimer *timer)
{
	struct io_timeout_data *data = container_of(timer,
						struct io_timeout_data, timer);
	struct io_kiocb *prev, *req = data->req;
	struct io_ring_ctx *ctx = req->ctx;
	unsigned long flags;

	spin_lock_irqsave(&ctx->timeout_lock, flags);
	prev = req->timeout.head;
	req->timeout.head = NULL;

	/*
	 * We don't expect the list to be empty, that will only happen if we
	 * race with the completion of the linked work.
	 */
	if (prev) {
		io_remove_next_linked(prev);
		if (!req_ref_inc_not_zero(prev))
			prev = NULL;
	}
	list_del(&req->timeout.list);
	req->timeout.prev = prev;
	spin_unlock_irqrestore(&ctx->timeout_lock, flags);

	req->io_task_work.func = io_req_task_link_timeout;
	io_req_task_work_add(req);
	return HRTIMER_NORESTART;
}

static void io_queue_linked_timeout(struct io_kiocb *req)
{
	struct io_ring_ctx *ctx = req->ctx;

	spin_lock_irq(&ctx->timeout_lock);
	/*
	 * If the back reference is NULL, then our linked request finished
	 * before we got a chance to setup the timer
	 */
	if (req->timeout.head) {
		struct io_timeout_data *data = req->async_data;

		data->timer.function = io_link_timeout_fn;
		hrtimer_start(&data->timer, timespec64_to_ktime(data->ts),
				data->mode);
		list_add_tail(&req->timeout.list, &ctx->ltimeout_list);
	}
	spin_unlock_irq(&ctx->timeout_lock);
	/* drop submission reference */
	io_put_req(req);
}

static void io_queue_async(struct io_kiocb *req, int ret)
	__must_hold(&req->ctx->uring_lock)
{
	struct io_kiocb *linked_timeout;

	if (ret != -EAGAIN || (req->flags & REQ_F_NOWAIT)) {
		io_req_complete_failed(req, ret);
		return;
	}

	linked_timeout = io_prep_linked_timeout(req);

	switch (io_arm_poll_handler(req, 0)) {
	case IO_APOLL_READY:
		io_req_task_queue(req);
		break;
	case IO_APOLL_ABORTED:
		/*
		 * Queued up for async execution, worker will release
		 * submit reference when the iocb is actually submitted.
		 */
		io_kbuf_recycle(req, 0);
		io_queue_iowq(req, NULL);
		break;
	case IO_APOLL_OK:
		break;
	}

	if (linked_timeout)
		io_queue_linked_timeout(linked_timeout);
}

static inline void io_queue_sqe(struct io_kiocb *req)
	__must_hold(&req->ctx->uring_lock)
{
	int ret;

	ret = io_issue_sqe(req, IO_URING_F_NONBLOCK|IO_URING_F_COMPLETE_DEFER);

	if (req->flags & REQ_F_COMPLETE_INLINE) {
		io_req_add_compl_list(req);
		return;
	}
	/*
	 * We async punt it if the file wasn't marked NOWAIT, or if the file
	 * doesn't support non-blocking read/write attempts
	 */
	if (likely(!ret))
		io_arm_ltimeout(req);
	else
		io_queue_async(req, ret);
}

static void io_queue_sqe_fallback(struct io_kiocb *req)
	__must_hold(&req->ctx->uring_lock)
{
	if (unlikely(req->flags & REQ_F_FAIL)) {
		/*
		 * We don't submit, fail them all, for that replace hardlinks
		 * with normal links. Extra REQ_F_LINK is tolerated.
		 */
		req->flags &= ~REQ_F_HARDLINK;
		req->flags |= REQ_F_LINK;
		io_req_complete_failed(req, req->cqe.res);
	} else if (unlikely(req->ctx->drain_active)) {
		io_drain_req(req);
	} else {
		int ret = io_req_prep_async(req);

		if (unlikely(ret))
			io_req_complete_failed(req, ret);
		else
			io_queue_iowq(req, NULL);
	}
}

/*
 * Check SQE restrictions (opcode and flags).
 *
 * Returns 'true' if SQE is allowed, 'false' otherwise.
 */
static inline bool io_check_restriction(struct io_ring_ctx *ctx,
					struct io_kiocb *req,
					unsigned int sqe_flags)
{
	if (!test_bit(req->opcode, ctx->restrictions.sqe_op))
		return false;

	if ((sqe_flags & ctx->restrictions.sqe_flags_required) !=
	    ctx->restrictions.sqe_flags_required)
		return false;

	if (sqe_flags & ~(ctx->restrictions.sqe_flags_allowed |
			  ctx->restrictions.sqe_flags_required))
		return false;

	return true;
}

static void io_init_req_drain(struct io_kiocb *req)
{
	struct io_ring_ctx *ctx = req->ctx;
	struct io_kiocb *head = ctx->submit_state.link.head;

	ctx->drain_active = true;
	if (head) {
		/*
		 * If we need to drain a request in the middle of a link, drain
		 * the head request and the next request/link after the current
		 * link. Considering sequential execution of links,
		 * REQ_F_IO_DRAIN will be maintained for every request of our
		 * link.
		 */
		head->flags |= REQ_F_IO_DRAIN | REQ_F_FORCE_ASYNC;
		ctx->drain_next = true;
	}
}

static int io_init_req(struct io_ring_ctx *ctx, struct io_kiocb *req,
		       const struct io_uring_sqe *sqe)
	__must_hold(&ctx->uring_lock)
{
	const struct io_op_def *def;
	unsigned int sqe_flags;
	int personality;
	u8 opcode;

	/* req is partially pre-initialised, see io_preinit_req() */
	req->opcode = opcode = READ_ONCE(sqe->opcode);
	/* same numerical values with corresponding REQ_F_*, safe to copy */
	req->flags = sqe_flags = READ_ONCE(sqe->flags);
	req->cqe.user_data = READ_ONCE(sqe->user_data);
	req->file = NULL;
	req->rsrc_node = NULL;
	req->task = current;

	if (unlikely(opcode >= IORING_OP_LAST)) {
		req->opcode = 0;
		return -EINVAL;
	}
	def = &io_op_defs[opcode];
	if (unlikely(sqe_flags & ~SQE_COMMON_FLAGS)) {
		/* enforce forwards compatibility on users */
		if (sqe_flags & ~SQE_VALID_FLAGS)
			return -EINVAL;
		if (sqe_flags & IOSQE_BUFFER_SELECT) {
			if (!def->buffer_select)
				return -EOPNOTSUPP;
			req->buf_index = READ_ONCE(sqe->buf_group);
		}
		if (sqe_flags & IOSQE_CQE_SKIP_SUCCESS)
			ctx->drain_disabled = true;
		if (sqe_flags & IOSQE_IO_DRAIN) {
			if (ctx->drain_disabled)
				return -EOPNOTSUPP;
			io_init_req_drain(req);
		}
	}
	if (unlikely(ctx->restricted || ctx->drain_active || ctx->drain_next)) {
		if (ctx->restricted && !io_check_restriction(ctx, req, sqe_flags))
			return -EACCES;
		/* knock it to the slow queue path, will be drained there */
		if (ctx->drain_active)
			req->flags |= REQ_F_FORCE_ASYNC;
		/* if there is no link, we're at "next" request and need to drain */
		if (unlikely(ctx->drain_next) && !ctx->submit_state.link.head) {
			ctx->drain_next = false;
			ctx->drain_active = true;
			req->flags |= REQ_F_IO_DRAIN | REQ_F_FORCE_ASYNC;
		}
	}

	if (!def->ioprio && sqe->ioprio)
		return -EINVAL;
	if (!def->iopoll && (ctx->flags & IORING_SETUP_IOPOLL))
		return -EINVAL;

	if (def->needs_file) {
		struct io_submit_state *state = &ctx->submit_state;

		req->cqe.fd = READ_ONCE(sqe->fd);

		/*
		 * Plug now if we have more than 2 IO left after this, and the
		 * target is potentially a read/write to block based storage.
		 */
		if (state->need_plug && def->plug) {
			state->plug_started = true;
			state->need_plug = false;
			blk_start_plug_nr_ios(&state->plug, state->submit_nr);
		}
	}

	personality = READ_ONCE(sqe->personality);
	if (personality) {
		int ret;

		req->creds = xa_load(&ctx->personalities, personality);
		if (!req->creds)
			return -EINVAL;
		get_cred(req->creds);
		ret = security_uring_override_creds(req->creds);
		if (ret) {
			put_cred(req->creds);
			return ret;
		}
		req->flags |= REQ_F_CREDS;
	}

	return io_req_prep(req, sqe);
}

static __cold int io_submit_fail_init(const struct io_uring_sqe *sqe,
				      struct io_kiocb *req, int ret)
{
	struct io_ring_ctx *ctx = req->ctx;
	struct io_submit_link *link = &ctx->submit_state.link;
	struct io_kiocb *head = link->head;

	trace_io_uring_req_failed(sqe, ctx, req, ret);

	/*
	 * Avoid breaking links in the middle as it renders links with SQPOLL
	 * unusable. Instead of failing eagerly, continue assembling the link if
	 * applicable and mark the head with REQ_F_FAIL. The link flushing code
	 * should find the flag and handle the rest.
	 */
	req_fail_link_node(req, ret);
	if (head && !(head->flags & REQ_F_FAIL))
		req_fail_link_node(head, -ECANCELED);

	if (!(req->flags & IO_REQ_LINK_FLAGS)) {
		if (head) {
			link->last->link = req;
			link->head = NULL;
			req = head;
		}
		io_queue_sqe_fallback(req);
		return ret;
	}

	if (head)
		link->last->link = req;
	else
		link->head = req;
	link->last = req;
	return 0;
}

static inline int io_submit_sqe(struct io_ring_ctx *ctx, struct io_kiocb *req,
			 const struct io_uring_sqe *sqe)
	__must_hold(&ctx->uring_lock)
{
	struct io_submit_link *link = &ctx->submit_state.link;
	int ret;

	ret = io_init_req(ctx, req, sqe);
	if (unlikely(ret))
		return io_submit_fail_init(sqe, req, ret);

	/* don't need @sqe from now on */
	trace_io_uring_submit_sqe(ctx, req, req->cqe.user_data, req->opcode,
				  req->flags, true,
				  ctx->flags & IORING_SETUP_SQPOLL);

	/*
	 * If we already have a head request, queue this one for async
	 * submittal once the head completes. If we don't have a head but
	 * IOSQE_IO_LINK is set in the sqe, start a new head. This one will be
	 * submitted sync once the chain is complete. If none of those
	 * conditions are true (normal request), then just queue it.
	 */
	if (unlikely(link->head)) {
		ret = io_req_prep_async(req);
		if (unlikely(ret))
			return io_submit_fail_init(sqe, req, ret);

		trace_io_uring_link(ctx, req, link->head);
		link->last->link = req;
		link->last = req;

		if (req->flags & IO_REQ_LINK_FLAGS)
			return 0;
		/* last request of the link, flush it */
		req = link->head;
		link->head = NULL;
		if (req->flags & (REQ_F_FORCE_ASYNC | REQ_F_FAIL))
			goto fallback;

	} else if (unlikely(req->flags & (IO_REQ_LINK_FLAGS |
					  REQ_F_FORCE_ASYNC | REQ_F_FAIL))) {
		if (req->flags & IO_REQ_LINK_FLAGS) {
			link->head = req;
			link->last = req;
		} else {
fallback:
			io_queue_sqe_fallback(req);
		}
		return 0;
	}

	io_queue_sqe(req);
	return 0;
}

/*
 * Batched submission is done, ensure local IO is flushed out.
 */
static void io_submit_state_end(struct io_ring_ctx *ctx)
{
	struct io_submit_state *state = &ctx->submit_state;

	if (unlikely(state->link.head))
		io_queue_sqe_fallback(state->link.head);
	/* flush only after queuing links as they can generate completions */
	io_submit_flush_completions(ctx);
	if (state->plug_started)
		blk_finish_plug(&state->plug);
}

/*
 * Start submission side cache.
 */
static void io_submit_state_start(struct io_submit_state *state,
				  unsigned int max_ios)
{
	state->plug_started = false;
	state->need_plug = max_ios > 2;
	state->submit_nr = max_ios;
	/* set only head, no need to init link_last in advance */
	state->link.head = NULL;
}

static void io_commit_sqring(struct io_ring_ctx *ctx)
{
	struct io_rings *rings = ctx->rings;

	/*
	 * Ensure any loads from the SQEs are done at this point,
	 * since once we write the new head, the application could
	 * write new data to them.
	 */
	smp_store_release(&rings->sq.head, ctx->cached_sq_head);
}

/*
 * Fetch an sqe, if one is available. Note this returns a pointer to memory
 * that is mapped by userspace. This means that care needs to be taken to
 * ensure that reads are stable, as we cannot rely on userspace always
 * being a good citizen. If members of the sqe are validated and then later
 * used, it's important that those reads are done through READ_ONCE() to
 * prevent a re-load down the line.
 */
static const struct io_uring_sqe *io_get_sqe(struct io_ring_ctx *ctx)
{
	unsigned head, mask = ctx->sq_entries - 1;
	unsigned sq_idx = ctx->cached_sq_head++ & mask;

	/*
	 * The cached sq head (or cq tail) serves two purposes:
	 *
	 * 1) allows us to batch the cost of updating the user visible
	 *    head updates.
	 * 2) allows the kernel side to track the head on its own, even
	 *    though the application is the one updating it.
	 */
	head = READ_ONCE(ctx->sq_array[sq_idx]);
	if (likely(head < ctx->sq_entries)) {
		/* double index for 128-byte SQEs, twice as long */
		if (ctx->flags & IORING_SETUP_SQE128)
			head <<= 1;
		return &ctx->sq_sqes[head];
	}

	/* drop invalid entries */
	ctx->cq_extra--;
	WRITE_ONCE(ctx->rings->sq_dropped,
		   READ_ONCE(ctx->rings->sq_dropped) + 1);
	return NULL;
}

static int io_submit_sqes(struct io_ring_ctx *ctx, unsigned int nr)
	__must_hold(&ctx->uring_lock)
{
	unsigned int entries = io_sqring_entries(ctx);
	unsigned int left;
	int ret;

	if (unlikely(!entries))
		return 0;
	/* make sure SQ entry isn't read before tail */
	ret = left = min3(nr, ctx->sq_entries, entries);
	io_get_task_refs(left);
	io_submit_state_start(&ctx->submit_state, left);

	do {
		const struct io_uring_sqe *sqe;
		struct io_kiocb *req;

		if (unlikely(!io_alloc_req_refill(ctx)))
			break;
		req = io_alloc_req(ctx);
		sqe = io_get_sqe(ctx);
		if (unlikely(!sqe)) {
			io_req_add_to_cache(req, ctx);
			break;
		}

		/*
		 * Continue submitting even for sqe failure if the
		 * ring was setup with IORING_SETUP_SUBMIT_ALL
		 */
		if (unlikely(io_submit_sqe(ctx, req, sqe)) &&
		    !(ctx->flags & IORING_SETUP_SUBMIT_ALL)) {
			left--;
			break;
		}
	} while (--left);

	if (unlikely(left)) {
		ret -= left;
		/* try again if it submitted nothing and can't allocate a req */
		if (!ret && io_req_cache_empty(ctx))
			ret = -EAGAIN;
		current->io_uring->cached_refs += left;
	}

	io_submit_state_end(ctx);
	 /* Commit SQ ring head once we've consumed and submitted all SQEs */
	io_commit_sqring(ctx);
	return ret;
}

static inline bool io_sqd_events_pending(struct io_sq_data *sqd)
{
	return READ_ONCE(sqd->state);
}

static int __io_sq_thread(struct io_ring_ctx *ctx, bool cap_entries)
{
	unsigned int to_submit;
	int ret = 0;

	to_submit = io_sqring_entries(ctx);
	/* if we're handling multiple rings, cap submit size for fairness */
	if (cap_entries && to_submit > IORING_SQPOLL_CAP_ENTRIES_VALUE)
		to_submit = IORING_SQPOLL_CAP_ENTRIES_VALUE;

	if (!wq_list_empty(&ctx->iopoll_list) || to_submit) {
		const struct cred *creds = NULL;

		if (ctx->sq_creds != current_cred())
			creds = override_creds(ctx->sq_creds);

		mutex_lock(&ctx->uring_lock);
		if (!wq_list_empty(&ctx->iopoll_list))
			io_do_iopoll(ctx, true);

		/*
		 * Don't submit if refs are dying, good for io_uring_register(),
		 * but also it is relied upon by io_ring_exit_work()
		 */
		if (to_submit && likely(!percpu_ref_is_dying(&ctx->refs)) &&
		    !(ctx->flags & IORING_SETUP_R_DISABLED))
			ret = io_submit_sqes(ctx, to_submit);
		mutex_unlock(&ctx->uring_lock);

		if (to_submit && wq_has_sleeper(&ctx->sqo_sq_wait))
			wake_up(&ctx->sqo_sq_wait);
		if (creds)
			revert_creds(creds);
	}

	return ret;
}

static __cold void io_sqd_update_thread_idle(struct io_sq_data *sqd)
{
	struct io_ring_ctx *ctx;
	unsigned sq_thread_idle = 0;

	list_for_each_entry(ctx, &sqd->ctx_list, sqd_list)
		sq_thread_idle = max(sq_thread_idle, ctx->sq_thread_idle);
	sqd->sq_thread_idle = sq_thread_idle;
}

static bool io_sqd_handle_event(struct io_sq_data *sqd)
{
	bool did_sig = false;
	struct ksignal ksig;

	if (test_bit(IO_SQ_THREAD_SHOULD_PARK, &sqd->state) ||
	    signal_pending(current)) {
		mutex_unlock(&sqd->lock);
		if (signal_pending(current))
			did_sig = get_signal(&ksig);
		cond_resched();
		mutex_lock(&sqd->lock);
	}
	return did_sig || test_bit(IO_SQ_THREAD_SHOULD_STOP, &sqd->state);
}

static int io_sq_thread(void *data)
{
	struct io_sq_data *sqd = data;
	struct io_ring_ctx *ctx;
	unsigned long timeout = 0;
	char buf[TASK_COMM_LEN];
	DEFINE_WAIT(wait);

	snprintf(buf, sizeof(buf), "iou-sqp-%d", sqd->task_pid);
	set_task_comm(current, buf);

	if (sqd->sq_cpu != -1)
		set_cpus_allowed_ptr(current, cpumask_of(sqd->sq_cpu));
	else
		set_cpus_allowed_ptr(current, cpu_online_mask);
	current->flags |= PF_NO_SETAFFINITY;

	audit_alloc_kernel(current);

	mutex_lock(&sqd->lock);
	while (1) {
		bool cap_entries, sqt_spin = false;

		if (io_sqd_events_pending(sqd) || signal_pending(current)) {
			if (io_sqd_handle_event(sqd))
				break;
			timeout = jiffies + sqd->sq_thread_idle;
		}

		cap_entries = !list_is_singular(&sqd->ctx_list);
		list_for_each_entry(ctx, &sqd->ctx_list, sqd_list) {
			int ret = __io_sq_thread(ctx, cap_entries);

			if (!sqt_spin && (ret > 0 || !wq_list_empty(&ctx->iopoll_list)))
				sqt_spin = true;
		}
		if (io_run_task_work())
			sqt_spin = true;

		if (sqt_spin || !time_after(jiffies, timeout)) {
			cond_resched();
			if (sqt_spin)
				timeout = jiffies + sqd->sq_thread_idle;
			continue;
		}

		prepare_to_wait(&sqd->wait, &wait, TASK_INTERRUPTIBLE);
		if (!io_sqd_events_pending(sqd) && !task_work_pending(current)) {
			bool needs_sched = true;

			list_for_each_entry(ctx, &sqd->ctx_list, sqd_list) {
				atomic_or(IORING_SQ_NEED_WAKEUP,
						&ctx->rings->sq_flags);
				if ((ctx->flags & IORING_SETUP_IOPOLL) &&
				    !wq_list_empty(&ctx->iopoll_list)) {
					needs_sched = false;
					break;
				}

				/*
				 * Ensure the store of the wakeup flag is not
				 * reordered with the load of the SQ tail
				 */
				smp_mb__after_atomic();

				if (io_sqring_entries(ctx)) {
					needs_sched = false;
					break;
				}
			}

			if (needs_sched) {
				mutex_unlock(&sqd->lock);
				schedule();
				mutex_lock(&sqd->lock);
			}
			list_for_each_entry(ctx, &sqd->ctx_list, sqd_list)
				atomic_andnot(IORING_SQ_NEED_WAKEUP,
						&ctx->rings->sq_flags);
		}

		finish_wait(&sqd->wait, &wait);
		timeout = jiffies + sqd->sq_thread_idle;
	}

	io_uring_cancel_generic(true, sqd);
	sqd->thread = NULL;
	list_for_each_entry(ctx, &sqd->ctx_list, sqd_list)
		atomic_or(IORING_SQ_NEED_WAKEUP, &ctx->rings->sq_flags);
	io_run_task_work();
	mutex_unlock(&sqd->lock);

	audit_free(current);

	complete(&sqd->exited);
	do_exit(0);
}

struct io_wait_queue {
	struct wait_queue_entry wq;
	struct io_ring_ctx *ctx;
	unsigned cq_tail;
	unsigned nr_timeouts;
};

static inline bool io_should_wake(struct io_wait_queue *iowq)
{
	struct io_ring_ctx *ctx = iowq->ctx;
	int dist = ctx->cached_cq_tail - (int) iowq->cq_tail;

	/*
	 * Wake up if we have enough events, or if a timeout occurred since we
	 * started waiting. For timeouts, we always want to return to userspace,
	 * regardless of event count.
	 */
	return dist >= 0 || atomic_read(&ctx->cq_timeouts) != iowq->nr_timeouts;
}

static int io_wake_function(struct wait_queue_entry *curr, unsigned int mode,
			    int wake_flags, void *key)
{
	struct io_wait_queue *iowq = container_of(curr, struct io_wait_queue,
							wq);

	/*
	 * Cannot safely flush overflowed CQEs from here, ensure we wake up
	 * the task, and the next invocation will do it.
	 */
	if (io_should_wake(iowq) ||
	    test_bit(IO_CHECK_CQ_OVERFLOW_BIT, &iowq->ctx->check_cq))
		return autoremove_wake_function(curr, mode, wake_flags, key);
	return -1;
}

static int io_run_task_work_sig(void)
{
	if (io_run_task_work())
		return 1;
	if (test_thread_flag(TIF_NOTIFY_SIGNAL))
		return -ERESTARTSYS;
	if (task_sigpending(current))
		return -EINTR;
	return 0;
}

/* when returns >0, the caller should retry */
static inline int io_cqring_wait_schedule(struct io_ring_ctx *ctx,
					  struct io_wait_queue *iowq,
					  ktime_t timeout)
{
	int ret;
	unsigned long check_cq;

	/* make sure we run task_work before checking for signals */
	ret = io_run_task_work_sig();
	if (ret || io_should_wake(iowq))
		return ret;
	check_cq = READ_ONCE(ctx->check_cq);
	/* let the caller flush overflows, retry */
	if (check_cq & BIT(IO_CHECK_CQ_OVERFLOW_BIT))
		return 1;
	if (unlikely(check_cq & BIT(IO_CHECK_CQ_DROPPED_BIT)))
		return -EBADR;
	if (!schedule_hrtimeout(&timeout, HRTIMER_MODE_ABS))
		return -ETIME;
	return 1;
}

/*
 * Wait until events become available, if we don't already have some. The
 * application must reap them itself, as they reside on the shared cq ring.
 */
static int io_cqring_wait(struct io_ring_ctx *ctx, int min_events,
			  const sigset_t __user *sig, size_t sigsz,
			  struct __kernel_timespec __user *uts)
{
	struct io_wait_queue iowq;
	struct io_rings *rings = ctx->rings;
	ktime_t timeout = KTIME_MAX;
	int ret;

	do {
		io_cqring_overflow_flush(ctx);
		if (io_cqring_events(ctx) >= min_events)
			return 0;
		if (!io_run_task_work())
			break;
	} while (1);

	if (sig) {
#ifdef CONFIG_COMPAT
		if (in_compat_syscall())
			ret = set_compat_user_sigmask((const compat_sigset_t __user *)sig,
						      sigsz);
		else
#endif
			ret = set_user_sigmask(sig, sigsz);

		if (ret)
			return ret;
	}

	if (uts) {
		struct timespec64 ts;

		if (get_timespec64(&ts, uts))
			return -EFAULT;
		timeout = ktime_add_ns(timespec64_to_ktime(ts), ktime_get_ns());
	}

	init_waitqueue_func_entry(&iowq.wq, io_wake_function);
	iowq.wq.private = current;
	INIT_LIST_HEAD(&iowq.wq.entry);
	iowq.ctx = ctx;
	iowq.nr_timeouts = atomic_read(&ctx->cq_timeouts);
	iowq.cq_tail = READ_ONCE(ctx->rings->cq.head) + min_events;

	trace_io_uring_cqring_wait(ctx, min_events);
	do {
		/* if we can't even flush overflow, don't wait for more */
		if (!io_cqring_overflow_flush(ctx)) {
			ret = -EBUSY;
			break;
		}
		prepare_to_wait_exclusive(&ctx->cq_wait, &iowq.wq,
						TASK_INTERRUPTIBLE);
		ret = io_cqring_wait_schedule(ctx, &iowq, timeout);
		cond_resched();
	} while (ret > 0);

	finish_wait(&ctx->cq_wait, &iowq.wq);
	restore_saved_sigmask_unless(ret == -EINTR);

	return READ_ONCE(rings->cq.head) == READ_ONCE(rings->cq.tail) ? ret : 0;
}

static void io_free_page_table(void **table, size_t size)
{
	unsigned i, nr_tables = DIV_ROUND_UP(size, PAGE_SIZE);

	for (i = 0; i < nr_tables; i++)
		kfree(table[i]);
	kfree(table);
}

static __cold void **io_alloc_page_table(size_t size)
{
	unsigned i, nr_tables = DIV_ROUND_UP(size, PAGE_SIZE);
	size_t init_size = size;
	void **table;

	table = kcalloc(nr_tables, sizeof(*table), GFP_KERNEL_ACCOUNT);
	if (!table)
		return NULL;

	for (i = 0; i < nr_tables; i++) {
		unsigned int this_size = min_t(size_t, size, PAGE_SIZE);

		table[i] = kzalloc(this_size, GFP_KERNEL_ACCOUNT);
		if (!table[i]) {
			io_free_page_table(table, init_size);
			return NULL;
		}
		size -= this_size;
	}
	return table;
}

static void io_rsrc_node_destroy(struct io_rsrc_node *ref_node)
{
	percpu_ref_exit(&ref_node->refs);
	kfree(ref_node);
}

static __cold void io_rsrc_node_ref_zero(struct percpu_ref *ref)
{
	struct io_rsrc_node *node = container_of(ref, struct io_rsrc_node, refs);
	struct io_ring_ctx *ctx = node->rsrc_data->ctx;
	unsigned long flags;
	bool first_add = false;
	unsigned long delay = HZ;

	spin_lock_irqsave(&ctx->rsrc_ref_lock, flags);
	node->done = true;

	/* if we are mid-quiesce then do not delay */
	if (node->rsrc_data->quiesce)
		delay = 0;

	while (!list_empty(&ctx->rsrc_ref_list)) {
		node = list_first_entry(&ctx->rsrc_ref_list,
					    struct io_rsrc_node, node);
		/* recycle ref nodes in order */
		if (!node->done)
			break;
		list_del(&node->node);
		first_add |= llist_add(&node->llist, &ctx->rsrc_put_llist);
	}
	spin_unlock_irqrestore(&ctx->rsrc_ref_lock, flags);

	if (first_add)
		mod_delayed_work(system_wq, &ctx->rsrc_put_work, delay);
}

static struct io_rsrc_node *io_rsrc_node_alloc(void)
{
	struct io_rsrc_node *ref_node;

	ref_node = kzalloc(sizeof(*ref_node), GFP_KERNEL);
	if (!ref_node)
		return NULL;

	if (percpu_ref_init(&ref_node->refs, io_rsrc_node_ref_zero,
			    0, GFP_KERNEL)) {
		kfree(ref_node);
		return NULL;
	}
	INIT_LIST_HEAD(&ref_node->node);
	INIT_LIST_HEAD(&ref_node->rsrc_list);
	ref_node->done = false;
	return ref_node;
}

static void io_rsrc_node_switch(struct io_ring_ctx *ctx,
				struct io_rsrc_data *data_to_kill)
	__must_hold(&ctx->uring_lock)
{
	WARN_ON_ONCE(!ctx->rsrc_backup_node);
	WARN_ON_ONCE(data_to_kill && !ctx->rsrc_node);

	io_rsrc_refs_drop(ctx);

	if (data_to_kill) {
		struct io_rsrc_node *rsrc_node = ctx->rsrc_node;

		rsrc_node->rsrc_data = data_to_kill;
		spin_lock_irq(&ctx->rsrc_ref_lock);
		list_add_tail(&rsrc_node->node, &ctx->rsrc_ref_list);
		spin_unlock_irq(&ctx->rsrc_ref_lock);

		atomic_inc(&data_to_kill->refs);
		percpu_ref_kill(&rsrc_node->refs);
		ctx->rsrc_node = NULL;
	}

	if (!ctx->rsrc_node) {
		ctx->rsrc_node = ctx->rsrc_backup_node;
		ctx->rsrc_backup_node = NULL;
	}
}

static int io_rsrc_node_switch_start(struct io_ring_ctx *ctx)
{
	if (ctx->rsrc_backup_node)
		return 0;
	ctx->rsrc_backup_node = io_rsrc_node_alloc();
	return ctx->rsrc_backup_node ? 0 : -ENOMEM;
}

static __cold int io_rsrc_ref_quiesce(struct io_rsrc_data *data,
				      struct io_ring_ctx *ctx)
{
	int ret;

	/* As we may drop ->uring_lock, other task may have started quiesce */
	if (data->quiesce)
		return -ENXIO;

	data->quiesce = true;
	do {
		ret = io_rsrc_node_switch_start(ctx);
		if (ret)
			break;
		io_rsrc_node_switch(ctx, data);

		/* kill initial ref, already quiesced if zero */
		if (atomic_dec_and_test(&data->refs))
			break;
		mutex_unlock(&ctx->uring_lock);
		flush_delayed_work(&ctx->rsrc_put_work);
		ret = wait_for_completion_interruptible(&data->done);
		if (!ret) {
			mutex_lock(&ctx->uring_lock);
			if (atomic_read(&data->refs) > 0) {
				/*
				 * it has been revived by another thread while
				 * we were unlocked
				 */
				mutex_unlock(&ctx->uring_lock);
			} else {
				break;
			}
		}

		atomic_inc(&data->refs);
		/* wait for all works potentially completing data->done */
		flush_delayed_work(&ctx->rsrc_put_work);
		reinit_completion(&data->done);

		ret = io_run_task_work_sig();
		mutex_lock(&ctx->uring_lock);
	} while (ret >= 0);
	data->quiesce = false;

	return ret;
}

static u64 *io_get_tag_slot(struct io_rsrc_data *data, unsigned int idx)
{
	unsigned int off = idx & IO_RSRC_TAG_TABLE_MASK;
	unsigned int table_idx = idx >> IO_RSRC_TAG_TABLE_SHIFT;

	return &data->tags[table_idx][off];
}

static void io_rsrc_data_free(struct io_rsrc_data *data)
{
	size_t size = data->nr * sizeof(data->tags[0][0]);

	if (data->tags)
		io_free_page_table((void **)data->tags, size);
	kfree(data);
}

static __cold int io_rsrc_data_alloc(struct io_ring_ctx *ctx, rsrc_put_fn *do_put,
				     u64 __user *utags, unsigned nr,
				     struct io_rsrc_data **pdata)
{
	struct io_rsrc_data *data;
	int ret = -ENOMEM;
	unsigned i;

	data = kzalloc(sizeof(*data), GFP_KERNEL);
	if (!data)
		return -ENOMEM;
	data->tags = (u64 **)io_alloc_page_table(nr * sizeof(data->tags[0][0]));
	if (!data->tags) {
		kfree(data);
		return -ENOMEM;
	}

	data->nr = nr;
	data->ctx = ctx;
	data->do_put = do_put;
	if (utags) {
		ret = -EFAULT;
		for (i = 0; i < nr; i++) {
			u64 *tag_slot = io_get_tag_slot(data, i);

			if (copy_from_user(tag_slot, &utags[i],
					   sizeof(*tag_slot)))
				goto fail;
		}
	}

	atomic_set(&data->refs, 1);
	init_completion(&data->done);
	*pdata = data;
	return 0;
fail:
	io_rsrc_data_free(data);
	return ret;
}

static bool io_alloc_file_tables(struct io_file_table *table, unsigned nr_files)
{
	table->files = kvcalloc(nr_files, sizeof(table->files[0]),
				GFP_KERNEL_ACCOUNT);
	if (unlikely(!table->files))
		return false;

	table->bitmap = bitmap_zalloc(nr_files, GFP_KERNEL_ACCOUNT);
	if (unlikely(!table->bitmap)) {
		kvfree(table->files);
		return false;
	}

	return true;
}

static void io_free_file_tables(struct io_file_table *table)
{
	kvfree(table->files);
	bitmap_free(table->bitmap);
	table->files = NULL;
	table->bitmap = NULL;
}

static inline void io_file_bitmap_set(struct io_file_table *table, int bit)
{
	WARN_ON_ONCE(test_bit(bit, table->bitmap));
	__set_bit(bit, table->bitmap);
	table->alloc_hint = bit + 1;
}

static inline void io_file_bitmap_clear(struct io_file_table *table, int bit)
{
	__clear_bit(bit, table->bitmap);
	table->alloc_hint = bit;
}

static void __io_sqe_files_unregister(struct io_ring_ctx *ctx)
{
#if !defined(IO_URING_SCM_ALL)
	int i;

	for (i = 0; i < ctx->nr_user_files; i++) {
		struct file *file = io_file_from_index(ctx, i);

		if (!file)
			continue;
		if (io_fixed_file_slot(&ctx->file_table, i)->file_ptr & FFS_SCM)
			continue;
		io_file_bitmap_clear(&ctx->file_table, i);
		fput(file);
	}
#endif

#if defined(CONFIG_UNIX)
	if (ctx->ring_sock) {
		struct sock *sock = ctx->ring_sock->sk;
		struct sk_buff *skb;

		while ((skb = skb_dequeue(&sock->sk_receive_queue)) != NULL)
			kfree_skb(skb);
	}
#endif
	io_free_file_tables(&ctx->file_table);
	io_rsrc_data_free(ctx->file_data);
	ctx->file_data = NULL;
	ctx->nr_user_files = 0;
}

static int io_sqe_files_unregister(struct io_ring_ctx *ctx)
{
	unsigned nr = ctx->nr_user_files;
	int ret;

	if (!ctx->file_data)
		return -ENXIO;

	/*
	 * Quiesce may unlock ->uring_lock, and while it's not held
	 * prevent new requests using the table.
	 */
	ctx->nr_user_files = 0;
	ret = io_rsrc_ref_quiesce(ctx->file_data, ctx);
	ctx->nr_user_files = nr;
	if (!ret)
		__io_sqe_files_unregister(ctx);
	return ret;
}

static void io_sq_thread_unpark(struct io_sq_data *sqd)
	__releases(&sqd->lock)
{
	WARN_ON_ONCE(sqd->thread == current);

	/*
	 * Do the dance but not conditional clear_bit() because it'd race with
	 * other threads incrementing park_pending and setting the bit.
	 */
	clear_bit(IO_SQ_THREAD_SHOULD_PARK, &sqd->state);
	if (atomic_dec_return(&sqd->park_pending))
		set_bit(IO_SQ_THREAD_SHOULD_PARK, &sqd->state);
	mutex_unlock(&sqd->lock);
}

static void io_sq_thread_park(struct io_sq_data *sqd)
	__acquires(&sqd->lock)
{
	WARN_ON_ONCE(sqd->thread == current);

	atomic_inc(&sqd->park_pending);
	set_bit(IO_SQ_THREAD_SHOULD_PARK, &sqd->state);
	mutex_lock(&sqd->lock);
	if (sqd->thread)
		wake_up_process(sqd->thread);
}

static void io_sq_thread_stop(struct io_sq_data *sqd)
{
	WARN_ON_ONCE(sqd->thread == current);
	WARN_ON_ONCE(test_bit(IO_SQ_THREAD_SHOULD_STOP, &sqd->state));

	set_bit(IO_SQ_THREAD_SHOULD_STOP, &sqd->state);
	mutex_lock(&sqd->lock);
	if (sqd->thread)
		wake_up_process(sqd->thread);
	mutex_unlock(&sqd->lock);
	wait_for_completion(&sqd->exited);
}

static void io_put_sq_data(struct io_sq_data *sqd)
{
	if (refcount_dec_and_test(&sqd->refs)) {
		WARN_ON_ONCE(atomic_read(&sqd->park_pending));

		io_sq_thread_stop(sqd);
		kfree(sqd);
	}
}

static void io_sq_thread_finish(struct io_ring_ctx *ctx)
{
	struct io_sq_data *sqd = ctx->sq_data;

	if (sqd) {
		io_sq_thread_park(sqd);
		list_del_init(&ctx->sqd_list);
		io_sqd_update_thread_idle(sqd);
		io_sq_thread_unpark(sqd);

		io_put_sq_data(sqd);
		ctx->sq_data = NULL;
	}
}

static struct io_sq_data *io_attach_sq_data(struct io_uring_params *p)
{
	struct io_ring_ctx *ctx_attach;
	struct io_sq_data *sqd;
	struct fd f;

	f = fdget(p->wq_fd);
	if (!f.file)
		return ERR_PTR(-ENXIO);
	if (f.file->f_op != &io_uring_fops) {
		fdput(f);
		return ERR_PTR(-EINVAL);
	}

	ctx_attach = f.file->private_data;
	sqd = ctx_attach->sq_data;
	if (!sqd) {
		fdput(f);
		return ERR_PTR(-EINVAL);
	}
	if (sqd->task_tgid != current->tgid) {
		fdput(f);
		return ERR_PTR(-EPERM);
	}

	refcount_inc(&sqd->refs);
	fdput(f);
	return sqd;
}

static struct io_sq_data *io_get_sq_data(struct io_uring_params *p,
					 bool *attached)
{
	struct io_sq_data *sqd;

	*attached = false;
	if (p->flags & IORING_SETUP_ATTACH_WQ) {
		sqd = io_attach_sq_data(p);
		if (!IS_ERR(sqd)) {
			*attached = true;
			return sqd;
		}
		/* fall through for EPERM case, setup new sqd/task */
		if (PTR_ERR(sqd) != -EPERM)
			return sqd;
	}

	sqd = kzalloc(sizeof(*sqd), GFP_KERNEL);
	if (!sqd)
		return ERR_PTR(-ENOMEM);

	atomic_set(&sqd->park_pending, 0);
	refcount_set(&sqd->refs, 1);
	INIT_LIST_HEAD(&sqd->ctx_list);
	mutex_init(&sqd->lock);
	init_waitqueue_head(&sqd->wait);
	init_completion(&sqd->exited);
	return sqd;
}

/*
 * Ensure the UNIX gc is aware of our file set, so we are certain that
 * the io_uring can be safely unregistered on process exit, even if we have
 * loops in the file referencing. We account only files that can hold other
 * files because otherwise they can't form a loop and so are not interesting
 * for GC.
 */
static int io_scm_file_account(struct io_ring_ctx *ctx, struct file *file)
{
#if defined(CONFIG_UNIX)
	struct sock *sk = ctx->ring_sock->sk;
	struct sk_buff_head *head = &sk->sk_receive_queue;
	struct scm_fp_list *fpl;
	struct sk_buff *skb;

	if (likely(!io_file_need_scm(file)))
		return 0;

	/*
	 * See if we can merge this file into an existing skb SCM_RIGHTS
	 * file set. If there's no room, fall back to allocating a new skb
	 * and filling it in.
	 */
	spin_lock_irq(&head->lock);
	skb = skb_peek(head);
	if (skb && UNIXCB(skb).fp->count < SCM_MAX_FD)
		__skb_unlink(skb, head);
	else
		skb = NULL;
	spin_unlock_irq(&head->lock);

	if (!skb) {
		fpl = kzalloc(sizeof(*fpl), GFP_KERNEL);
		if (!fpl)
			return -ENOMEM;

		skb = alloc_skb(0, GFP_KERNEL);
		if (!skb) {
			kfree(fpl);
			return -ENOMEM;
		}

		fpl->user = get_uid(current_user());
		fpl->max = SCM_MAX_FD;
		fpl->count = 0;

		UNIXCB(skb).fp = fpl;
		skb->sk = sk;
		skb->destructor = unix_destruct_scm;
		refcount_add(skb->truesize, &sk->sk_wmem_alloc);
	}

	fpl = UNIXCB(skb).fp;
	fpl->fp[fpl->count++] = get_file(file);
	unix_inflight(fpl->user, file);
	skb_queue_head(head, skb);
	fput(file);
#endif
	return 0;
}

static void io_rsrc_file_put(struct io_ring_ctx *ctx, struct io_rsrc_put *prsrc)
{
	struct file *file = prsrc->file;
#if defined(CONFIG_UNIX)
	struct sock *sock = ctx->ring_sock->sk;
	struct sk_buff_head list, *head = &sock->sk_receive_queue;
	struct sk_buff *skb;
	int i;

	if (!io_file_need_scm(file)) {
		fput(file);
		return;
	}

	__skb_queue_head_init(&list);

	/*
	 * Find the skb that holds this file in its SCM_RIGHTS. When found,
	 * remove this entry and rearrange the file array.
	 */
	skb = skb_dequeue(head);
	while (skb) {
		struct scm_fp_list *fp;

		fp = UNIXCB(skb).fp;
		for (i = 0; i < fp->count; i++) {
			int left;

			if (fp->fp[i] != file)
				continue;

			unix_notinflight(fp->user, fp->fp[i]);
			left = fp->count - 1 - i;
			if (left) {
				memmove(&fp->fp[i], &fp->fp[i + 1],
						left * sizeof(struct file *));
			}
			fp->count--;
			if (!fp->count) {
				kfree_skb(skb);
				skb = NULL;
			} else {
				__skb_queue_tail(&list, skb);
			}
			fput(file);
			file = NULL;
			break;
		}

		if (!file)
			break;

		__skb_queue_tail(&list, skb);

		skb = skb_dequeue(head);
	}

	if (skb_peek(&list)) {
		spin_lock_irq(&head->lock);
		while ((skb = __skb_dequeue(&list)) != NULL)
			__skb_queue_tail(head, skb);
		spin_unlock_irq(&head->lock);
	}
#else
	fput(file);
#endif
}

static void __io_rsrc_put_work(struct io_rsrc_node *ref_node)
{
	struct io_rsrc_data *rsrc_data = ref_node->rsrc_data;
	struct io_ring_ctx *ctx = rsrc_data->ctx;
	struct io_rsrc_put *prsrc, *tmp;

	list_for_each_entry_safe(prsrc, tmp, &ref_node->rsrc_list, list) {
		list_del(&prsrc->list);

		if (prsrc->tag) {
			if (ctx->flags & IORING_SETUP_IOPOLL)
				mutex_lock(&ctx->uring_lock);

			spin_lock(&ctx->completion_lock);
			io_fill_cqe_aux(ctx, prsrc->tag, 0, 0);
			io_commit_cqring(ctx);
			spin_unlock(&ctx->completion_lock);
			io_cqring_ev_posted(ctx);

			if (ctx->flags & IORING_SETUP_IOPOLL)
				mutex_unlock(&ctx->uring_lock);
		}

		rsrc_data->do_put(ctx, prsrc);
		kfree(prsrc);
	}

	io_rsrc_node_destroy(ref_node);
	if (atomic_dec_and_test(&rsrc_data->refs))
		complete(&rsrc_data->done);
}

static void io_rsrc_put_work(struct work_struct *work)
{
	struct io_ring_ctx *ctx;
	struct llist_node *node;

	ctx = container_of(work, struct io_ring_ctx, rsrc_put_work.work);
	node = llist_del_all(&ctx->rsrc_put_llist);

	while (node) {
		struct io_rsrc_node *ref_node;
		struct llist_node *next = node->next;

		ref_node = llist_entry(node, struct io_rsrc_node, llist);
		__io_rsrc_put_work(ref_node);
		node = next;
	}
}

static int io_sqe_files_register(struct io_ring_ctx *ctx, void __user *arg,
				 unsigned nr_args, u64 __user *tags)
{
	__s32 __user *fds = (__s32 __user *) arg;
	struct file *file;
	int fd, ret;
	unsigned i;

	if (ctx->file_data)
		return -EBUSY;
	if (!nr_args)
		return -EINVAL;
	if (nr_args > IORING_MAX_FIXED_FILES)
		return -EMFILE;
	if (nr_args > rlimit(RLIMIT_NOFILE))
		return -EMFILE;
	ret = io_rsrc_node_switch_start(ctx);
	if (ret)
		return ret;
	ret = io_rsrc_data_alloc(ctx, io_rsrc_file_put, tags, nr_args,
				 &ctx->file_data);
	if (ret)
		return ret;

	if (!io_alloc_file_tables(&ctx->file_table, nr_args)) {
		io_rsrc_data_free(ctx->file_data);
		ctx->file_data = NULL;
		return -ENOMEM;
	}

	for (i = 0; i < nr_args; i++, ctx->nr_user_files++) {
		struct io_fixed_file *file_slot;

		if (fds && copy_from_user(&fd, &fds[i], sizeof(fd))) {
			ret = -EFAULT;
			goto fail;
		}
		/* allow sparse sets */
		if (!fds || fd == -1) {
			ret = -EINVAL;
			if (unlikely(*io_get_tag_slot(ctx->file_data, i)))
				goto fail;
			continue;
		}

		file = fget(fd);
		ret = -EBADF;
		if (unlikely(!file))
			goto fail;

		/*
		 * Don't allow io_uring instances to be registered. If UNIX
		 * isn't enabled, then this causes a reference cycle and this
		 * instance can never get freed. If UNIX is enabled we'll
		 * handle it just fine, but there's still no point in allowing
		 * a ring fd as it doesn't support regular read/write anyway.
		 */
		if (file->f_op == &io_uring_fops) {
			fput(file);
			goto fail;
		}
		ret = io_scm_file_account(ctx, file);
		if (ret) {
			fput(file);
			goto fail;
		}
		file_slot = io_fixed_file_slot(&ctx->file_table, i);
		io_fixed_file_set(file_slot, file);
		io_file_bitmap_set(&ctx->file_table, i);
	}

	io_rsrc_node_switch(ctx, NULL);
	return 0;
fail:
	__io_sqe_files_unregister(ctx);
	return ret;
}

static int io_queue_rsrc_removal(struct io_rsrc_data *data, unsigned idx,
				 struct io_rsrc_node *node, void *rsrc)
{
	u64 *tag_slot = io_get_tag_slot(data, idx);
	struct io_rsrc_put *prsrc;

	prsrc = kzalloc(sizeof(*prsrc), GFP_KERNEL);
	if (!prsrc)
		return -ENOMEM;

	prsrc->tag = *tag_slot;
	*tag_slot = 0;
	prsrc->rsrc = rsrc;
	list_add(&prsrc->list, &node->rsrc_list);
	return 0;
}

static int io_install_fixed_file(struct io_kiocb *req, struct file *file,
				 unsigned int issue_flags, u32 slot_index)
	__must_hold(&req->ctx->uring_lock)
{
	struct io_ring_ctx *ctx = req->ctx;
	bool needs_switch = false;
	struct io_fixed_file *file_slot;
	int ret;

	if (file->f_op == &io_uring_fops)
		return -EBADF;
	if (!ctx->file_data)
		return -ENXIO;
	if (slot_index >= ctx->nr_user_files)
		return -EINVAL;

	slot_index = array_index_nospec(slot_index, ctx->nr_user_files);
	file_slot = io_fixed_file_slot(&ctx->file_table, slot_index);

	if (file_slot->file_ptr) {
		struct file *old_file;

		ret = io_rsrc_node_switch_start(ctx);
		if (ret)
			goto err;

		old_file = (struct file *)(file_slot->file_ptr & FFS_MASK);
		ret = io_queue_rsrc_removal(ctx->file_data, slot_index,
					    ctx->rsrc_node, old_file);
		if (ret)
			goto err;
		file_slot->file_ptr = 0;
		io_file_bitmap_clear(&ctx->file_table, slot_index);
		needs_switch = true;
	}

	ret = io_scm_file_account(ctx, file);
	if (!ret) {
		*io_get_tag_slot(ctx->file_data, slot_index) = 0;
		io_fixed_file_set(file_slot, file);
		io_file_bitmap_set(&ctx->file_table, slot_index);
	}
err:
	if (needs_switch)
		io_rsrc_node_switch(ctx, ctx->file_data);
	if (ret)
		fput(file);
	return ret;
}

static int __io_close_fixed(struct io_kiocb *req, unsigned int issue_flags,
			    unsigned int offset)
{
	struct io_ring_ctx *ctx = req->ctx;
	struct io_fixed_file *file_slot;
	struct file *file;
	int ret;

	io_ring_submit_lock(ctx, issue_flags);
	ret = -ENXIO;
	if (unlikely(!ctx->file_data))
		goto out;
	ret = -EINVAL;
	if (offset >= ctx->nr_user_files)
		goto out;
	ret = io_rsrc_node_switch_start(ctx);
	if (ret)
		goto out;

	offset = array_index_nospec(offset, ctx->nr_user_files);
	file_slot = io_fixed_file_slot(&ctx->file_table, offset);
	ret = -EBADF;
	if (!file_slot->file_ptr)
		goto out;

	file = (struct file *)(file_slot->file_ptr & FFS_MASK);
	ret = io_queue_rsrc_removal(ctx->file_data, offset, ctx->rsrc_node, file);
	if (ret)
		goto out;

	file_slot->file_ptr = 0;
	io_file_bitmap_clear(&ctx->file_table, offset);
	io_rsrc_node_switch(ctx, ctx->file_data);
	ret = 0;
out:
	io_ring_submit_unlock(ctx, issue_flags);
	return ret;
}

static inline int io_close_fixed(struct io_kiocb *req, unsigned int issue_flags)
{
	return __io_close_fixed(req, issue_flags, req->close.file_slot - 1);
}

static int __io_sqe_files_update(struct io_ring_ctx *ctx,
				 struct io_uring_rsrc_update2 *up,
				 unsigned nr_args)
{
	u64 __user *tags = u64_to_user_ptr(up->tags);
	__s32 __user *fds = u64_to_user_ptr(up->data);
	struct io_rsrc_data *data = ctx->file_data;
	struct io_fixed_file *file_slot;
	struct file *file;
	int fd, i, err = 0;
	unsigned int done;
	bool needs_switch = false;

	if (!ctx->file_data)
		return -ENXIO;
	if (up->offset + nr_args > ctx->nr_user_files)
		return -EINVAL;

	for (done = 0; done < nr_args; done++) {
		u64 tag = 0;

		if ((tags && copy_from_user(&tag, &tags[done], sizeof(tag))) ||
		    copy_from_user(&fd, &fds[done], sizeof(fd))) {
			err = -EFAULT;
			break;
		}
		if ((fd == IORING_REGISTER_FILES_SKIP || fd == -1) && tag) {
			err = -EINVAL;
			break;
		}
		if (fd == IORING_REGISTER_FILES_SKIP)
			continue;

		i = array_index_nospec(up->offset + done, ctx->nr_user_files);
		file_slot = io_fixed_file_slot(&ctx->file_table, i);

		if (file_slot->file_ptr) {
			file = (struct file *)(file_slot->file_ptr & FFS_MASK);
			err = io_queue_rsrc_removal(data, i, ctx->rsrc_node, file);
			if (err)
				break;
			file_slot->file_ptr = 0;
			io_file_bitmap_clear(&ctx->file_table, i);
			needs_switch = true;
		}
		if (fd != -1) {
			file = fget(fd);
			if (!file) {
				err = -EBADF;
				break;
			}
			/*
			 * Don't allow io_uring instances to be registered. If
			 * UNIX isn't enabled, then this causes a reference
			 * cycle and this instance can never get freed. If UNIX
			 * is enabled we'll handle it just fine, but there's
			 * still no point in allowing a ring fd as it doesn't
			 * support regular read/write anyway.
			 */
			if (file->f_op == &io_uring_fops) {
				fput(file);
				err = -EBADF;
				break;
			}
			err = io_scm_file_account(ctx, file);
			if (err) {
				fput(file);
				break;
			}
			*io_get_tag_slot(data, i) = tag;
			io_fixed_file_set(file_slot, file);
			io_file_bitmap_set(&ctx->file_table, i);
		}
	}

	if (needs_switch)
		io_rsrc_node_switch(ctx, data);
	return done ? done : err;
}

static struct io_wq *io_init_wq_offload(struct io_ring_ctx *ctx,
					struct task_struct *task)
{
	struct io_wq_hash *hash;
	struct io_wq_data data;
	unsigned int concurrency;

	mutex_lock(&ctx->uring_lock);
	hash = ctx->hash_map;
	if (!hash) {
		hash = kzalloc(sizeof(*hash), GFP_KERNEL);
		if (!hash) {
			mutex_unlock(&ctx->uring_lock);
			return ERR_PTR(-ENOMEM);
		}
		refcount_set(&hash->refs, 1);
		init_waitqueue_head(&hash->wait);
		ctx->hash_map = hash;
	}
	mutex_unlock(&ctx->uring_lock);

	data.hash = hash;
	data.task = task;
	data.free_work = io_wq_free_work;
	data.do_work = io_wq_submit_work;

	/* Do QD, or 4 * CPUS, whatever is smallest */
	concurrency = min(ctx->sq_entries, 4 * num_online_cpus());

	return io_wq_create(concurrency, &data);
}

static __cold int io_uring_alloc_task_context(struct task_struct *task,
					      struct io_ring_ctx *ctx)
{
	struct io_uring_task *tctx;
	int ret;

	tctx = kzalloc(sizeof(*tctx), GFP_KERNEL);
	if (unlikely(!tctx))
		return -ENOMEM;

	tctx->registered_rings = kcalloc(IO_RINGFD_REG_MAX,
					 sizeof(struct file *), GFP_KERNEL);
	if (unlikely(!tctx->registered_rings)) {
		kfree(tctx);
		return -ENOMEM;
	}

	ret = percpu_counter_init(&tctx->inflight, 0, GFP_KERNEL);
	if (unlikely(ret)) {
		kfree(tctx->registered_rings);
		kfree(tctx);
		return ret;
	}

	tctx->io_wq = io_init_wq_offload(ctx, task);
	if (IS_ERR(tctx->io_wq)) {
		ret = PTR_ERR(tctx->io_wq);
		percpu_counter_destroy(&tctx->inflight);
		kfree(tctx->registered_rings);
		kfree(tctx);
		return ret;
	}

	xa_init(&tctx->xa);
	init_waitqueue_head(&tctx->wait);
	atomic_set(&tctx->in_idle, 0);
	atomic_set(&tctx->inflight_tracked, 0);
	task->io_uring = tctx;
	spin_lock_init(&tctx->task_lock);
	INIT_WQ_LIST(&tctx->task_list);
	INIT_WQ_LIST(&tctx->prio_task_list);
	init_task_work(&tctx->task_work, tctx_task_work);
	return 0;
}

void __io_uring_free(struct task_struct *tsk)
{
	struct io_uring_task *tctx = tsk->io_uring;

	WARN_ON_ONCE(!xa_empty(&tctx->xa));
	WARN_ON_ONCE(tctx->io_wq);
	WARN_ON_ONCE(tctx->cached_refs);

	kfree(tctx->registered_rings);
	percpu_counter_destroy(&tctx->inflight);
	kfree(tctx);
	tsk->io_uring = NULL;
}

static __cold int io_sq_offload_create(struct io_ring_ctx *ctx,
				       struct io_uring_params *p)
{
	int ret;

	/* Retain compatibility with failing for an invalid attach attempt */
	if ((ctx->flags & (IORING_SETUP_ATTACH_WQ | IORING_SETUP_SQPOLL)) ==
				IORING_SETUP_ATTACH_WQ) {
		struct fd f;

		f = fdget(p->wq_fd);
		if (!f.file)
			return -ENXIO;
		if (f.file->f_op != &io_uring_fops) {
			fdput(f);
			return -EINVAL;
		}
		fdput(f);
	}
	if (ctx->flags & IORING_SETUP_SQPOLL) {
		struct task_struct *tsk;
		struct io_sq_data *sqd;
		bool attached;

		ret = security_uring_sqpoll();
		if (ret)
			return ret;

		sqd = io_get_sq_data(p, &attached);
		if (IS_ERR(sqd)) {
			ret = PTR_ERR(sqd);
			goto err;
		}

		ctx->sq_creds = get_current_cred();
		ctx->sq_data = sqd;
		ctx->sq_thread_idle = msecs_to_jiffies(p->sq_thread_idle);
		if (!ctx->sq_thread_idle)
			ctx->sq_thread_idle = HZ;

		io_sq_thread_park(sqd);
		list_add(&ctx->sqd_list, &sqd->ctx_list);
		io_sqd_update_thread_idle(sqd);
		/* don't attach to a dying SQPOLL thread, would be racy */
		ret = (attached && !sqd->thread) ? -ENXIO : 0;
		io_sq_thread_unpark(sqd);

		if (ret < 0)
			goto err;
		if (attached)
			return 0;

		if (p->flags & IORING_SETUP_SQ_AFF) {
			int cpu = p->sq_thread_cpu;

			ret = -EINVAL;
			if (cpu >= nr_cpu_ids || !cpu_online(cpu))
				goto err_sqpoll;
			sqd->sq_cpu = cpu;
		} else {
			sqd->sq_cpu = -1;
		}

		sqd->task_pid = current->pid;
		sqd->task_tgid = current->tgid;
		tsk = create_io_thread(io_sq_thread, sqd, NUMA_NO_NODE);
		if (IS_ERR(tsk)) {
			ret = PTR_ERR(tsk);
			goto err_sqpoll;
		}

		sqd->thread = tsk;
		ret = io_uring_alloc_task_context(tsk, ctx);
		wake_up_new_task(tsk);
		if (ret)
			goto err;
	} else if (p->flags & IORING_SETUP_SQ_AFF) {
		/* Can't have SQ_AFF without SQPOLL */
		ret = -EINVAL;
		goto err;
	}

	return 0;
err_sqpoll:
	complete(&ctx->sq_data->exited);
err:
	io_sq_thread_finish(ctx);
	return ret;
}

static inline void __io_unaccount_mem(struct user_struct *user,
				      unsigned long nr_pages)
{
	atomic_long_sub(nr_pages, &user->locked_vm);
}

static inline int __io_account_mem(struct user_struct *user,
				   unsigned long nr_pages)
{
	unsigned long page_limit, cur_pages, new_pages;

	/* Don't allow more pages than we can safely lock */
	page_limit = rlimit(RLIMIT_MEMLOCK) >> PAGE_SHIFT;

	do {
		cur_pages = atomic_long_read(&user->locked_vm);
		new_pages = cur_pages + nr_pages;
		if (new_pages > page_limit)
			return -ENOMEM;
	} while (atomic_long_cmpxchg(&user->locked_vm, cur_pages,
					new_pages) != cur_pages);

	return 0;
}

static void io_unaccount_mem(struct io_ring_ctx *ctx, unsigned long nr_pages)
{
	if (ctx->user)
		__io_unaccount_mem(ctx->user, nr_pages);

	if (ctx->mm_account)
		atomic64_sub(nr_pages, &ctx->mm_account->pinned_vm);
}

static int io_account_mem(struct io_ring_ctx *ctx, unsigned long nr_pages)
{
	int ret;

	if (ctx->user) {
		ret = __io_account_mem(ctx->user, nr_pages);
		if (ret)
			return ret;
	}

	if (ctx->mm_account)
		atomic64_add(nr_pages, &ctx->mm_account->pinned_vm);

	return 0;
}

static void io_mem_free(void *ptr)
{
	struct page *page;

	if (!ptr)
		return;

	page = virt_to_head_page(ptr);
	if (put_page_testzero(page))
		free_compound_page(page);
}

static void *io_mem_alloc(size_t size)
{
	gfp_t gfp = GFP_KERNEL_ACCOUNT | __GFP_ZERO | __GFP_NOWARN | __GFP_COMP;

	return (void *) __get_free_pages(gfp, get_order(size));
}

static unsigned long rings_size(struct io_ring_ctx *ctx, unsigned int sq_entries,
				unsigned int cq_entries, size_t *sq_offset)
{
	struct io_rings *rings;
	size_t off, sq_array_size;

	off = struct_size(rings, cqes, cq_entries);
	if (off == SIZE_MAX)
		return SIZE_MAX;
	if (ctx->flags & IORING_SETUP_CQE32) {
		if (check_shl_overflow(off, 1, &off))
			return SIZE_MAX;
	}

#ifdef CONFIG_SMP
	off = ALIGN(off, SMP_CACHE_BYTES);
	if (off == 0)
		return SIZE_MAX;
#endif

	if (sq_offset)
		*sq_offset = off;

	sq_array_size = array_size(sizeof(u32), sq_entries);
	if (sq_array_size == SIZE_MAX)
		return SIZE_MAX;

	if (check_add_overflow(off, sq_array_size, &off))
		return SIZE_MAX;

	return off;
}

static void io_buffer_unmap(struct io_ring_ctx *ctx, struct io_mapped_ubuf **slot)
{
	struct io_mapped_ubuf *imu = *slot;
	unsigned int i;

	if (imu != ctx->dummy_ubuf) {
		for (i = 0; i < imu->nr_bvecs; i++)
			unpin_user_page(imu->bvec[i].bv_page);
		if (imu->acct_pages)
			io_unaccount_mem(ctx, imu->acct_pages);
		kvfree(imu);
	}
	*slot = NULL;
}

static void io_rsrc_buf_put(struct io_ring_ctx *ctx, struct io_rsrc_put *prsrc)
{
	io_buffer_unmap(ctx, &prsrc->buf);
	prsrc->buf = NULL;
}

static void __io_sqe_buffers_unregister(struct io_ring_ctx *ctx)
{
	unsigned int i;

	for (i = 0; i < ctx->nr_user_bufs; i++)
		io_buffer_unmap(ctx, &ctx->user_bufs[i]);
	kfree(ctx->user_bufs);
	io_rsrc_data_free(ctx->buf_data);
	ctx->user_bufs = NULL;
	ctx->buf_data = NULL;
	ctx->nr_user_bufs = 0;
}

static int io_sqe_buffers_unregister(struct io_ring_ctx *ctx)
{
	unsigned nr = ctx->nr_user_bufs;
	int ret;

	if (!ctx->buf_data)
		return -ENXIO;

	/*
	 * Quiesce may unlock ->uring_lock, and while it's not held
	 * prevent new requests using the table.
	 */
	ctx->nr_user_bufs = 0;
	ret = io_rsrc_ref_quiesce(ctx->buf_data, ctx);
	ctx->nr_user_bufs = nr;
	if (!ret)
		__io_sqe_buffers_unregister(ctx);
	return ret;
}

static int io_copy_iov(struct io_ring_ctx *ctx, struct iovec *dst,
		       void __user *arg, unsigned index)
{
	struct iovec __user *src;

#ifdef CONFIG_COMPAT
	if (ctx->compat) {
		struct compat_iovec __user *ciovs;
		struct compat_iovec ciov;

		ciovs = (struct compat_iovec __user *) arg;
		if (copy_from_user(&ciov, &ciovs[index], sizeof(ciov)))
			return -EFAULT;

		dst->iov_base = u64_to_user_ptr((u64)ciov.iov_base);
		dst->iov_len = ciov.iov_len;
		return 0;
	}
#endif
	src = (struct iovec __user *) arg;
	if (copy_from_user(dst, &src[index], sizeof(*dst)))
		return -EFAULT;
	return 0;
}

/*
 * Not super efficient, but this is just a registration time. And we do cache
 * the last compound head, so generally we'll only do a full search if we don't
 * match that one.
 *
 * We check if the given compound head page has already been accounted, to
 * avoid double accounting it. This allows us to account the full size of the
 * page, not just the constituent pages of a huge page.
 */
static bool headpage_already_acct(struct io_ring_ctx *ctx, struct page **pages,
				  int nr_pages, struct page *hpage)
{
	int i, j;

	/* check current page array */
	for (i = 0; i < nr_pages; i++) {
		if (!PageCompound(pages[i]))
			continue;
		if (compound_head(pages[i]) == hpage)
			return true;
	}

	/* check previously registered pages */
	for (i = 0; i < ctx->nr_user_bufs; i++) {
		struct io_mapped_ubuf *imu = ctx->user_bufs[i];

		for (j = 0; j < imu->nr_bvecs; j++) {
			if (!PageCompound(imu->bvec[j].bv_page))
				continue;
			if (compound_head(imu->bvec[j].bv_page) == hpage)
				return true;
		}
	}

	return false;
}

static int io_buffer_account_pin(struct io_ring_ctx *ctx, struct page **pages,
				 int nr_pages, struct io_mapped_ubuf *imu,
				 struct page **last_hpage)
{
	int i, ret;

	imu->acct_pages = 0;
	for (i = 0; i < nr_pages; i++) {
		if (!PageCompound(pages[i])) {
			imu->acct_pages++;
		} else {
			struct page *hpage;

			hpage = compound_head(pages[i]);
			if (hpage == *last_hpage)
				continue;
			*last_hpage = hpage;
			if (headpage_already_acct(ctx, pages, i, hpage))
				continue;
			imu->acct_pages += page_size(hpage) >> PAGE_SHIFT;
		}
	}

	if (!imu->acct_pages)
		return 0;

	ret = io_account_mem(ctx, imu->acct_pages);
	if (ret)
		imu->acct_pages = 0;
	return ret;
}

static struct page **io_pin_pages(unsigned long ubuf, unsigned long len,
				  int *npages)
{
	unsigned long start, end, nr_pages;
	struct vm_area_struct **vmas = NULL;
	struct page **pages = NULL;
	int i, pret, ret = -ENOMEM;

	end = (ubuf + len + PAGE_SIZE - 1) >> PAGE_SHIFT;
	start = ubuf >> PAGE_SHIFT;
	nr_pages = end - start;

	pages = kvmalloc_array(nr_pages, sizeof(struct page *), GFP_KERNEL);
	if (!pages)
		goto done;

	vmas = kvmalloc_array(nr_pages, sizeof(struct vm_area_struct *),
			      GFP_KERNEL);
	if (!vmas)
		goto done;

	ret = 0;
	mmap_read_lock(current->mm);
	pret = pin_user_pages(ubuf, nr_pages, FOLL_WRITE | FOLL_LONGTERM,
			      pages, vmas);
	if (pret == nr_pages) {
		/* don't support file backed memory */
		for (i = 0; i < nr_pages; i++) {
			struct vm_area_struct *vma = vmas[i];

			if (vma_is_shmem(vma))
				continue;
			if (vma->vm_file &&
			    !is_file_hugepages(vma->vm_file)) {
				ret = -EOPNOTSUPP;
				break;
			}
		}
		*npages = nr_pages;
	} else {
		ret = pret < 0 ? pret : -EFAULT;
	}
	mmap_read_unlock(current->mm);
	if (ret) {
		/*
		 * if we did partial map, or found file backed vmas,
		 * release any pages we did get
		 */
		if (pret > 0)
			unpin_user_pages(pages, pret);
		goto done;
	}
	ret = 0;
done:
	kvfree(vmas);
	if (ret < 0) {
		kvfree(pages);
		pages = ERR_PTR(ret);
	}
	return pages;
}

static int io_sqe_buffer_register(struct io_ring_ctx *ctx, struct iovec *iov,
				  struct io_mapped_ubuf **pimu,
				  struct page **last_hpage)
{
	struct io_mapped_ubuf *imu = NULL;
	struct page **pages = NULL;
	unsigned long off;
	size_t size;
	int ret, nr_pages, i;

	if (!iov->iov_base) {
		*pimu = ctx->dummy_ubuf;
		return 0;
	}

	*pimu = NULL;
	ret = -ENOMEM;

	pages = io_pin_pages((unsigned long) iov->iov_base, iov->iov_len,
				&nr_pages);
	if (IS_ERR(pages)) {
		ret = PTR_ERR(pages);
		pages = NULL;
		goto done;
	}

	imu = kvmalloc(struct_size(imu, bvec, nr_pages), GFP_KERNEL);
	if (!imu)
		goto done;

	ret = io_buffer_account_pin(ctx, pages, nr_pages, imu, last_hpage);
	if (ret) {
		unpin_user_pages(pages, nr_pages);
		goto done;
	}

	off = (unsigned long) iov->iov_base & ~PAGE_MASK;
	size = iov->iov_len;
	for (i = 0; i < nr_pages; i++) {
		size_t vec_len;

		vec_len = min_t(size_t, size, PAGE_SIZE - off);
		imu->bvec[i].bv_page = pages[i];
		imu->bvec[i].bv_len = vec_len;
		imu->bvec[i].bv_offset = off;
		off = 0;
		size -= vec_len;
	}
	/* store original address for later verification */
	imu->ubuf = (unsigned long) iov->iov_base;
	imu->ubuf_end = imu->ubuf + iov->iov_len;
	imu->nr_bvecs = nr_pages;
	*pimu = imu;
	ret = 0;
done:
	if (ret)
		kvfree(imu);
	kvfree(pages);
	return ret;
}

static int io_buffers_map_alloc(struct io_ring_ctx *ctx, unsigned int nr_args)
{
	ctx->user_bufs = kcalloc(nr_args, sizeof(*ctx->user_bufs), GFP_KERNEL);
	return ctx->user_bufs ? 0 : -ENOMEM;
}

static int io_buffer_validate(struct iovec *iov)
{
	unsigned long tmp, acct_len = iov->iov_len + (PAGE_SIZE - 1);

	/*
	 * Don't impose further limits on the size and buffer
	 * constraints here, we'll -EINVAL later when IO is
	 * submitted if they are wrong.
	 */
	if (!iov->iov_base)
		return iov->iov_len ? -EFAULT : 0;
	if (!iov->iov_len)
		return -EFAULT;

	/* arbitrary limit, but we need something */
	if (iov->iov_len > SZ_1G)
		return -EFAULT;

	if (check_add_overflow((unsigned long)iov->iov_base, acct_len, &tmp))
		return -EOVERFLOW;

	return 0;
}

static int io_sqe_buffers_register(struct io_ring_ctx *ctx, void __user *arg,
				   unsigned int nr_args, u64 __user *tags)
{
	struct page *last_hpage = NULL;
	struct io_rsrc_data *data;
	int i, ret;
	struct iovec iov;

	if (ctx->user_bufs)
		return -EBUSY;
	if (!nr_args || nr_args > IORING_MAX_REG_BUFFERS)
		return -EINVAL;
	ret = io_rsrc_node_switch_start(ctx);
	if (ret)
		return ret;
	ret = io_rsrc_data_alloc(ctx, io_rsrc_buf_put, tags, nr_args, &data);
	if (ret)
		return ret;
	ret = io_buffers_map_alloc(ctx, nr_args);
	if (ret) {
		io_rsrc_data_free(data);
		return ret;
	}

	for (i = 0; i < nr_args; i++, ctx->nr_user_bufs++) {
		if (arg) {
			ret = io_copy_iov(ctx, &iov, arg, i);
			if (ret)
				break;
			ret = io_buffer_validate(&iov);
			if (ret)
				break;
		} else {
			memset(&iov, 0, sizeof(iov));
		}

		if (!iov.iov_base && *io_get_tag_slot(data, i)) {
			ret = -EINVAL;
			break;
		}

		ret = io_sqe_buffer_register(ctx, &iov, &ctx->user_bufs[i],
					     &last_hpage);
		if (ret)
			break;
	}

	WARN_ON_ONCE(ctx->buf_data);

	ctx->buf_data = data;
	if (ret)
		__io_sqe_buffers_unregister(ctx);
	else
		io_rsrc_node_switch(ctx, NULL);
	return ret;
}

static int __io_sqe_buffers_update(struct io_ring_ctx *ctx,
				   struct io_uring_rsrc_update2 *up,
				   unsigned int nr_args)
{
	u64 __user *tags = u64_to_user_ptr(up->tags);
	struct iovec iov, __user *iovs = u64_to_user_ptr(up->data);
	struct page *last_hpage = NULL;
	bool needs_switch = false;
	__u32 done;
	int i, err;

	if (!ctx->buf_data)
		return -ENXIO;
	if (up->offset + nr_args > ctx->nr_user_bufs)
		return -EINVAL;

	for (done = 0; done < nr_args; done++) {
		struct io_mapped_ubuf *imu;
		int offset = up->offset + done;
		u64 tag = 0;

		err = io_copy_iov(ctx, &iov, iovs, done);
		if (err)
			break;
		if (tags && copy_from_user(&tag, &tags[done], sizeof(tag))) {
			err = -EFAULT;
			break;
		}
		err = io_buffer_validate(&iov);
		if (err)
			break;
		if (!iov.iov_base && tag) {
			err = -EINVAL;
			break;
		}
		err = io_sqe_buffer_register(ctx, &iov, &imu, &last_hpage);
		if (err)
			break;

		i = array_index_nospec(offset, ctx->nr_user_bufs);
		if (ctx->user_bufs[i] != ctx->dummy_ubuf) {
			err = io_queue_rsrc_removal(ctx->buf_data, i,
						    ctx->rsrc_node, ctx->user_bufs[i]);
			if (unlikely(err)) {
				io_buffer_unmap(ctx, &imu);
				break;
			}
			ctx->user_bufs[i] = NULL;
			needs_switch = true;
		}

		ctx->user_bufs[i] = imu;
		*io_get_tag_slot(ctx->buf_data, offset) = tag;
	}

	if (needs_switch)
		io_rsrc_node_switch(ctx, ctx->buf_data);
	return done ? done : err;
}

static int io_eventfd_register(struct io_ring_ctx *ctx, void __user *arg,
			       unsigned int eventfd_async)
{
	struct io_ev_fd *ev_fd;
	__s32 __user *fds = arg;
	int fd;

	ev_fd = rcu_dereference_protected(ctx->io_ev_fd,
					lockdep_is_held(&ctx->uring_lock));
	if (ev_fd)
		return -EBUSY;

	if (copy_from_user(&fd, fds, sizeof(*fds)))
		return -EFAULT;

	ev_fd = kmalloc(sizeof(*ev_fd), GFP_KERNEL);
	if (!ev_fd)
		return -ENOMEM;

	ev_fd->cq_ev_fd = eventfd_ctx_fdget(fd);
	if (IS_ERR(ev_fd->cq_ev_fd)) {
		int ret = PTR_ERR(ev_fd->cq_ev_fd);
		kfree(ev_fd);
		return ret;
	}
	ev_fd->eventfd_async = eventfd_async;
	ctx->has_evfd = true;
	rcu_assign_pointer(ctx->io_ev_fd, ev_fd);
	return 0;
}

static void io_eventfd_put(struct rcu_head *rcu)
{
	struct io_ev_fd *ev_fd = container_of(rcu, struct io_ev_fd, rcu);

	eventfd_ctx_put(ev_fd->cq_ev_fd);
	kfree(ev_fd);
}

static int io_eventfd_unregister(struct io_ring_ctx *ctx)
{
	struct io_ev_fd *ev_fd;

	ev_fd = rcu_dereference_protected(ctx->io_ev_fd,
					lockdep_is_held(&ctx->uring_lock));
	if (ev_fd) {
		ctx->has_evfd = false;
		rcu_assign_pointer(ctx->io_ev_fd, NULL);
		call_rcu(&ev_fd->rcu, io_eventfd_put);
		return 0;
	}

	return -ENXIO;
}

static void io_destroy_buffers(struct io_ring_ctx *ctx)
{
	struct io_buffer_list *bl;
	unsigned long index;
	int i;

	for (i = 0; i < BGID_ARRAY; i++) {
		if (!ctx->io_bl)
			break;
		__io_remove_buffers(ctx, &ctx->io_bl[i], -1U);
	}

	xa_for_each(&ctx->io_bl_xa, index, bl) {
		xa_erase(&ctx->io_bl_xa, bl->bgid);
		__io_remove_buffers(ctx, bl, -1U);
		kfree(bl);
	}

	while (!list_empty(&ctx->io_buffers_pages)) {
		struct page *page;

		page = list_first_entry(&ctx->io_buffers_pages, struct page, lru);
		list_del_init(&page->lru);
		__free_page(page);
	}
}

static void io_req_caches_free(struct io_ring_ctx *ctx)
{
	struct io_submit_state *state = &ctx->submit_state;
	int nr = 0;

	mutex_lock(&ctx->uring_lock);
	io_flush_cached_locked_reqs(ctx, state);

	while (!io_req_cache_empty(ctx)) {
		struct io_wq_work_node *node;
		struct io_kiocb *req;

		node = wq_stack_extract(&state->free_list);
		req = container_of(node, struct io_kiocb, comp_list);
		kmem_cache_free(req_cachep, req);
		nr++;
	}
	if (nr)
		percpu_ref_put_many(&ctx->refs, nr);
	mutex_unlock(&ctx->uring_lock);
}

static void io_wait_rsrc_data(struct io_rsrc_data *data)
{
	if (data && !atomic_dec_and_test(&data->refs))
		wait_for_completion(&data->done);
}

static void io_flush_apoll_cache(struct io_ring_ctx *ctx)
{
	struct async_poll *apoll;

	while (!list_empty(&ctx->apoll_cache)) {
		apoll = list_first_entry(&ctx->apoll_cache, struct async_poll,
						poll.wait.entry);
		list_del(&apoll->poll.wait.entry);
		kfree(apoll);
	}
}

static __cold void io_ring_ctx_free(struct io_ring_ctx *ctx)
{
	io_sq_thread_finish(ctx);

	if (ctx->mm_account) {
		mmdrop(ctx->mm_account);
		ctx->mm_account = NULL;
	}

	io_rsrc_refs_drop(ctx);
	/* __io_rsrc_put_work() may need uring_lock to progress, wait w/o it */
	io_wait_rsrc_data(ctx->buf_data);
	io_wait_rsrc_data(ctx->file_data);

	mutex_lock(&ctx->uring_lock);
	if (ctx->buf_data)
		__io_sqe_buffers_unregister(ctx);
	if (ctx->file_data)
		__io_sqe_files_unregister(ctx);
	if (ctx->rings)
		__io_cqring_overflow_flush(ctx, true);
	io_eventfd_unregister(ctx);
	io_flush_apoll_cache(ctx);
	mutex_unlock(&ctx->uring_lock);
	io_destroy_buffers(ctx);
	if (ctx->sq_creds)
		put_cred(ctx->sq_creds);

	/* there are no registered resources left, nobody uses it */
	if (ctx->rsrc_node)
		io_rsrc_node_destroy(ctx->rsrc_node);
	if (ctx->rsrc_backup_node)
		io_rsrc_node_destroy(ctx->rsrc_backup_node);
	flush_delayed_work(&ctx->rsrc_put_work);
	flush_delayed_work(&ctx->fallback_work);

	WARN_ON_ONCE(!list_empty(&ctx->rsrc_ref_list));
	WARN_ON_ONCE(!llist_empty(&ctx->rsrc_put_llist));

#if defined(CONFIG_UNIX)
	if (ctx->ring_sock) {
		ctx->ring_sock->file = NULL; /* so that iput() is called */
		sock_release(ctx->ring_sock);
	}
#endif
	WARN_ON_ONCE(!list_empty(&ctx->ltimeout_list));

	io_mem_free(ctx->rings);
	io_mem_free(ctx->sq_sqes);

	percpu_ref_exit(&ctx->refs);
	free_uid(ctx->user);
	io_req_caches_free(ctx);
	if (ctx->hash_map)
		io_wq_put_hash(ctx->hash_map);
	kfree(ctx->cancel_hash);
	kfree(ctx->dummy_ubuf);
	kfree(ctx->io_bl);
	xa_destroy(&ctx->io_bl_xa);
	kfree(ctx);
}

static __poll_t io_uring_poll(struct file *file, poll_table *wait)
{
	struct io_ring_ctx *ctx = file->private_data;
	__poll_t mask = 0;

	poll_wait(file, &ctx->cq_wait, wait);
	/*
	 * synchronizes with barrier from wq_has_sleeper call in
	 * io_commit_cqring
	 */
	smp_rmb();
	if (!io_sqring_full(ctx))
		mask |= EPOLLOUT | EPOLLWRNORM;

	/*
	 * Don't flush cqring overflow list here, just do a simple check.
	 * Otherwise there could possible be ABBA deadlock:
	 *      CPU0                    CPU1
	 *      ----                    ----
	 * lock(&ctx->uring_lock);
	 *                              lock(&ep->mtx);
	 *                              lock(&ctx->uring_lock);
	 * lock(&ep->mtx);
	 *
	 * Users may get EPOLLIN meanwhile seeing nothing in cqring, this
	 * pushs them to do the flush.
	 */
	if (io_cqring_events(ctx) ||
	    test_bit(IO_CHECK_CQ_OVERFLOW_BIT, &ctx->check_cq))
		mask |= EPOLLIN | EPOLLRDNORM;

	return mask;
}

static int io_unregister_personality(struct io_ring_ctx *ctx, unsigned id)
{
	const struct cred *creds;

	creds = xa_erase(&ctx->personalities, id);
	if (creds) {
		put_cred(creds);
		return 0;
	}

	return -EINVAL;
}

struct io_tctx_exit {
	struct callback_head		task_work;
	struct completion		completion;
	struct io_ring_ctx		*ctx;
};

static __cold void io_tctx_exit_cb(struct callback_head *cb)
{
	struct io_uring_task *tctx = current->io_uring;
	struct io_tctx_exit *work;

	work = container_of(cb, struct io_tctx_exit, task_work);
	/*
	 * When @in_idle, we're in cancellation and it's racy to remove the
	 * node. It'll be removed by the end of cancellation, just ignore it.
	 */
	if (!atomic_read(&tctx->in_idle))
		io_uring_del_tctx_node((unsigned long)work->ctx);
	complete(&work->completion);
}

static __cold bool io_cancel_ctx_cb(struct io_wq_work *work, void *data)
{
	struct io_kiocb *req = container_of(work, struct io_kiocb, work);

	return req->ctx == data;
}

static __cold void io_ring_exit_work(struct work_struct *work)
{
	struct io_ring_ctx *ctx = container_of(work, struct io_ring_ctx, exit_work);
	unsigned long timeout = jiffies + HZ * 60 * 5;
	unsigned long interval = HZ / 20;
	struct io_tctx_exit exit;
	struct io_tctx_node *node;
	int ret;

	/*
	 * If we're doing polled IO and end up having requests being
	 * submitted async (out-of-line), then completions can come in while
	 * we're waiting for refs to drop. We need to reap these manually,
	 * as nobody else will be looking for them.
	 */
	do {
		io_uring_try_cancel_requests(ctx, NULL, true);
		if (ctx->sq_data) {
			struct io_sq_data *sqd = ctx->sq_data;
			struct task_struct *tsk;

			io_sq_thread_park(sqd);
			tsk = sqd->thread;
			if (tsk && tsk->io_uring && tsk->io_uring->io_wq)
				io_wq_cancel_cb(tsk->io_uring->io_wq,
						io_cancel_ctx_cb, ctx, true);
			io_sq_thread_unpark(sqd);
		}

		io_req_caches_free(ctx);

		if (WARN_ON_ONCE(time_after(jiffies, timeout))) {
			/* there is little hope left, don't run it too often */
			interval = HZ * 60;
		}
	} while (!wait_for_completion_timeout(&ctx->ref_comp, interval));

	init_completion(&exit.completion);
	init_task_work(&exit.task_work, io_tctx_exit_cb);
	exit.ctx = ctx;
	/*
	 * Some may use context even when all refs and requests have been put,
	 * and they are free to do so while still holding uring_lock or
	 * completion_lock, see io_req_task_submit(). Apart from other work,
	 * this lock/unlock section also waits them to finish.
	 */
	mutex_lock(&ctx->uring_lock);
	while (!list_empty(&ctx->tctx_list)) {
		WARN_ON_ONCE(time_after(jiffies, timeout));

		node = list_first_entry(&ctx->tctx_list, struct io_tctx_node,
					ctx_node);
		/* don't spin on a single task if cancellation failed */
		list_rotate_left(&ctx->tctx_list);
		ret = task_work_add(node->task, &exit.task_work, TWA_SIGNAL);
		if (WARN_ON_ONCE(ret))
			continue;

		mutex_unlock(&ctx->uring_lock);
		wait_for_completion(&exit.completion);
		mutex_lock(&ctx->uring_lock);
	}
	mutex_unlock(&ctx->uring_lock);
	spin_lock(&ctx->completion_lock);
	spin_unlock(&ctx->completion_lock);

	io_ring_ctx_free(ctx);
}

/* Returns true if we found and killed one or more timeouts */
static __cold bool io_kill_timeouts(struct io_ring_ctx *ctx,
				    struct task_struct *tsk, bool cancel_all)
{
	struct io_kiocb *req, *tmp;
	int canceled = 0;

	spin_lock(&ctx->completion_lock);
	spin_lock_irq(&ctx->timeout_lock);
	list_for_each_entry_safe(req, tmp, &ctx->timeout_list, timeout.list) {
		if (io_match_task(req, tsk, cancel_all)) {
			io_kill_timeout(req, -ECANCELED);
			canceled++;
		}
	}
	spin_unlock_irq(&ctx->timeout_lock);
	io_commit_cqring(ctx);
	spin_unlock(&ctx->completion_lock);
	if (canceled != 0)
		io_cqring_ev_posted(ctx);
	return canceled != 0;
}

static __cold void io_ring_ctx_wait_and_kill(struct io_ring_ctx *ctx)
{
	unsigned long index;
	struct creds *creds;

	mutex_lock(&ctx->uring_lock);
	percpu_ref_kill(&ctx->refs);
	if (ctx->rings)
		__io_cqring_overflow_flush(ctx, true);
	xa_for_each(&ctx->personalities, index, creds)
		io_unregister_personality(ctx, index);
	mutex_unlock(&ctx->uring_lock);

	/* failed during ring init, it couldn't have issued any requests */
	if (ctx->rings) {
		io_kill_timeouts(ctx, NULL, true);
		io_poll_remove_all(ctx, NULL, true);
		/* if we failed setting up the ctx, we might not have any rings */
		io_iopoll_try_reap_events(ctx);
	}

	INIT_WORK(&ctx->exit_work, io_ring_exit_work);
	/*
	 * Use system_unbound_wq to avoid spawning tons of event kworkers
	 * if we're exiting a ton of rings at the same time. It just adds
	 * noise and overhead, there's no discernable change in runtime
	 * over using system_wq.
	 */
	queue_work(system_unbound_wq, &ctx->exit_work);
}

static int io_uring_release(struct inode *inode, struct file *file)
{
	struct io_ring_ctx *ctx = file->private_data;

	file->private_data = NULL;
	io_ring_ctx_wait_and_kill(ctx);
	return 0;
}

struct io_task_cancel {
	struct task_struct *task;
	bool all;
};

static bool io_cancel_task_cb(struct io_wq_work *work, void *data)
{
	struct io_kiocb *req = container_of(work, struct io_kiocb, work);
	struct io_task_cancel *cancel = data;

	return io_match_task_safe(req, cancel->task, cancel->all);
}

static __cold bool io_cancel_defer_files(struct io_ring_ctx *ctx,
					 struct task_struct *task,
					 bool cancel_all)
{
	struct io_defer_entry *de;
	LIST_HEAD(list);

	spin_lock(&ctx->completion_lock);
	list_for_each_entry_reverse(de, &ctx->defer_list, list) {
		if (io_match_task_safe(de->req, task, cancel_all)) {
			list_cut_position(&list, &ctx->defer_list, &de->list);
			break;
		}
	}
	spin_unlock(&ctx->completion_lock);
	if (list_empty(&list))
		return false;

	while (!list_empty(&list)) {
		de = list_first_entry(&list, struct io_defer_entry, list);
		list_del_init(&de->list);
		io_req_complete_failed(de->req, -ECANCELED);
		kfree(de);
	}
	return true;
}

static __cold bool io_uring_try_cancel_iowq(struct io_ring_ctx *ctx)
{
	struct io_tctx_node *node;
	enum io_wq_cancel cret;
	bool ret = false;

	mutex_lock(&ctx->uring_lock);
	list_for_each_entry(node, &ctx->tctx_list, ctx_node) {
		struct io_uring_task *tctx = node->task->io_uring;

		/*
		 * io_wq will stay alive while we hold uring_lock, because it's
		 * killed after ctx nodes, which requires to take the lock.
		 */
		if (!tctx || !tctx->io_wq)
			continue;
		cret = io_wq_cancel_cb(tctx->io_wq, io_cancel_ctx_cb, ctx, true);
		ret |= (cret != IO_WQ_CANCEL_NOTFOUND);
	}
	mutex_unlock(&ctx->uring_lock);

	return ret;
}

static __cold void io_uring_try_cancel_requests(struct io_ring_ctx *ctx,
						struct task_struct *task,
						bool cancel_all)
{
	struct io_task_cancel cancel = { .task = task, .all = cancel_all, };
	struct io_uring_task *tctx = task ? task->io_uring : NULL;

	/* failed during ring init, it couldn't have issued any requests */
	if (!ctx->rings)
		return;

	while (1) {
		enum io_wq_cancel cret;
		bool ret = false;

		if (!task) {
			ret |= io_uring_try_cancel_iowq(ctx);
		} else if (tctx && tctx->io_wq) {
			/*
			 * Cancels requests of all rings, not only @ctx, but
			 * it's fine as the task is in exit/exec.
			 */
			cret = io_wq_cancel_cb(tctx->io_wq, io_cancel_task_cb,
					       &cancel, true);
			ret |= (cret != IO_WQ_CANCEL_NOTFOUND);
		}

		/* SQPOLL thread does its own polling */
		if ((!(ctx->flags & IORING_SETUP_SQPOLL) && cancel_all) ||
		    (ctx->sq_data && ctx->sq_data->thread == current)) {
			while (!wq_list_empty(&ctx->iopoll_list)) {
				io_iopoll_try_reap_events(ctx);
				ret = true;
			}
		}

		ret |= io_cancel_defer_files(ctx, task, cancel_all);
		ret |= io_poll_remove_all(ctx, task, cancel_all);
		ret |= io_kill_timeouts(ctx, task, cancel_all);
		if (task)
			ret |= io_run_task_work();
		if (!ret)
			break;
		cond_resched();
	}
}

static int __io_uring_add_tctx_node(struct io_ring_ctx *ctx)
{
	struct io_uring_task *tctx = current->io_uring;
	struct io_tctx_node *node;
	int ret;

	if (unlikely(!tctx)) {
		ret = io_uring_alloc_task_context(current, ctx);
		if (unlikely(ret))
			return ret;

		tctx = current->io_uring;
		if (ctx->iowq_limits_set) {
			unsigned int limits[2] = { ctx->iowq_limits[0],
						   ctx->iowq_limits[1], };

			ret = io_wq_max_workers(tctx->io_wq, limits);
			if (ret)
				return ret;
		}
	}
	if (!xa_load(&tctx->xa, (unsigned long)ctx)) {
		node = kmalloc(sizeof(*node), GFP_KERNEL);
		if (!node)
			return -ENOMEM;
		node->ctx = ctx;
		node->task = current;

		ret = xa_err(xa_store(&tctx->xa, (unsigned long)ctx,
					node, GFP_KERNEL));
		if (ret) {
			kfree(node);
			return ret;
		}

		mutex_lock(&ctx->uring_lock);
		list_add(&node->ctx_node, &ctx->tctx_list);
		mutex_unlock(&ctx->uring_lock);
	}
	tctx->last = ctx;
	return 0;
}

/*
 * Note that this task has used io_uring. We use it for cancelation purposes.
 */
static inline int io_uring_add_tctx_node(struct io_ring_ctx *ctx)
{
	struct io_uring_task *tctx = current->io_uring;

	if (likely(tctx && tctx->last == ctx))
		return 0;
	return __io_uring_add_tctx_node(ctx);
}

/*
 * Remove this io_uring_file -> task mapping.
 */
static __cold void io_uring_del_tctx_node(unsigned long index)
{
	struct io_uring_task *tctx = current->io_uring;
	struct io_tctx_node *node;

	if (!tctx)
		return;
	node = xa_erase(&tctx->xa, index);
	if (!node)
		return;

	WARN_ON_ONCE(current != node->task);
	WARN_ON_ONCE(list_empty(&node->ctx_node));

	mutex_lock(&node->ctx->uring_lock);
	list_del(&node->ctx_node);
	mutex_unlock(&node->ctx->uring_lock);

	if (tctx->last == node->ctx)
		tctx->last = NULL;
	kfree(node);
}

static __cold void io_uring_clean_tctx(struct io_uring_task *tctx)
{
	struct io_wq *wq = tctx->io_wq;
	struct io_tctx_node *node;
	unsigned long index;

	xa_for_each(&tctx->xa, index, node) {
		io_uring_del_tctx_node(index);
		cond_resched();
	}
	if (wq) {
		/*
		 * Must be after io_uring_del_tctx_node() (removes nodes under
		 * uring_lock) to avoid race with io_uring_try_cancel_iowq().
		 */
		io_wq_put_and_exit(wq);
		tctx->io_wq = NULL;
	}
}

static s64 tctx_inflight(struct io_uring_task *tctx, bool tracked)
{
	if (tracked)
		return atomic_read(&tctx->inflight_tracked);
	return percpu_counter_sum(&tctx->inflight);
}

/*
 * Find any io_uring ctx that this task has registered or done IO on, and cancel
 * requests. @sqd should be not-null IFF it's an SQPOLL thread cancellation.
 */
static __cold void io_uring_cancel_generic(bool cancel_all,
					   struct io_sq_data *sqd)
{
	struct io_uring_task *tctx = current->io_uring;
	struct io_ring_ctx *ctx;
	s64 inflight;
	DEFINE_WAIT(wait);

	WARN_ON_ONCE(sqd && sqd->thread != current);

	if (!current->io_uring)
		return;
	if (tctx->io_wq)
		io_wq_exit_start(tctx->io_wq);

	atomic_inc(&tctx->in_idle);
	do {
		io_uring_drop_tctx_refs(current);
		/* read completions before cancelations */
		inflight = tctx_inflight(tctx, !cancel_all);
		if (!inflight)
			break;

		if (!sqd) {
			struct io_tctx_node *node;
			unsigned long index;

			xa_for_each(&tctx->xa, index, node) {
				/* sqpoll task will cancel all its requests */
				if (node->ctx->sq_data)
					continue;
				io_uring_try_cancel_requests(node->ctx, current,
							     cancel_all);
			}
		} else {
			list_for_each_entry(ctx, &sqd->ctx_list, sqd_list)
				io_uring_try_cancel_requests(ctx, current,
							     cancel_all);
		}

		prepare_to_wait(&tctx->wait, &wait, TASK_INTERRUPTIBLE);
		io_run_task_work();
		io_uring_drop_tctx_refs(current);

		/*
		 * If we've seen completions, retry without waiting. This
		 * avoids a race where a completion comes in before we did
		 * prepare_to_wait().
		 */
		if (inflight == tctx_inflight(tctx, !cancel_all))
			schedule();
		finish_wait(&tctx->wait, &wait);
	} while (1);

	io_uring_clean_tctx(tctx);
	if (cancel_all) {
		/*
		 * We shouldn't run task_works after cancel, so just leave
		 * ->in_idle set for normal exit.
		 */
		atomic_dec(&tctx->in_idle);
		/* for exec all current's requests should be gone, kill tctx */
		__io_uring_free(current);
	}
}

void __io_uring_cancel(bool cancel_all)
{
	io_uring_cancel_generic(cancel_all, NULL);
}

void io_uring_unreg_ringfd(void)
{
	struct io_uring_task *tctx = current->io_uring;
	int i;

	for (i = 0; i < IO_RINGFD_REG_MAX; i++) {
		if (tctx->registered_rings[i]) {
			fput(tctx->registered_rings[i]);
			tctx->registered_rings[i] = NULL;
		}
	}
}

static int io_ring_add_registered_fd(struct io_uring_task *tctx, int fd,
				     int start, int end)
{
	struct file *file;
	int offset;

	for (offset = start; offset < end; offset++) {
		offset = array_index_nospec(offset, IO_RINGFD_REG_MAX);
		if (tctx->registered_rings[offset])
			continue;

		file = fget(fd);
		if (!file) {
			return -EBADF;
		} else if (file->f_op != &io_uring_fops) {
			fput(file);
			return -EOPNOTSUPP;
		}
		tctx->registered_rings[offset] = file;
		return offset;
	}

	return -EBUSY;
}

/*
 * Register a ring fd to avoid fdget/fdput for each io_uring_enter()
 * invocation. User passes in an array of struct io_uring_rsrc_update
 * with ->data set to the ring_fd, and ->offset given for the desired
 * index. If no index is desired, application may set ->offset == -1U
 * and we'll find an available index. Returns number of entries
 * successfully processed, or < 0 on error if none were processed.
 */
static int io_ringfd_register(struct io_ring_ctx *ctx, void __user *__arg,
			      unsigned nr_args)
{
	struct io_uring_rsrc_update __user *arg = __arg;
	struct io_uring_rsrc_update reg;
	struct io_uring_task *tctx;
	int ret, i;

	if (!nr_args || nr_args > IO_RINGFD_REG_MAX)
		return -EINVAL;

	mutex_unlock(&ctx->uring_lock);
	ret = io_uring_add_tctx_node(ctx);
	mutex_lock(&ctx->uring_lock);
	if (ret)
		return ret;

	tctx = current->io_uring;
	for (i = 0; i < nr_args; i++) {
		int start, end;

		if (copy_from_user(&reg, &arg[i], sizeof(reg))) {
			ret = -EFAULT;
			break;
		}

		if (reg.resv) {
			ret = -EINVAL;
			break;
		}

		if (reg.offset == -1U) {
			start = 0;
			end = IO_RINGFD_REG_MAX;
		} else {
			if (reg.offset >= IO_RINGFD_REG_MAX) {
				ret = -EINVAL;
				break;
			}
			start = reg.offset;
			end = start + 1;
		}

		ret = io_ring_add_registered_fd(tctx, reg.data, start, end);
		if (ret < 0)
			break;

		reg.offset = ret;
		if (copy_to_user(&arg[i], &reg, sizeof(reg))) {
			fput(tctx->registered_rings[reg.offset]);
			tctx->registered_rings[reg.offset] = NULL;
			ret = -EFAULT;
			break;
		}
	}

	return i ? i : ret;
}

static int io_ringfd_unregister(struct io_ring_ctx *ctx, void __user *__arg,
				unsigned nr_args)
{
	struct io_uring_rsrc_update __user *arg = __arg;
	struct io_uring_task *tctx = current->io_uring;
	struct io_uring_rsrc_update reg;
	int ret = 0, i;

	if (!nr_args || nr_args > IO_RINGFD_REG_MAX)
		return -EINVAL;
	if (!tctx)
		return 0;

	for (i = 0; i < nr_args; i++) {
		if (copy_from_user(&reg, &arg[i], sizeof(reg))) {
			ret = -EFAULT;
			break;
		}
		if (reg.resv || reg.data || reg.offset >= IO_RINGFD_REG_MAX) {
			ret = -EINVAL;
			break;
		}

		reg.offset = array_index_nospec(reg.offset, IO_RINGFD_REG_MAX);
		if (tctx->registered_rings[reg.offset]) {
			fput(tctx->registered_rings[reg.offset]);
			tctx->registered_rings[reg.offset] = NULL;
		}
	}

	return i ? i : ret;
}

static void *io_uring_validate_mmap_request(struct file *file,
					    loff_t pgoff, size_t sz)
{
	struct io_ring_ctx *ctx = file->private_data;
	loff_t offset = pgoff << PAGE_SHIFT;
	struct page *page;
	void *ptr;

	switch (offset) {
	case IORING_OFF_SQ_RING:
	case IORING_OFF_CQ_RING:
		ptr = ctx->rings;
		break;
	case IORING_OFF_SQES:
		ptr = ctx->sq_sqes;
		break;
	default:
		return ERR_PTR(-EINVAL);
	}

	page = virt_to_head_page(ptr);
	if (sz > page_size(page))
		return ERR_PTR(-EINVAL);

	return ptr;
}

#ifdef CONFIG_MMU

static __cold int io_uring_mmap(struct file *file, struct vm_area_struct *vma)
{
	size_t sz = vma->vm_end - vma->vm_start;
	unsigned long pfn;
	void *ptr;

	ptr = io_uring_validate_mmap_request(file, vma->vm_pgoff, sz);
	if (IS_ERR(ptr))
		return PTR_ERR(ptr);

	pfn = virt_to_phys(ptr) >> PAGE_SHIFT;
	return remap_pfn_range(vma, vma->vm_start, pfn, sz, vma->vm_page_prot);
}

#else /* !CONFIG_MMU */

static int io_uring_mmap(struct file *file, struct vm_area_struct *vma)
{
	return vma->vm_flags & (VM_SHARED | VM_MAYSHARE) ? 0 : -EINVAL;
}

static unsigned int io_uring_nommu_mmap_capabilities(struct file *file)
{
	return NOMMU_MAP_DIRECT | NOMMU_MAP_READ | NOMMU_MAP_WRITE;
}

static unsigned long io_uring_nommu_get_unmapped_area(struct file *file,
	unsigned long addr, unsigned long len,
	unsigned long pgoff, unsigned long flags)
{
	void *ptr;

	ptr = io_uring_validate_mmap_request(file, pgoff, len);
	if (IS_ERR(ptr))
		return PTR_ERR(ptr);

	return (unsigned long) ptr;
}

#endif /* !CONFIG_MMU */

static int io_sqpoll_wait_sq(struct io_ring_ctx *ctx)
{
	DEFINE_WAIT(wait);

	do {
		if (!io_sqring_full(ctx))
			break;
		prepare_to_wait(&ctx->sqo_sq_wait, &wait, TASK_INTERRUPTIBLE);

		if (!io_sqring_full(ctx))
			break;
		schedule();
	} while (!signal_pending(current));

	finish_wait(&ctx->sqo_sq_wait, &wait);
	return 0;
}

static int io_validate_ext_arg(unsigned flags, const void __user *argp, size_t argsz)
{
	if (flags & IORING_ENTER_EXT_ARG) {
		struct io_uring_getevents_arg arg;

		if (argsz != sizeof(arg))
			return -EINVAL;
		if (copy_from_user(&arg, argp, sizeof(arg)))
			return -EFAULT;
	}
	return 0;
}

static int io_get_ext_arg(unsigned flags, const void __user *argp, size_t *argsz,
			  struct __kernel_timespec __user **ts,
			  const sigset_t __user **sig)
{
	struct io_uring_getevents_arg arg;

	/*
	 * If EXT_ARG isn't set, then we have no timespec and the argp pointer
	 * is just a pointer to the sigset_t.
	 */
	if (!(flags & IORING_ENTER_EXT_ARG)) {
		*sig = (const sigset_t __user *) argp;
		*ts = NULL;
		return 0;
	}

	/*
	 * EXT_ARG is set - ensure we agree on the size of it and copy in our
	 * timespec and sigset_t pointers if good.
	 */
	if (*argsz != sizeof(arg))
		return -EINVAL;
	if (copy_from_user(&arg, argp, sizeof(arg)))
		return -EFAULT;
	if (arg.pad)
		return -EINVAL;
	*sig = u64_to_user_ptr(arg.sigmask);
	*argsz = arg.sigmask_sz;
	*ts = u64_to_user_ptr(arg.ts);
	return 0;
}

SYSCALL_DEFINE6(io_uring_enter, unsigned int, fd, u32, to_submit,
		u32, min_complete, u32, flags, const void __user *, argp,
		size_t, argsz)
{
	struct io_ring_ctx *ctx;
	struct fd f;
	long ret;

	io_run_task_work();

	if (unlikely(flags & ~(IORING_ENTER_GETEVENTS | IORING_ENTER_SQ_WAKEUP |
			       IORING_ENTER_SQ_WAIT | IORING_ENTER_EXT_ARG |
			       IORING_ENTER_REGISTERED_RING)))
		return -EINVAL;

	/*
	 * Ring fd has been registered via IORING_REGISTER_RING_FDS, we
	 * need only dereference our task private array to find it.
	 */
	if (flags & IORING_ENTER_REGISTERED_RING) {
		struct io_uring_task *tctx = current->io_uring;

		if (!tctx || fd >= IO_RINGFD_REG_MAX)
			return -EINVAL;
		fd = array_index_nospec(fd, IO_RINGFD_REG_MAX);
		f.file = tctx->registered_rings[fd];
		f.flags = 0;
	} else {
		f = fdget(fd);
	}

	if (unlikely(!f.file))
		return -EBADF;

	ret = -EOPNOTSUPP;
	if (unlikely(f.file->f_op != &io_uring_fops))
		goto out_fput;

	ret = -ENXIO;
	ctx = f.file->private_data;
	if (unlikely(!percpu_ref_tryget(&ctx->refs)))
		goto out_fput;

	ret = -EBADFD;
	if (unlikely(ctx->flags & IORING_SETUP_R_DISABLED))
		goto out;

	/*
	 * For SQ polling, the thread will do all submissions and completions.
	 * Just return the requested submit count, and wake the thread if
	 * we were asked to.
	 */
	ret = 0;
	if (ctx->flags & IORING_SETUP_SQPOLL) {
		io_cqring_overflow_flush(ctx);

		if (unlikely(ctx->sq_data->thread == NULL)) {
			ret = -EOWNERDEAD;
			goto out;
		}
		if (flags & IORING_ENTER_SQ_WAKEUP)
			wake_up(&ctx->sq_data->wait);
		if (flags & IORING_ENTER_SQ_WAIT) {
			ret = io_sqpoll_wait_sq(ctx);
			if (ret)
				goto out;
		}
		ret = to_submit;
	} else if (to_submit) {
		ret = io_uring_add_tctx_node(ctx);
		if (unlikely(ret))
			goto out;

		mutex_lock(&ctx->uring_lock);
		ret = io_submit_sqes(ctx, to_submit);
		if (ret != to_submit) {
			mutex_unlock(&ctx->uring_lock);
			goto out;
		}
		if ((flags & IORING_ENTER_GETEVENTS) && ctx->syscall_iopoll)
			goto iopoll_locked;
		mutex_unlock(&ctx->uring_lock);
	}
	if (flags & IORING_ENTER_GETEVENTS) {
		int ret2;
		if (ctx->syscall_iopoll) {
			/*
			 * We disallow the app entering submit/complete with
			 * polling, but we still need to lock the ring to
			 * prevent racing with polled issue that got punted to
			 * a workqueue.
			 */
			mutex_lock(&ctx->uring_lock);
iopoll_locked:
			ret2 = io_validate_ext_arg(flags, argp, argsz);
			if (likely(!ret2)) {
				min_complete = min(min_complete,
						   ctx->cq_entries);
				ret2 = io_iopoll_check(ctx, min_complete);
			}
			mutex_unlock(&ctx->uring_lock);
		} else {
			const sigset_t __user *sig;
			struct __kernel_timespec __user *ts;

			ret2 = io_get_ext_arg(flags, argp, &argsz, &ts, &sig);
			if (likely(!ret2)) {
				min_complete = min(min_complete,
						   ctx->cq_entries);
				ret2 = io_cqring_wait(ctx, min_complete, sig,
						      argsz, ts);
			}
		}

		if (!ret) {
			ret = ret2;

			/*
			 * EBADR indicates that one or more CQE were dropped.
			 * Once the user has been informed we can clear the bit
			 * as they are obviously ok with those drops.
			 */
			if (unlikely(ret2 == -EBADR))
				clear_bit(IO_CHECK_CQ_DROPPED_BIT,
					  &ctx->check_cq);
		}
	}

out:
	percpu_ref_put(&ctx->refs);
out_fput:
	fdput(f);
	return ret;
}

#ifdef CONFIG_PROC_FS
static __cold int io_uring_show_cred(struct seq_file *m, unsigned int id,
		const struct cred *cred)
{
	struct user_namespace *uns = seq_user_ns(m);
	struct group_info *gi;
	kernel_cap_t cap;
	unsigned __capi;
	int g;

	seq_printf(m, "%5d\n", id);
	seq_put_decimal_ull(m, "\tUid:\t", from_kuid_munged(uns, cred->uid));
	seq_put_decimal_ull(m, "\t\t", from_kuid_munged(uns, cred->euid));
	seq_put_decimal_ull(m, "\t\t", from_kuid_munged(uns, cred->suid));
	seq_put_decimal_ull(m, "\t\t", from_kuid_munged(uns, cred->fsuid));
	seq_put_decimal_ull(m, "\n\tGid:\t", from_kgid_munged(uns, cred->gid));
	seq_put_decimal_ull(m, "\t\t", from_kgid_munged(uns, cred->egid));
	seq_put_decimal_ull(m, "\t\t", from_kgid_munged(uns, cred->sgid));
	seq_put_decimal_ull(m, "\t\t", from_kgid_munged(uns, cred->fsgid));
	seq_puts(m, "\n\tGroups:\t");
	gi = cred->group_info;
	for (g = 0; g < gi->ngroups; g++) {
		seq_put_decimal_ull(m, g ? " " : "",
					from_kgid_munged(uns, gi->gid[g]));
	}
	seq_puts(m, "\n\tCapEff:\t");
	cap = cred->cap_effective;
	CAP_FOR_EACH_U32(__capi)
		seq_put_hex_ll(m, NULL, cap.cap[CAP_LAST_U32 - __capi], 8);
	seq_putc(m, '\n');
	return 0;
}

static __cold void __io_uring_show_fdinfo(struct io_ring_ctx *ctx,
					  struct seq_file *m)
{
	struct io_sq_data *sq = NULL;
	struct io_overflow_cqe *ocqe;
	struct io_rings *r = ctx->rings;
	unsigned int sq_mask = ctx->sq_entries - 1, cq_mask = ctx->cq_entries - 1;
	unsigned int sq_head = READ_ONCE(r->sq.head);
	unsigned int sq_tail = READ_ONCE(r->sq.tail);
	unsigned int cq_head = READ_ONCE(r->cq.head);
	unsigned int cq_tail = READ_ONCE(r->cq.tail);
	unsigned int cq_shift = 0;
	unsigned int sq_entries, cq_entries;
	bool has_lock;
	bool is_cqe32 = (ctx->flags & IORING_SETUP_CQE32);
	unsigned int i;

	if (is_cqe32)
		cq_shift = 1;

	/*
	 * we may get imprecise sqe and cqe info if uring is actively running
	 * since we get cached_sq_head and cached_cq_tail without uring_lock
	 * and sq_tail and cq_head are changed by userspace. But it's ok since
	 * we usually use these info when it is stuck.
	 */
	seq_printf(m, "SqMask:\t0x%x\n", sq_mask);
	seq_printf(m, "SqHead:\t%u\n", sq_head);
	seq_printf(m, "SqTail:\t%u\n", sq_tail);
	seq_printf(m, "CachedSqHead:\t%u\n", ctx->cached_sq_head);
	seq_printf(m, "CqMask:\t0x%x\n", cq_mask);
	seq_printf(m, "CqHead:\t%u\n", cq_head);
	seq_printf(m, "CqTail:\t%u\n", cq_tail);
	seq_printf(m, "CachedCqTail:\t%u\n", ctx->cached_cq_tail);
	seq_printf(m, "SQEs:\t%u\n", sq_tail - ctx->cached_sq_head);
	sq_entries = min(sq_tail - sq_head, ctx->sq_entries);
	for (i = 0; i < sq_entries; i++) {
		unsigned int entry = i + sq_head;
		unsigned int sq_idx = READ_ONCE(ctx->sq_array[entry & sq_mask]);
		struct io_uring_sqe *sqe;

		if (sq_idx > sq_mask)
			continue;
		sqe = &ctx->sq_sqes[sq_idx];
		seq_printf(m, "%5u: opcode:%d, fd:%d, flags:%x, user_data:%llu\n",
			   sq_idx, sqe->opcode, sqe->fd, sqe->flags,
			   sqe->user_data);
	}
	seq_printf(m, "CQEs:\t%u\n", cq_tail - cq_head);
	cq_entries = min(cq_tail - cq_head, ctx->cq_entries);
	for (i = 0; i < cq_entries; i++) {
		unsigned int entry = i + cq_head;
		struct io_uring_cqe *cqe = &r->cqes[(entry & cq_mask) << cq_shift];

		if (!is_cqe32) {
			seq_printf(m, "%5u: user_data:%llu, res:%d, flag:%x\n",
			   entry & cq_mask, cqe->user_data, cqe->res,
			   cqe->flags);
		} else {
			seq_printf(m, "%5u: user_data:%llu, res:%d, flag:%x, "
				"extra1:%llu, extra2:%llu\n",
				entry & cq_mask, cqe->user_data, cqe->res,
				cqe->flags, cqe->big_cqe[0], cqe->big_cqe[1]);
		}
	}

	/*
	 * Avoid ABBA deadlock between the seq lock and the io_uring mutex,
	 * since fdinfo case grabs it in the opposite direction of normal use
	 * cases. If we fail to get the lock, we just don't iterate any
	 * structures that could be going away outside the io_uring mutex.
	 */
	has_lock = mutex_trylock(&ctx->uring_lock);

	if (has_lock && (ctx->flags & IORING_SETUP_SQPOLL)) {
		sq = ctx->sq_data;
		if (!sq->thread)
			sq = NULL;
	}

	seq_printf(m, "SqThread:\t%d\n", sq ? task_pid_nr(sq->thread) : -1);
	seq_printf(m, "SqThreadCpu:\t%d\n", sq ? task_cpu(sq->thread) : -1);
	seq_printf(m, "UserFiles:\t%u\n", ctx->nr_user_files);
	for (i = 0; has_lock && i < ctx->nr_user_files; i++) {
		struct file *f = io_file_from_index(ctx, i);

		if (f)
			seq_printf(m, "%5u: %s\n", i, file_dentry(f)->d_iname);
		else
			seq_printf(m, "%5u: <none>\n", i);
	}
	seq_printf(m, "UserBufs:\t%u\n", ctx->nr_user_bufs);
	for (i = 0; has_lock && i < ctx->nr_user_bufs; i++) {
		struct io_mapped_ubuf *buf = ctx->user_bufs[i];
		unsigned int len = buf->ubuf_end - buf->ubuf;

		seq_printf(m, "%5u: 0x%llx/%u\n", i, buf->ubuf, len);
	}
	if (has_lock && !xa_empty(&ctx->personalities)) {
		unsigned long index;
		const struct cred *cred;

		seq_printf(m, "Personalities:\n");
		xa_for_each(&ctx->personalities, index, cred)
			io_uring_show_cred(m, index, cred);
	}
	if (has_lock)
		mutex_unlock(&ctx->uring_lock);

	seq_puts(m, "PollList:\n");
	spin_lock(&ctx->completion_lock);
	for (i = 0; i < (1U << ctx->cancel_hash_bits); i++) {
		struct hlist_head *list = &ctx->cancel_hash[i];
		struct io_kiocb *req;

		hlist_for_each_entry(req, list, hash_node)
			seq_printf(m, "  op=%d, task_works=%d\n", req->opcode,
					task_work_pending(req->task));
	}

	seq_puts(m, "CqOverflowList:\n");
	list_for_each_entry(ocqe, &ctx->cq_overflow_list, list) {
		struct io_uring_cqe *cqe = &ocqe->cqe;

		seq_printf(m, "  user_data=%llu, res=%d, flags=%x\n",
			   cqe->user_data, cqe->res, cqe->flags);

	}

	spin_unlock(&ctx->completion_lock);
}

static __cold void io_uring_show_fdinfo(struct seq_file *m, struct file *f)
{
	struct io_ring_ctx *ctx = f->private_data;

	if (percpu_ref_tryget(&ctx->refs)) {
		__io_uring_show_fdinfo(ctx, m);
		percpu_ref_put(&ctx->refs);
	}
}
#endif

static const struct file_operations io_uring_fops = {
	.release	= io_uring_release,
	.mmap		= io_uring_mmap,
#ifndef CONFIG_MMU
	.get_unmapped_area = io_uring_nommu_get_unmapped_area,
	.mmap_capabilities = io_uring_nommu_mmap_capabilities,
#endif
	.poll		= io_uring_poll,
#ifdef CONFIG_PROC_FS
	.show_fdinfo	= io_uring_show_fdinfo,
#endif
};

static __cold int io_allocate_scq_urings(struct io_ring_ctx *ctx,
					 struct io_uring_params *p)
{
	struct io_rings *rings;
	size_t size, sq_array_offset;

	/* make sure these are sane, as we already accounted them */
	ctx->sq_entries = p->sq_entries;
	ctx->cq_entries = p->cq_entries;

	size = rings_size(ctx, p->sq_entries, p->cq_entries, &sq_array_offset);
	if (size == SIZE_MAX)
		return -EOVERFLOW;

	rings = io_mem_alloc(size);
	if (!rings)
		return -ENOMEM;

	ctx->rings = rings;
	ctx->sq_array = (u32 *)((char *)rings + sq_array_offset);
	rings->sq_ring_mask = p->sq_entries - 1;
	rings->cq_ring_mask = p->cq_entries - 1;
	rings->sq_ring_entries = p->sq_entries;
	rings->cq_ring_entries = p->cq_entries;

	if (p->flags & IORING_SETUP_SQE128)
		size = array_size(2 * sizeof(struct io_uring_sqe), p->sq_entries);
	else
		size = array_size(sizeof(struct io_uring_sqe), p->sq_entries);
	if (size == SIZE_MAX) {
		io_mem_free(ctx->rings);
		ctx->rings = NULL;
		return -EOVERFLOW;
	}

	ctx->sq_sqes = io_mem_alloc(size);
	if (!ctx->sq_sqes) {
		io_mem_free(ctx->rings);
		ctx->rings = NULL;
		return -ENOMEM;
	}

	return 0;
}

static int io_uring_install_fd(struct io_ring_ctx *ctx, struct file *file)
{
	int ret, fd;

	fd = get_unused_fd_flags(O_RDWR | O_CLOEXEC);
	if (fd < 0)
		return fd;

	ret = io_uring_add_tctx_node(ctx);
	if (ret) {
		put_unused_fd(fd);
		return ret;
	}
	fd_install(fd, file);
	return fd;
}

/*
 * Allocate an anonymous fd, this is what constitutes the application
 * visible backing of an io_uring instance. The application mmaps this
 * fd to gain access to the SQ/CQ ring details. If UNIX sockets are enabled,
 * we have to tie this fd to a socket for file garbage collection purposes.
 */
static struct file *io_uring_get_file(struct io_ring_ctx *ctx)
{
	struct file *file;
#if defined(CONFIG_UNIX)
	int ret;

	ret = sock_create_kern(&init_net, PF_UNIX, SOCK_RAW, IPPROTO_IP,
				&ctx->ring_sock);
	if (ret)
		return ERR_PTR(ret);
#endif

	file = anon_inode_getfile_secure("[io_uring]", &io_uring_fops, ctx,
					 O_RDWR | O_CLOEXEC, NULL);
#if defined(CONFIG_UNIX)
	if (IS_ERR(file)) {
		sock_release(ctx->ring_sock);
		ctx->ring_sock = NULL;
	} else {
		ctx->ring_sock->file = file;
	}
#endif
	return file;
}

static __cold int io_uring_create(unsigned entries, struct io_uring_params *p,
				  struct io_uring_params __user *params)
{
	struct io_ring_ctx *ctx;
	struct file *file;
	int ret;

	if (!entries)
		return -EINVAL;
	if (entries > IORING_MAX_ENTRIES) {
		if (!(p->flags & IORING_SETUP_CLAMP))
			return -EINVAL;
		entries = IORING_MAX_ENTRIES;
	}

	/*
	 * Use twice as many entries for the CQ ring. It's possible for the
	 * application to drive a higher depth than the size of the SQ ring,
	 * since the sqes are only used at submission time. This allows for
	 * some flexibility in overcommitting a bit. If the application has
	 * set IORING_SETUP_CQSIZE, it will have passed in the desired number
	 * of CQ ring entries manually.
	 */
	p->sq_entries = roundup_pow_of_two(entries);
	if (p->flags & IORING_SETUP_CQSIZE) {
		/*
		 * If IORING_SETUP_CQSIZE is set, we do the same roundup
		 * to a power-of-two, if it isn't already. We do NOT impose
		 * any cq vs sq ring sizing.
		 */
		if (!p->cq_entries)
			return -EINVAL;
		if (p->cq_entries > IORING_MAX_CQ_ENTRIES) {
			if (!(p->flags & IORING_SETUP_CLAMP))
				return -EINVAL;
			p->cq_entries = IORING_MAX_CQ_ENTRIES;
		}
		p->cq_entries = roundup_pow_of_two(p->cq_entries);
		if (p->cq_entries < p->sq_entries)
			return -EINVAL;
	} else {
		p->cq_entries = 2 * p->sq_entries;
	}

	ctx = io_ring_ctx_alloc(p);
	if (!ctx)
		return -ENOMEM;

	/*
	 * When SETUP_IOPOLL and SETUP_SQPOLL are both enabled, user
	 * space applications don't need to do io completion events
	 * polling again, they can rely on io_sq_thread to do polling
	 * work, which can reduce cpu usage and uring_lock contention.
	 */
	if (ctx->flags & IORING_SETUP_IOPOLL &&
	    !(ctx->flags & IORING_SETUP_SQPOLL))
		ctx->syscall_iopoll = 1;

	ctx->compat = in_compat_syscall();
	if (!capable(CAP_IPC_LOCK))
		ctx->user = get_uid(current_user());

	/*
	 * For SQPOLL, we just need a wakeup, always. For !SQPOLL, if
	 * COOP_TASKRUN is set, then IPIs are never needed by the app.
	 */
	ret = -EINVAL;
	if (ctx->flags & IORING_SETUP_SQPOLL) {
		/* IPI related flags don't make sense with SQPOLL */
		if (ctx->flags & (IORING_SETUP_COOP_TASKRUN |
				  IORING_SETUP_TASKRUN_FLAG))
			goto err;
		ctx->notify_method = TWA_SIGNAL_NO_IPI;
	} else if (ctx->flags & IORING_SETUP_COOP_TASKRUN) {
		ctx->notify_method = TWA_SIGNAL_NO_IPI;
	} else {
		if (ctx->flags & IORING_SETUP_TASKRUN_FLAG)
			goto err;
		ctx->notify_method = TWA_SIGNAL;
	}

	/*
	 * This is just grabbed for accounting purposes. When a process exits,
	 * the mm is exited and dropped before the files, hence we need to hang
	 * on to this mm purely for the purposes of being able to unaccount
	 * memory (locked/pinned vm). It's not used for anything else.
	 */
	mmgrab(current->mm);
	ctx->mm_account = current->mm;

	ret = io_allocate_scq_urings(ctx, p);
	if (ret)
		goto err;

	ret = io_sq_offload_create(ctx, p);
	if (ret)
		goto err;
	/* always set a rsrc node */
	ret = io_rsrc_node_switch_start(ctx);
	if (ret)
		goto err;
	io_rsrc_node_switch(ctx, NULL);

	memset(&p->sq_off, 0, sizeof(p->sq_off));
	p->sq_off.head = offsetof(struct io_rings, sq.head);
	p->sq_off.tail = offsetof(struct io_rings, sq.tail);
	p->sq_off.ring_mask = offsetof(struct io_rings, sq_ring_mask);
	p->sq_off.ring_entries = offsetof(struct io_rings, sq_ring_entries);
	p->sq_off.flags = offsetof(struct io_rings, sq_flags);
	p->sq_off.dropped = offsetof(struct io_rings, sq_dropped);
	p->sq_off.array = (char *)ctx->sq_array - (char *)ctx->rings;

	memset(&p->cq_off, 0, sizeof(p->cq_off));
	p->cq_off.head = offsetof(struct io_rings, cq.head);
	p->cq_off.tail = offsetof(struct io_rings, cq.tail);
	p->cq_off.ring_mask = offsetof(struct io_rings, cq_ring_mask);
	p->cq_off.ring_entries = offsetof(struct io_rings, cq_ring_entries);
	p->cq_off.overflow = offsetof(struct io_rings, cq_overflow);
	p->cq_off.cqes = offsetof(struct io_rings, cqes);
	p->cq_off.flags = offsetof(struct io_rings, cq_flags);

	p->features = IORING_FEAT_SINGLE_MMAP | IORING_FEAT_NODROP |
			IORING_FEAT_SUBMIT_STABLE | IORING_FEAT_RW_CUR_POS |
			IORING_FEAT_CUR_PERSONALITY | IORING_FEAT_FAST_POLL |
			IORING_FEAT_POLL_32BITS | IORING_FEAT_SQPOLL_NONFIXED |
			IORING_FEAT_EXT_ARG | IORING_FEAT_NATIVE_WORKERS |
			IORING_FEAT_RSRC_TAGS | IORING_FEAT_CQE_SKIP |
			IORING_FEAT_LINKED_FILE;

	if (copy_to_user(params, p, sizeof(*p))) {
		ret = -EFAULT;
		goto err;
	}

	file = io_uring_get_file(ctx);
	if (IS_ERR(file)) {
		ret = PTR_ERR(file);
		goto err;
	}

	/*
	 * Install ring fd as the very last thing, so we don't risk someone
	 * having closed it before we finish setup
	 */
	ret = io_uring_install_fd(ctx, file);
	if (ret < 0) {
		/* fput will clean it up */
		fput(file);
		return ret;
	}

	trace_io_uring_create(ret, ctx, p->sq_entries, p->cq_entries, p->flags);
	return ret;
err:
	io_ring_ctx_wait_and_kill(ctx);
	return ret;
}

/*
 * Sets up an aio uring context, and returns the fd. Applications asks for a
 * ring size, we return the actual sq/cq ring sizes (among other things) in the
 * params structure passed in.
 */
static long io_uring_setup(u32 entries, struct io_uring_params __user *params)
{
	struct io_uring_params p;
	int i;

	if (copy_from_user(&p, params, sizeof(p)))
		return -EFAULT;
	for (i = 0; i < ARRAY_SIZE(p.resv); i++) {
		if (p.resv[i])
			return -EINVAL;
	}

	if (p.flags & ~(IORING_SETUP_IOPOLL | IORING_SETUP_SQPOLL |
			IORING_SETUP_SQ_AFF | IORING_SETUP_CQSIZE |
			IORING_SETUP_CLAMP | IORING_SETUP_ATTACH_WQ |
			IORING_SETUP_R_DISABLED | IORING_SETUP_SUBMIT_ALL |
			IORING_SETUP_COOP_TASKRUN | IORING_SETUP_TASKRUN_FLAG |
			IORING_SETUP_SQE128 | IORING_SETUP_CQE32))
		return -EINVAL;

	return io_uring_create(entries, &p, params);
}

SYSCALL_DEFINE2(io_uring_setup, u32, entries,
		struct io_uring_params __user *, params)
{
	return io_uring_setup(entries, params);
}

static __cold int io_probe(struct io_ring_ctx *ctx, void __user *arg,
			   unsigned nr_args)
{
	struct io_uring_probe *p;
	size_t size;
	int i, ret;

	size = struct_size(p, ops, nr_args);
	if (size == SIZE_MAX)
		return -EOVERFLOW;
	p = kzalloc(size, GFP_KERNEL);
	if (!p)
		return -ENOMEM;

	ret = -EFAULT;
	if (copy_from_user(p, arg, size))
		goto out;
	ret = -EINVAL;
	if (memchr_inv(p, 0, size))
		goto out;

	p->last_op = IORING_OP_LAST - 1;
	if (nr_args > IORING_OP_LAST)
		nr_args = IORING_OP_LAST;

	for (i = 0; i < nr_args; i++) {
		p->ops[i].op = i;
		if (!io_op_defs[i].not_supported)
			p->ops[i].flags = IO_URING_OP_SUPPORTED;
	}
	p->ops_len = i;

	ret = 0;
	if (copy_to_user(arg, p, size))
		ret = -EFAULT;
out:
	kfree(p);
	return ret;
}

static int io_register_personality(struct io_ring_ctx *ctx)
{
	const struct cred *creds;
	u32 id;
	int ret;

	creds = get_current_cred();

	ret = xa_alloc_cyclic(&ctx->personalities, &id, (void *)creds,
			XA_LIMIT(0, USHRT_MAX), &ctx->pers_next, GFP_KERNEL);
	if (ret < 0) {
		put_cred(creds);
		return ret;
	}
	return id;
}

static __cold int io_register_restrictions(struct io_ring_ctx *ctx,
					   void __user *arg, unsigned int nr_args)
{
	struct io_uring_restriction *res;
	size_t size;
	int i, ret;

	/* Restrictions allowed only if rings started disabled */
	if (!(ctx->flags & IORING_SETUP_R_DISABLED))
		return -EBADFD;

	/* We allow only a single restrictions registration */
	if (ctx->restrictions.registered)
		return -EBUSY;

	if (!arg || nr_args > IORING_MAX_RESTRICTIONS)
		return -EINVAL;

	size = array_size(nr_args, sizeof(*res));
	if (size == SIZE_MAX)
		return -EOVERFLOW;

	res = memdup_user(arg, size);
	if (IS_ERR(res))
		return PTR_ERR(res);

	ret = 0;

	for (i = 0; i < nr_args; i++) {
		switch (res[i].opcode) {
		case IORING_RESTRICTION_REGISTER_OP:
			if (res[i].register_op >= IORING_REGISTER_LAST) {
				ret = -EINVAL;
				goto out;
			}

			__set_bit(res[i].register_op,
				  ctx->restrictions.register_op);
			break;
		case IORING_RESTRICTION_SQE_OP:
			if (res[i].sqe_op >= IORING_OP_LAST) {
				ret = -EINVAL;
				goto out;
			}

			__set_bit(res[i].sqe_op, ctx->restrictions.sqe_op);
			break;
		case IORING_RESTRICTION_SQE_FLAGS_ALLOWED:
			ctx->restrictions.sqe_flags_allowed = res[i].sqe_flags;
			break;
		case IORING_RESTRICTION_SQE_FLAGS_REQUIRED:
			ctx->restrictions.sqe_flags_required = res[i].sqe_flags;
			break;
		default:
			ret = -EINVAL;
			goto out;
		}
	}

out:
	/* Reset all restrictions if an error happened */
	if (ret != 0)
		memset(&ctx->restrictions, 0, sizeof(ctx->restrictions));
	else
		ctx->restrictions.registered = true;

	kfree(res);
	return ret;
}

static int io_register_enable_rings(struct io_ring_ctx *ctx)
{
	if (!(ctx->flags & IORING_SETUP_R_DISABLED))
		return -EBADFD;

	if (ctx->restrictions.registered)
		ctx->restricted = 1;

	ctx->flags &= ~IORING_SETUP_R_DISABLED;
	if (ctx->sq_data && wq_has_sleeper(&ctx->sq_data->wait))
		wake_up(&ctx->sq_data->wait);
	return 0;
}

static int __io_register_rsrc_update(struct io_ring_ctx *ctx, unsigned type,
				     struct io_uring_rsrc_update2 *up,
				     unsigned nr_args)
{
	__u32 tmp;
	int err;

	if (check_add_overflow(up->offset, nr_args, &tmp))
		return -EOVERFLOW;
	err = io_rsrc_node_switch_start(ctx);
	if (err)
		return err;

	switch (type) {
	case IORING_RSRC_FILE:
		return __io_sqe_files_update(ctx, up, nr_args);
	case IORING_RSRC_BUFFER:
		return __io_sqe_buffers_update(ctx, up, nr_args);
	}
	return -EINVAL;
}

static int io_register_files_update(struct io_ring_ctx *ctx, void __user *arg,
				    unsigned nr_args)
{
	struct io_uring_rsrc_update2 up;

	if (!nr_args)
		return -EINVAL;
	memset(&up, 0, sizeof(up));
	if (copy_from_user(&up, arg, sizeof(struct io_uring_rsrc_update)))
		return -EFAULT;
	if (up.resv || up.resv2)
		return -EINVAL;
	return __io_register_rsrc_update(ctx, IORING_RSRC_FILE, &up, nr_args);
}

static int io_register_rsrc_update(struct io_ring_ctx *ctx, void __user *arg,
				   unsigned size, unsigned type)
{
	struct io_uring_rsrc_update2 up;

	if (size != sizeof(up))
		return -EINVAL;
	if (copy_from_user(&up, arg, sizeof(up)))
		return -EFAULT;
	if (!up.nr || up.resv || up.resv2)
		return -EINVAL;
	return __io_register_rsrc_update(ctx, type, &up, up.nr);
}

static __cold int io_register_rsrc(struct io_ring_ctx *ctx, void __user *arg,
			    unsigned int size, unsigned int type)
{
	struct io_uring_rsrc_register rr;

	/* keep it extendible */
	if (size != sizeof(rr))
		return -EINVAL;

	memset(&rr, 0, sizeof(rr));
	if (copy_from_user(&rr, arg, size))
		return -EFAULT;
	if (!rr.nr || rr.resv2)
		return -EINVAL;
	if (rr.flags & ~IORING_RSRC_REGISTER_SPARSE)
		return -EINVAL;

	switch (type) {
	case IORING_RSRC_FILE:
		if (rr.flags & IORING_RSRC_REGISTER_SPARSE && rr.data)
			break;
		return io_sqe_files_register(ctx, u64_to_user_ptr(rr.data),
					     rr.nr, u64_to_user_ptr(rr.tags));
	case IORING_RSRC_BUFFER:
		if (rr.flags & IORING_RSRC_REGISTER_SPARSE && rr.data)
			break;
		return io_sqe_buffers_register(ctx, u64_to_user_ptr(rr.data),
					       rr.nr, u64_to_user_ptr(rr.tags));
	}
	return -EINVAL;
}

static __cold int io_register_iowq_aff(struct io_ring_ctx *ctx,
				       void __user *arg, unsigned len)
{
	struct io_uring_task *tctx = current->io_uring;
	cpumask_var_t new_mask;
	int ret;

	if (!tctx || !tctx->io_wq)
		return -EINVAL;

	if (!alloc_cpumask_var(&new_mask, GFP_KERNEL))
		return -ENOMEM;

	cpumask_clear(new_mask);
	if (len > cpumask_size())
		len = cpumask_size();

	if (in_compat_syscall()) {
		ret = compat_get_bitmap(cpumask_bits(new_mask),
					(const compat_ulong_t __user *)arg,
					len * 8 /* CHAR_BIT */);
	} else {
		ret = copy_from_user(new_mask, arg, len);
	}

	if (ret) {
		free_cpumask_var(new_mask);
		return -EFAULT;
	}

	ret = io_wq_cpu_affinity(tctx->io_wq, new_mask);
	free_cpumask_var(new_mask);
	return ret;
}

static __cold int io_unregister_iowq_aff(struct io_ring_ctx *ctx)
{
	struct io_uring_task *tctx = current->io_uring;

	if (!tctx || !tctx->io_wq)
		return -EINVAL;

	return io_wq_cpu_affinity(tctx->io_wq, NULL);
}

static __cold int io_register_iowq_max_workers(struct io_ring_ctx *ctx,
					       void __user *arg)
	__must_hold(&ctx->uring_lock)
{
	struct io_tctx_node *node;
	struct io_uring_task *tctx = NULL;
	struct io_sq_data *sqd = NULL;
	__u32 new_count[2];
	int i, ret;

	if (copy_from_user(new_count, arg, sizeof(new_count)))
		return -EFAULT;
	for (i = 0; i < ARRAY_SIZE(new_count); i++)
		if (new_count[i] > INT_MAX)
			return -EINVAL;

	if (ctx->flags & IORING_SETUP_SQPOLL) {
		sqd = ctx->sq_data;
		if (sqd) {
			/*
			 * Observe the correct sqd->lock -> ctx->uring_lock
			 * ordering. Fine to drop uring_lock here, we hold
			 * a ref to the ctx.
			 */
			refcount_inc(&sqd->refs);
			mutex_unlock(&ctx->uring_lock);
			mutex_lock(&sqd->lock);
			mutex_lock(&ctx->uring_lock);
			if (sqd->thread)
				tctx = sqd->thread->io_uring;
		}
	} else {
		tctx = current->io_uring;
	}

	BUILD_BUG_ON(sizeof(new_count) != sizeof(ctx->iowq_limits));

	for (i = 0; i < ARRAY_SIZE(new_count); i++)
		if (new_count[i])
			ctx->iowq_limits[i] = new_count[i];
	ctx->iowq_limits_set = true;

	if (tctx && tctx->io_wq) {
		ret = io_wq_max_workers(tctx->io_wq, new_count);
		if (ret)
			goto err;
	} else {
		memset(new_count, 0, sizeof(new_count));
	}

	if (sqd) {
		mutex_unlock(&sqd->lock);
		io_put_sq_data(sqd);
	}

	if (copy_to_user(arg, new_count, sizeof(new_count)))
		return -EFAULT;

	/* that's it for SQPOLL, only the SQPOLL task creates requests */
	if (sqd)
		return 0;

	/* now propagate the restriction to all registered users */
	list_for_each_entry(node, &ctx->tctx_list, ctx_node) {
		struct io_uring_task *tctx = node->task->io_uring;

		if (WARN_ON_ONCE(!tctx->io_wq))
			continue;

		for (i = 0; i < ARRAY_SIZE(new_count); i++)
			new_count[i] = ctx->iowq_limits[i];
		/* ignore errors, it always returns zero anyway */
		(void)io_wq_max_workers(tctx->io_wq, new_count);
	}
	return 0;
err:
	if (sqd) {
		mutex_unlock(&sqd->lock);
		io_put_sq_data(sqd);
	}
	return ret;
}

static int io_register_pbuf_ring(struct io_ring_ctx *ctx, void __user *arg)
{
	struct io_uring_buf_ring *br;
	struct io_uring_buf_reg reg;
	struct io_buffer_list *bl, *free_bl = NULL;
	struct page **pages;
	int nr_pages;

	if (copy_from_user(&reg, arg, sizeof(reg)))
		return -EFAULT;

	if (reg.pad || reg.resv[0] || reg.resv[1] || reg.resv[2])
		return -EINVAL;
	if (!reg.ring_addr)
		return -EFAULT;
	if (reg.ring_addr & ~PAGE_MASK)
		return -EINVAL;
	if (!is_power_of_2(reg.ring_entries))
		return -EINVAL;

	/* cannot disambiguate full vs empty due to head/tail size */
	if (reg.ring_entries >= 65536)
		return -EINVAL;

	if (unlikely(reg.bgid < BGID_ARRAY && !ctx->io_bl)) {
		int ret = io_init_bl_list(ctx);
		if (ret)
			return ret;
	}

	bl = io_buffer_get_list(ctx, reg.bgid);
	if (bl) {
		/* if mapped buffer ring OR classic exists, don't allow */
		if (bl->buf_nr_pages || !list_empty(&bl->buf_list))
			return -EEXIST;
	} else {
		free_bl = bl = kzalloc(sizeof(*bl), GFP_KERNEL);
		if (!bl)
			return -ENOMEM;
	}

	pages = io_pin_pages(reg.ring_addr,
			     struct_size(br, bufs, reg.ring_entries),
			     &nr_pages);
	if (IS_ERR(pages)) {
		kfree(free_bl);
		return PTR_ERR(pages);
	}

	br = page_address(pages[0]);
	bl->buf_pages = pages;
	bl->buf_nr_pages = nr_pages;
	bl->nr_entries = reg.ring_entries;
	bl->buf_ring = br;
	bl->mask = reg.ring_entries - 1;
	io_buffer_add_list(ctx, bl, reg.bgid);
	return 0;
}

static int io_unregister_pbuf_ring(struct io_ring_ctx *ctx, void __user *arg)
{
	struct io_uring_buf_reg reg;
	struct io_buffer_list *bl;

	if (copy_from_user(&reg, arg, sizeof(reg)))
		return -EFAULT;
	if (reg.pad || reg.resv[0] || reg.resv[1] || reg.resv[2])
		return -EINVAL;

	bl = io_buffer_get_list(ctx, reg.bgid);
	if (!bl)
		return -ENOENT;
	if (!bl->buf_nr_pages)
		return -EINVAL;

	__io_remove_buffers(ctx, bl, -1U);
	if (bl->bgid >= BGID_ARRAY) {
		xa_erase(&ctx->io_bl_xa, bl->bgid);
		kfree(bl);
	}
	return 0;
}

static int __io_uring_register(struct io_ring_ctx *ctx, unsigned opcode,
			       void __user *arg, unsigned nr_args)
	__releases(ctx->uring_lock)
	__acquires(ctx->uring_lock)
{
	int ret;

	/*
	 * We're inside the ring mutex, if the ref is already dying, then
	 * someone else killed the ctx or is already going through
	 * io_uring_register().
	 */
	if (percpu_ref_is_dying(&ctx->refs))
		return -ENXIO;

	if (ctx->restricted) {
		if (opcode >= IORING_REGISTER_LAST)
			return -EINVAL;
		opcode = array_index_nospec(opcode, IORING_REGISTER_LAST);
		if (!test_bit(opcode, ctx->restrictions.register_op))
			return -EACCES;
	}

	switch (opcode) {
	case IORING_REGISTER_BUFFERS:
		ret = -EFAULT;
		if (!arg)
			break;
		ret = io_sqe_buffers_register(ctx, arg, nr_args, NULL);
		break;
	case IORING_UNREGISTER_BUFFERS:
		ret = -EINVAL;
		if (arg || nr_args)
			break;
		ret = io_sqe_buffers_unregister(ctx);
		break;
	case IORING_REGISTER_FILES:
		ret = -EFAULT;
		if (!arg)
			break;
		ret = io_sqe_files_register(ctx, arg, nr_args, NULL);
		break;
	case IORING_UNREGISTER_FILES:
		ret = -EINVAL;
		if (arg || nr_args)
			break;
		ret = io_sqe_files_unregister(ctx);
		break;
	case IORING_REGISTER_FILES_UPDATE:
		ret = io_register_files_update(ctx, arg, nr_args);
		break;
	case IORING_REGISTER_EVENTFD:
		ret = -EINVAL;
		if (nr_args != 1)
			break;
		ret = io_eventfd_register(ctx, arg, 0);
		break;
	case IORING_REGISTER_EVENTFD_ASYNC:
		ret = -EINVAL;
		if (nr_args != 1)
			break;
		ret = io_eventfd_register(ctx, arg, 1);
		break;
	case IORING_UNREGISTER_EVENTFD:
		ret = -EINVAL;
		if (arg || nr_args)
			break;
		ret = io_eventfd_unregister(ctx);
		break;
	case IORING_REGISTER_PROBE:
		ret = -EINVAL;
		if (!arg || nr_args > 256)
			break;
		ret = io_probe(ctx, arg, nr_args);
		break;
	case IORING_REGISTER_PERSONALITY:
		ret = -EINVAL;
		if (arg || nr_args)
			break;
		ret = io_register_personality(ctx);
		break;
	case IORING_UNREGISTER_PERSONALITY:
		ret = -EINVAL;
		if (arg)
			break;
		ret = io_unregister_personality(ctx, nr_args);
		break;
	case IORING_REGISTER_ENABLE_RINGS:
		ret = -EINVAL;
		if (arg || nr_args)
			break;
		ret = io_register_enable_rings(ctx);
		break;
	case IORING_REGISTER_RESTRICTIONS:
		ret = io_register_restrictions(ctx, arg, nr_args);
		break;
	case IORING_REGISTER_FILES2:
		ret = io_register_rsrc(ctx, arg, nr_args, IORING_RSRC_FILE);
		break;
	case IORING_REGISTER_FILES_UPDATE2:
		ret = io_register_rsrc_update(ctx, arg, nr_args,
					      IORING_RSRC_FILE);
		break;
	case IORING_REGISTER_BUFFERS2:
		ret = io_register_rsrc(ctx, arg, nr_args, IORING_RSRC_BUFFER);
		break;
	case IORING_REGISTER_BUFFERS_UPDATE:
		ret = io_register_rsrc_update(ctx, arg, nr_args,
					      IORING_RSRC_BUFFER);
		break;
	case IORING_REGISTER_IOWQ_AFF:
		ret = -EINVAL;
		if (!arg || !nr_args)
			break;
		ret = io_register_iowq_aff(ctx, arg, nr_args);
		break;
	case IORING_UNREGISTER_IOWQ_AFF:
		ret = -EINVAL;
		if (arg || nr_args)
			break;
		ret = io_unregister_iowq_aff(ctx);
		break;
	case IORING_REGISTER_IOWQ_MAX_WORKERS:
		ret = -EINVAL;
		if (!arg || nr_args != 2)
			break;
		ret = io_register_iowq_max_workers(ctx, arg);
		break;
	case IORING_REGISTER_RING_FDS:
		ret = io_ringfd_register(ctx, arg, nr_args);
		break;
	case IORING_UNREGISTER_RING_FDS:
		ret = io_ringfd_unregister(ctx, arg, nr_args);
		break;
	case IORING_REGISTER_PBUF_RING:
		ret = -EINVAL;
		if (!arg || nr_args != 1)
			break;
		ret = io_register_pbuf_ring(ctx, arg);
		break;
	case IORING_UNREGISTER_PBUF_RING:
		ret = -EINVAL;
		if (!arg || nr_args != 1)
			break;
		ret = io_unregister_pbuf_ring(ctx, arg);
		break;
	default:
		ret = -EINVAL;
		break;
	}

	return ret;
}

SYSCALL_DEFINE4(io_uring_register, unsigned int, fd, unsigned int, opcode,
		void __user *, arg, unsigned int, nr_args)
{
	struct io_ring_ctx *ctx;
	long ret = -EBADF;
	struct fd f;

	f = fdget(fd);
	if (!f.file)
		return -EBADF;

	ret = -EOPNOTSUPP;
	if (f.file->f_op != &io_uring_fops)
		goto out_fput;

	ctx = f.file->private_data;

	io_run_task_work();

	mutex_lock(&ctx->uring_lock);
	ret = __io_uring_register(ctx, opcode, arg, nr_args);
	mutex_unlock(&ctx->uring_lock);
	trace_io_uring_register(ctx, opcode, ctx->nr_user_files, ctx->nr_user_bufs, ret);
out_fput:
	fdput(f);
	return ret;
}

static int __init io_uring_init(void)
{
#define __BUILD_BUG_VERIFY_ELEMENT(stype, eoffset, etype, ename) do { \
	BUILD_BUG_ON(offsetof(stype, ename) != eoffset); \
	BUILD_BUG_ON(sizeof(etype) != sizeof_field(stype, ename)); \
} while (0)

#define BUILD_BUG_SQE_ELEM(eoffset, etype, ename) \
	__BUILD_BUG_VERIFY_ELEMENT(struct io_uring_sqe, eoffset, etype, ename)
	BUILD_BUG_ON(sizeof(struct io_uring_sqe) != 64);
	BUILD_BUG_SQE_ELEM(0,  __u8,   opcode);
	BUILD_BUG_SQE_ELEM(1,  __u8,   flags);
	BUILD_BUG_SQE_ELEM(2,  __u16,  ioprio);
	BUILD_BUG_SQE_ELEM(4,  __s32,  fd);
	BUILD_BUG_SQE_ELEM(8,  __u64,  off);
	BUILD_BUG_SQE_ELEM(8,  __u64,  addr2);
	BUILD_BUG_SQE_ELEM(16, __u64,  addr);
	BUILD_BUG_SQE_ELEM(16, __u64,  splice_off_in);
	BUILD_BUG_SQE_ELEM(24, __u32,  len);
	BUILD_BUG_SQE_ELEM(28,     __kernel_rwf_t, rw_flags);
	BUILD_BUG_SQE_ELEM(28, /* compat */   int, rw_flags);
	BUILD_BUG_SQE_ELEM(28, /* compat */ __u32, rw_flags);
	BUILD_BUG_SQE_ELEM(28, __u32,  fsync_flags);
	BUILD_BUG_SQE_ELEM(28, /* compat */ __u16,  poll_events);
	BUILD_BUG_SQE_ELEM(28, __u32,  poll32_events);
	BUILD_BUG_SQE_ELEM(28, __u32,  sync_range_flags);
	BUILD_BUG_SQE_ELEM(28, __u32,  msg_flags);
	BUILD_BUG_SQE_ELEM(28, __u32,  timeout_flags);
	BUILD_BUG_SQE_ELEM(28, __u32,  accept_flags);
	BUILD_BUG_SQE_ELEM(28, __u32,  cancel_flags);
	BUILD_BUG_SQE_ELEM(28, __u32,  open_flags);
	BUILD_BUG_SQE_ELEM(28, __u32,  statx_flags);
	BUILD_BUG_SQE_ELEM(28, __u32,  fadvise_advice);
	BUILD_BUG_SQE_ELEM(28, __u32,  splice_flags);
	BUILD_BUG_SQE_ELEM(32, __u64,  user_data);
	BUILD_BUG_SQE_ELEM(40, __u16,  buf_index);
	BUILD_BUG_SQE_ELEM(40, __u16,  buf_group);
	BUILD_BUG_SQE_ELEM(42, __u16,  personality);
	BUILD_BUG_SQE_ELEM(44, __s32,  splice_fd_in);
	BUILD_BUG_SQE_ELEM(44, __u32,  file_index);
	BUILD_BUG_SQE_ELEM(48, __u64,  addr3);

	BUILD_BUG_ON(sizeof(struct io_uring_files_update) !=
		     sizeof(struct io_uring_rsrc_update));
	BUILD_BUG_ON(sizeof(struct io_uring_rsrc_update) >
		     sizeof(struct io_uring_rsrc_update2));

	/* ->buf_index is u16 */
	BUILD_BUG_ON(IORING_MAX_REG_BUFFERS >= (1u << 16));
	BUILD_BUG_ON(BGID_ARRAY * sizeof(struct io_buffer_list) > PAGE_SIZE);
	BUILD_BUG_ON(offsetof(struct io_uring_buf_ring, bufs) != 0);
	BUILD_BUG_ON(offsetof(struct io_uring_buf, resv) !=
		     offsetof(struct io_uring_buf_ring, tail));

	/* should fit into one byte */
	BUILD_BUG_ON(SQE_VALID_FLAGS >= (1 << 8));
	BUILD_BUG_ON(SQE_COMMON_FLAGS >= (1 << 8));
	BUILD_BUG_ON((SQE_VALID_FLAGS | SQE_COMMON_FLAGS) != SQE_VALID_FLAGS);

	BUILD_BUG_ON(ARRAY_SIZE(io_op_defs) != IORING_OP_LAST);
	BUILD_BUG_ON(__REQ_F_LAST_BIT > 8 * sizeof(int));

	BUILD_BUG_ON(sizeof(atomic_t) != sizeof(u32));

	BUILD_BUG_ON(sizeof(struct io_uring_cmd) > 64);

	req_cachep = KMEM_CACHE(io_kiocb, SLAB_HWCACHE_ALIGN | SLAB_PANIC |
				SLAB_ACCOUNT);
	return 0;
};
__initcall(io_uring_init);<|MERGE_RESOLUTION|>--- conflicted
+++ resolved
@@ -6088,11 +6088,7 @@
 {
 	struct io_sr_msg *sr = &req->sr_msg;
 
-<<<<<<< HEAD
 	if (unlikely(sqe->file_index || sqe->addr2))
-=======
-	if (unlikely(sqe->file_index))
->>>>>>> 3f57a53a
 		return -EINVAL;
 
 	sr->umsg = u64_to_user_ptr(READ_ONCE(sqe->addr));
@@ -6328,11 +6324,7 @@
 {
 	struct io_sr_msg *sr = &req->sr_msg;
 
-<<<<<<< HEAD
 	if (unlikely(sqe->file_index || sqe->addr2))
-=======
-	if (unlikely(sqe->file_index))
->>>>>>> 3f57a53a
 		return -EINVAL;
 
 	sr->umsg = u64_to_user_ptr(READ_ONCE(sqe->addr));
