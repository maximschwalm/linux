// SPDX-License-Identifier: GPL-2.0
/*
 * Process version 3 NFS requests.
 *
 * Copyright (C) 1996, 1997, 1998 Olaf Kirch <okir@monad.swb.de>
 */

#include <linux/fs.h>
#include <linux/ext2_fs.h>
#include <linux/magic.h>

#include "cache.h"
#include "xdr3.h"
#include "vfs.h"

#define NFSDDBG_FACILITY		NFSDDBG_PROC

static int	nfs3_ftypes[] = {
	0,			/* NF3NON */
	S_IFREG,		/* NF3REG */
	S_IFDIR,		/* NF3DIR */
	S_IFBLK,		/* NF3BLK */
	S_IFCHR,		/* NF3CHR */
	S_IFLNK,		/* NF3LNK */
	S_IFSOCK,		/* NF3SOCK */
	S_IFIFO,		/* NF3FIFO */
};

/*
 * NULL call.
 */
static __be32
nfsd3_proc_null(struct svc_rqst *rqstp)
{
	return rpc_success;
}

/*
 * Get a file's attributes
 */
static __be32
nfsd3_proc_getattr(struct svc_rqst *rqstp)
{
	struct nfsd_fhandle *argp = rqstp->rq_argp;
	struct nfsd3_attrstat *resp = rqstp->rq_resp;

	dprintk("nfsd: GETATTR(3)  %s\n",
		SVCFH_fmt(&argp->fh));

	fh_copy(&resp->fh, &argp->fh);
	resp->status = fh_verify(rqstp, &resp->fh, 0,
				 NFSD_MAY_NOP | NFSD_MAY_BYPASS_GSS_ON_ROOT);
	if (resp->status != nfs_ok)
		goto out;

	resp->status = fh_getattr(&resp->fh, &resp->stat);
out:
	return rpc_success;
}

/*
 * Set a file's attributes
 */
static __be32
nfsd3_proc_setattr(struct svc_rqst *rqstp)
{
	struct nfsd3_sattrargs *argp = rqstp->rq_argp;
	struct nfsd3_attrstat *resp = rqstp->rq_resp;

	dprintk("nfsd: SETATTR(3)  %s\n",
				SVCFH_fmt(&argp->fh));

	fh_copy(&resp->fh, &argp->fh);
	resp->status = nfsd_setattr(rqstp, &resp->fh, &argp->attrs,
				    argp->check_guard, argp->guardtime);
	return rpc_success;
}

/*
 * Look up a path name component
 */
static __be32
nfsd3_proc_lookup(struct svc_rqst *rqstp)
{
	struct nfsd3_diropargs *argp = rqstp->rq_argp;
	struct nfsd3_diropres  *resp = rqstp->rq_resp;

	dprintk("nfsd: LOOKUP(3)   %s %.*s\n",
				SVCFH_fmt(&argp->fh),
				argp->len,
				argp->name);

	fh_copy(&resp->dirfh, &argp->fh);
	fh_init(&resp->fh, NFS3_FHSIZE);

	resp->status = nfsd_lookup(rqstp, &resp->dirfh,
				   argp->name, argp->len,
				   &resp->fh);
	return rpc_success;
}

/*
 * Check file access
 */
static __be32
nfsd3_proc_access(struct svc_rqst *rqstp)
{
	struct nfsd3_accessargs *argp = rqstp->rq_argp;
	struct nfsd3_accessres *resp = rqstp->rq_resp;

	dprintk("nfsd: ACCESS(3)   %s 0x%x\n",
				SVCFH_fmt(&argp->fh),
				argp->access);

	fh_copy(&resp->fh, &argp->fh);
	resp->access = argp->access;
	resp->status = nfsd_access(rqstp, &resp->fh, &resp->access, NULL);
	return rpc_success;
}

/*
 * Read a symlink.
 */
static __be32
nfsd3_proc_readlink(struct svc_rqst *rqstp)
{
	struct nfsd3_readlinkargs *argp = rqstp->rq_argp;
	struct nfsd3_readlinkres *resp = rqstp->rq_resp;

	dprintk("nfsd: READLINK(3) %s\n", SVCFH_fmt(&argp->fh));

	/* Read the symlink. */
	fh_copy(&resp->fh, &argp->fh);
	resp->len = NFS3_MAXPATHLEN;
	resp->status = nfsd_readlink(rqstp, &resp->fh, argp->buffer, &resp->len);
	return rpc_success;
}

/*
 * Read a portion of a file.
 */
static __be32
nfsd3_proc_read(struct svc_rqst *rqstp)
{
	struct nfsd3_readargs *argp = rqstp->rq_argp;
	struct nfsd3_readres *resp = rqstp->rq_resp;
	u32	max_blocksize = svc_max_payload(rqstp);
	unsigned long cnt = min(argp->count, max_blocksize);

	dprintk("nfsd: READ(3) %s %lu bytes at %Lu\n",
				SVCFH_fmt(&argp->fh),
				(unsigned long) argp->count,
				(unsigned long long) argp->offset);

	/* Obtain buffer pointer for payload.
	 * 1 (status) + 22 (post_op_attr) + 1 (count) + 1 (eof)
	 * + 1 (xdr opaque byte count) = 26
	 */
	resp->count = cnt;
	svc_reserve_auth(rqstp, ((1 + NFS3_POST_OP_ATTR_WORDS + 3)<<2) + resp->count +4);

	fh_copy(&resp->fh, &argp->fh);
	resp->status = nfsd_read(rqstp, &resp->fh, argp->offset,
				 rqstp->rq_vec, argp->vlen, &resp->count,
				 &resp->eof);
	return rpc_success;
}

/*
 * Write data to a file
 */
static __be32
nfsd3_proc_write(struct svc_rqst *rqstp)
{
	struct nfsd3_writeargs *argp = rqstp->rq_argp;
	struct nfsd3_writeres *resp = rqstp->rq_resp;
	unsigned long cnt = argp->len;
	unsigned int nvecs;

	dprintk("nfsd: WRITE(3)    %s %d bytes at %Lu%s\n",
				SVCFH_fmt(&argp->fh),
				argp->len,
				(unsigned long long) argp->offset,
				argp->stable? " stable" : "");

	fh_copy(&resp->fh, &argp->fh);
	resp->committed = argp->stable;
	nvecs = svc_fill_write_vector(rqstp, rqstp->rq_arg.pages,
				      &argp->first, cnt);
	if (!nvecs) {
		resp->status = nfserr_io;
		goto out;
	}
	resp->status = nfsd_write(rqstp, &resp->fh, argp->offset,
				  rqstp->rq_vec, nvecs, &cnt,
				  resp->committed, resp->verf);
	resp->count = cnt;
out:
	return rpc_success;
}

/*
 * With NFSv3, CREATE processing is a lot easier than with NFSv2.
 * At least in theory; we'll see how it fares in practice when the
 * first reports about SunOS compatibility problems start to pour in...
 */
static __be32
nfsd3_proc_create(struct svc_rqst *rqstp)
{
	struct nfsd3_createargs *argp = rqstp->rq_argp;
	struct nfsd3_diropres *resp = rqstp->rq_resp;
	svc_fh		*dirfhp, *newfhp = NULL;
	struct iattr	*attr;

	dprintk("nfsd: CREATE(3)   %s %.*s\n",
				SVCFH_fmt(&argp->fh),
				argp->len,
				argp->name);

	dirfhp = fh_copy(&resp->dirfh, &argp->fh);
	newfhp = fh_init(&resp->fh, NFS3_FHSIZE);
	attr   = &argp->attrs;

	/* Unfudge the mode bits */
	attr->ia_mode &= ~S_IFMT;
	if (!(attr->ia_valid & ATTR_MODE)) { 
		attr->ia_valid |= ATTR_MODE;
		attr->ia_mode = S_IFREG;
	} else {
		attr->ia_mode = (attr->ia_mode & ~S_IFMT) | S_IFREG;
	}

	/* Now create the file and set attributes */
	resp->status = do_nfsd_create(rqstp, dirfhp, argp->name, argp->len,
				      attr, newfhp, argp->createmode,
				      (u32 *)argp->verf, NULL, NULL);
	return rpc_success;
}

/*
 * Make directory. This operation is not idempotent.
 */
static __be32
nfsd3_proc_mkdir(struct svc_rqst *rqstp)
{
	struct nfsd3_createargs *argp = rqstp->rq_argp;
	struct nfsd3_diropres *resp = rqstp->rq_resp;

	dprintk("nfsd: MKDIR(3)    %s %.*s\n",
				SVCFH_fmt(&argp->fh),
				argp->len,
				argp->name);

	argp->attrs.ia_valid &= ~ATTR_SIZE;
	fh_copy(&resp->dirfh, &argp->fh);
	fh_init(&resp->fh, NFS3_FHSIZE);
	resp->status = nfsd_create(rqstp, &resp->dirfh, argp->name, argp->len,
				   &argp->attrs, S_IFDIR, 0, &resp->fh);
	fh_unlock(&resp->dirfh);
	return rpc_success;
}

static __be32
nfsd3_proc_symlink(struct svc_rqst *rqstp)
{
	struct nfsd3_symlinkargs *argp = rqstp->rq_argp;
	struct nfsd3_diropres *resp = rqstp->rq_resp;

	if (argp->tlen == 0) {
		resp->status = nfserr_inval;
		goto out;
	}
	if (argp->tlen > NFS3_MAXPATHLEN) {
		resp->status = nfserr_nametoolong;
		goto out;
	}

	argp->tname = svc_fill_symlink_pathname(rqstp, &argp->first,
						page_address(rqstp->rq_arg.pages[0]),
						argp->tlen);
	if (IS_ERR(argp->tname)) {
		resp->status = nfserrno(PTR_ERR(argp->tname));
		goto out;
	}

	dprintk("nfsd: SYMLINK(3)  %s %.*s -> %.*s\n",
				SVCFH_fmt(&argp->ffh),
				argp->flen, argp->fname,
				argp->tlen, argp->tname);

	fh_copy(&resp->dirfh, &argp->ffh);
	fh_init(&resp->fh, NFS3_FHSIZE);
	resp->status = nfsd_symlink(rqstp, &resp->dirfh, argp->fname,
				    argp->flen, argp->tname, &resp->fh);
	kfree(argp->tname);
out:
	return rpc_success;
}

/*
 * Make socket/fifo/device.
 */
static __be32
nfsd3_proc_mknod(struct svc_rqst *rqstp)
{
	struct nfsd3_mknodargs *argp = rqstp->rq_argp;
	struct nfsd3_diropres  *resp = rqstp->rq_resp;
	int type;
	dev_t	rdev = 0;

	dprintk("nfsd: MKNOD(3)    %s %.*s\n",
				SVCFH_fmt(&argp->fh),
				argp->len,
				argp->name);

	fh_copy(&resp->dirfh, &argp->fh);
	fh_init(&resp->fh, NFS3_FHSIZE);

	if (argp->ftype == NF3CHR || argp->ftype == NF3BLK) {
		rdev = MKDEV(argp->major, argp->minor);
		if (MAJOR(rdev) != argp->major ||
		    MINOR(rdev) != argp->minor) {
			resp->status = nfserr_inval;
			goto out;
		}
	} else if (argp->ftype != NF3SOCK && argp->ftype != NF3FIFO) {
		resp->status = nfserr_badtype;
		goto out;
	}

	type = nfs3_ftypes[argp->ftype];
	resp->status = nfsd_create(rqstp, &resp->dirfh, argp->name, argp->len,
				   &argp->attrs, type, rdev, &resp->fh);
	fh_unlock(&resp->dirfh);
out:
	return rpc_success;
}

/*
 * Remove file/fifo/socket etc.
 */
static __be32
nfsd3_proc_remove(struct svc_rqst *rqstp)
{
	struct nfsd3_diropargs *argp = rqstp->rq_argp;
	struct nfsd3_attrstat *resp = rqstp->rq_resp;

	dprintk("nfsd: REMOVE(3)   %s %.*s\n",
				SVCFH_fmt(&argp->fh),
				argp->len,
				argp->name);

	/* Unlink. -S_IFDIR means file must not be a directory */
	fh_copy(&resp->fh, &argp->fh);
	resp->status = nfsd_unlink(rqstp, &resp->fh, -S_IFDIR,
				   argp->name, argp->len);
	fh_unlock(&resp->fh);
	return rpc_success;
}

/*
 * Remove a directory
 */
static __be32
nfsd3_proc_rmdir(struct svc_rqst *rqstp)
{
	struct nfsd3_diropargs *argp = rqstp->rq_argp;
	struct nfsd3_attrstat *resp = rqstp->rq_resp;

	dprintk("nfsd: RMDIR(3)    %s %.*s\n",
				SVCFH_fmt(&argp->fh),
				argp->len,
				argp->name);

	fh_copy(&resp->fh, &argp->fh);
	resp->status = nfsd_unlink(rqstp, &resp->fh, S_IFDIR,
				   argp->name, argp->len);
	fh_unlock(&resp->fh);
	return rpc_success;
}

static __be32
nfsd3_proc_rename(struct svc_rqst *rqstp)
{
	struct nfsd3_renameargs *argp = rqstp->rq_argp;
	struct nfsd3_renameres *resp = rqstp->rq_resp;

	dprintk("nfsd: RENAME(3)   %s %.*s ->\n",
				SVCFH_fmt(&argp->ffh),
				argp->flen,
				argp->fname);
	dprintk("nfsd: -> %s %.*s\n",
				SVCFH_fmt(&argp->tfh),
				argp->tlen,
				argp->tname);

	fh_copy(&resp->ffh, &argp->ffh);
	fh_copy(&resp->tfh, &argp->tfh);
	resp->status = nfsd_rename(rqstp, &resp->ffh, argp->fname, argp->flen,
				   &resp->tfh, argp->tname, argp->tlen);
	return rpc_success;
}

static __be32
nfsd3_proc_link(struct svc_rqst *rqstp)
{
	struct nfsd3_linkargs *argp = rqstp->rq_argp;
	struct nfsd3_linkres  *resp = rqstp->rq_resp;

	dprintk("nfsd: LINK(3)     %s ->\n",
				SVCFH_fmt(&argp->ffh));
	dprintk("nfsd:   -> %s %.*s\n",
				SVCFH_fmt(&argp->tfh),
				argp->tlen,
				argp->tname);

	fh_copy(&resp->fh,  &argp->ffh);
	fh_copy(&resp->tfh, &argp->tfh);
	resp->status = nfsd_link(rqstp, &resp->tfh, argp->tname, argp->tlen,
				 &resp->fh);
	return rpc_success;
}

/*
 * Read a portion of a directory.
 */
static __be32
nfsd3_proc_readdir(struct svc_rqst *rqstp)
{
	struct nfsd3_readdirargs *argp = rqstp->rq_argp;
	struct nfsd3_readdirres  *resp = rqstp->rq_resp;
	int		count = 0;
	struct page	**p;
	caddr_t		page_addr = NULL;

	dprintk("nfsd: READDIR(3)  %s %d bytes at %d\n",
				SVCFH_fmt(&argp->fh),
				argp->count, (u32) argp->cookie);

	/* Make sure we've room for the NULL ptr & eof flag, and shrink to
	 * client read size */
	count = (argp->count >> 2) - 2;

	/* Read directory and encode entries on the fly */
	fh_copy(&resp->fh, &argp->fh);

	resp->buflen = count;
	resp->common.err = nfs_ok;
	resp->buffer = argp->buffer;
	resp->rqstp = rqstp;
	resp->status = nfsd_readdir(rqstp, &resp->fh, (loff_t *)&argp->cookie,
				    &resp->common, nfs3svc_encode_entry);
	memcpy(resp->verf, argp->verf, 8);
	count = 0;
	for (p = rqstp->rq_respages + 1; p < rqstp->rq_next_page; p++) {
		page_addr = page_address(*p);

		if (((caddr_t)resp->buffer >= page_addr) &&
		    ((caddr_t)resp->buffer < page_addr + PAGE_SIZE)) {
			count += (caddr_t)resp->buffer - page_addr;
			break;
		}
		count += PAGE_SIZE;
	}
	resp->count = count >> 2;
	if (resp->offset) {
		loff_t offset = argp->cookie;

		if (unlikely(resp->offset1)) {
			/* we ended up with offset on a page boundary */
			*resp->offset = htonl(offset >> 32);
			*resp->offset1 = htonl(offset & 0xffffffff);
			resp->offset1 = NULL;
		} else {
			xdr_encode_hyper(resp->offset, offset);
		}
		resp->offset = NULL;
	}

	return rpc_success;
}

/*
 * Read a portion of a directory, including file handles and attrs.
 * For now, we choose to ignore the dircount parameter.
 */
static __be32
nfsd3_proc_readdirplus(struct svc_rqst *rqstp)
{
	struct nfsd3_readdirargs *argp = rqstp->rq_argp;
	struct nfsd3_readdirres  *resp = rqstp->rq_resp;
	int	count = 0;
	loff_t	offset;
	struct page **p;
	caddr_t	page_addr = NULL;

	dprintk("nfsd: READDIR+(3) %s %d bytes at %d\n",
				SVCFH_fmt(&argp->fh),
				argp->count, (u32) argp->cookie);

	/* Convert byte count to number of words (i.e. >> 2),
	 * and reserve room for the NULL ptr & eof flag (-2 words) */
	resp->count = (argp->count >> 2) - 2;

	/* Read directory and encode entries on the fly */
	fh_copy(&resp->fh, &argp->fh);

	resp->common.err = nfs_ok;
	resp->buffer = argp->buffer;
	resp->buflen = resp->count;
	resp->rqstp = rqstp;
	offset = argp->cookie;

	resp->status = fh_verify(rqstp, &resp->fh, S_IFDIR, NFSD_MAY_NOP);
	if (resp->status != nfs_ok)
		goto out;

	if (resp->fh.fh_export->ex_flags & NFSEXP_NOREADDIRPLUS) {
		resp->status = nfserr_notsupp;
		goto out;
	}

	resp->status = nfsd_readdir(rqstp, &resp->fh, &offset,
				    &resp->common, nfs3svc_encode_entry_plus);
	memcpy(resp->verf, argp->verf, 8);
	for (p = rqstp->rq_respages + 1; p < rqstp->rq_next_page; p++) {
		page_addr = page_address(*p);

		if (((caddr_t)resp->buffer >= page_addr) &&
		    ((caddr_t)resp->buffer < page_addr + PAGE_SIZE)) {
			count += (caddr_t)resp->buffer - page_addr;
			break;
		}
		count += PAGE_SIZE;
	}
	resp->count = count >> 2;
	if (resp->offset) {
		if (unlikely(resp->offset1)) {
			/* we ended up with offset on a page boundary */
			*resp->offset = htonl(offset >> 32);
			*resp->offset1 = htonl(offset & 0xffffffff);
			resp->offset1 = NULL;
		} else {
			xdr_encode_hyper(resp->offset, offset);
		}
		resp->offset = NULL;
	}

out:
	return rpc_success;
}

/*
 * Get file system stats
 */
static __be32
nfsd3_proc_fsstat(struct svc_rqst *rqstp)
{
	struct nfsd_fhandle *argp = rqstp->rq_argp;
	struct nfsd3_fsstatres *resp = rqstp->rq_resp;

	dprintk("nfsd: FSSTAT(3)   %s\n",
				SVCFH_fmt(&argp->fh));

	resp->status = nfsd_statfs(rqstp, &argp->fh, &resp->stats, 0);
	fh_put(&argp->fh);
	return rpc_success;
}

/*
 * Get file system info
 */
static __be32
nfsd3_proc_fsinfo(struct svc_rqst *rqstp)
{
	struct nfsd_fhandle *argp = rqstp->rq_argp;
	struct nfsd3_fsinfores *resp = rqstp->rq_resp;
	u32	max_blocksize = svc_max_payload(rqstp);

	dprintk("nfsd: FSINFO(3)   %s\n",
				SVCFH_fmt(&argp->fh));

	resp->f_rtmax  = max_blocksize;
	resp->f_rtpref = max_blocksize;
	resp->f_rtmult = PAGE_SIZE;
	resp->f_wtmax  = max_blocksize;
	resp->f_wtpref = max_blocksize;
	resp->f_wtmult = PAGE_SIZE;
	resp->f_dtpref = max_blocksize;
	resp->f_maxfilesize = ~(u32) 0;
	resp->f_properties = NFS3_FSF_DEFAULT;

	resp->status = fh_verify(rqstp, &argp->fh, 0,
				 NFSD_MAY_NOP | NFSD_MAY_BYPASS_GSS_ON_ROOT);

	/* Check special features of the file system. May request
	 * different read/write sizes for file systems known to have
	 * problems with large blocks */
	if (resp->status == nfs_ok) {
		struct super_block *sb = argp->fh.fh_dentry->d_sb;

		/* Note that we don't care for remote fs's here */
		if (sb->s_magic == MSDOS_SUPER_MAGIC) {
			resp->f_properties = NFS3_FSF_BILLYBOY;
		}
		resp->f_maxfilesize = sb->s_maxbytes;
	}

	fh_put(&argp->fh);
	return rpc_success;
}

/*
 * Get pathconf info for the specified file
 */
static __be32
nfsd3_proc_pathconf(struct svc_rqst *rqstp)
{
	struct nfsd_fhandle *argp = rqstp->rq_argp;
	struct nfsd3_pathconfres *resp = rqstp->rq_resp;

	dprintk("nfsd: PATHCONF(3) %s\n",
				SVCFH_fmt(&argp->fh));

	/* Set default pathconf */
	resp->p_link_max = 255;		/* at least */
	resp->p_name_max = 255;		/* at least */
	resp->p_no_trunc = 0;
	resp->p_chown_restricted = 1;
	resp->p_case_insensitive = 0;
	resp->p_case_preserving = 1;

	resp->status = fh_verify(rqstp, &argp->fh, 0, NFSD_MAY_NOP);

	if (resp->status == nfs_ok) {
		struct super_block *sb = argp->fh.fh_dentry->d_sb;

		/* Note that we don't care for remote fs's here */
		switch (sb->s_magic) {
		case EXT2_SUPER_MAGIC:
			resp->p_link_max = EXT2_LINK_MAX;
			resp->p_name_max = EXT2_NAME_LEN;
			break;
		case MSDOS_SUPER_MAGIC:
			resp->p_case_insensitive = 1;
			resp->p_case_preserving  = 0;
			break;
		}
	}

	fh_put(&argp->fh);
	return rpc_success;
}

/*
 * Commit a file (range) to stable storage.
 */
static __be32
nfsd3_proc_commit(struct svc_rqst *rqstp)
{
	struct nfsd3_commitargs *argp = rqstp->rq_argp;
	struct nfsd3_commitres *resp = rqstp->rq_resp;

	dprintk("nfsd: COMMIT(3)   %s %u@%Lu\n",
				SVCFH_fmt(&argp->fh),
				argp->count,
				(unsigned long long) argp->offset);

	if (argp->offset > NFS_OFFSET_MAX) {
		resp->status = nfserr_inval;
		goto out;
	}

	fh_copy(&resp->fh, &argp->fh);
	resp->status = nfsd_commit(rqstp, &resp->fh, argp->offset,
				   argp->count, resp->verf);
out:
	return rpc_success;
}


/*
 * NFSv3 Server procedures.
 * Only the results of non-idempotent operations are cached.
 */
#define nfs3svc_decode_fhandleargs	nfs3svc_decode_fhandle
#define nfs3svc_encode_attrstatres	nfs3svc_encode_attrstat
#define nfs3svc_encode_wccstatres	nfs3svc_encode_wccstat
#define nfsd3_mkdirargs			nfsd3_createargs
#define nfsd3_readdirplusargs		nfsd3_readdirargs
#define nfsd3_fhandleargs		nfsd_fhandle
#define nfsd3_attrstatres		nfsd3_attrstat
#define nfsd3_wccstatres		nfsd3_attrstat
#define nfsd3_createres			nfsd3_diropres

#define ST 1		/* status*/
#define FH 17		/* filehandle with length */
#define AT 21		/* attributes */
#define pAT (1+AT)	/* post attributes - conditional */
#define WC (7+pAT)	/* WCC attributes */

static const struct svc_procedure nfsd_procedures3[22] = {
	[NFS3PROC_NULL] = {
		.pc_func = nfsd3_proc_null,
<<<<<<< HEAD
		.pc_decode = nfs3svc_decode_voidarg,
		.pc_encode = nfs3svc_encode_voidres,
		.pc_argsize = sizeof(struct nfsd3_voidargs),
		.pc_ressize = sizeof(struct nfsd3_voidres),
=======
		.pc_decode = nfssvc_decode_voidarg,
		.pc_encode = nfssvc_encode_voidres,
		.pc_argsize = sizeof(struct nfsd_voidargs),
		.pc_ressize = sizeof(struct nfsd_voidres),
>>>>>>> 356006a6
		.pc_cachetype = RC_NOCACHE,
		.pc_xdrressize = ST,
	},
	[NFS3PROC_GETATTR] = {
		.pc_func = nfsd3_proc_getattr,
		.pc_decode = nfs3svc_decode_fhandleargs,
		.pc_encode = nfs3svc_encode_attrstatres,
		.pc_release = nfs3svc_release_fhandle,
		.pc_argsize = sizeof(struct nfsd3_fhandleargs),
		.pc_ressize = sizeof(struct nfsd3_attrstatres),
		.pc_cachetype = RC_NOCACHE,
		.pc_xdrressize = ST+AT,
	},
	[NFS3PROC_SETATTR] = {
		.pc_func = nfsd3_proc_setattr,
		.pc_decode = nfs3svc_decode_sattrargs,
		.pc_encode = nfs3svc_encode_wccstatres,
		.pc_release = nfs3svc_release_fhandle,
		.pc_argsize = sizeof(struct nfsd3_sattrargs),
		.pc_ressize = sizeof(struct nfsd3_wccstatres),
		.pc_cachetype = RC_REPLBUFF,
		.pc_xdrressize = ST+WC,
	},
	[NFS3PROC_LOOKUP] = {
		.pc_func = nfsd3_proc_lookup,
		.pc_decode = nfs3svc_decode_diropargs,
		.pc_encode = nfs3svc_encode_diropres,
		.pc_release = nfs3svc_release_fhandle2,
		.pc_argsize = sizeof(struct nfsd3_diropargs),
		.pc_ressize = sizeof(struct nfsd3_diropres),
		.pc_cachetype = RC_NOCACHE,
		.pc_xdrressize = ST+FH+pAT+pAT,
	},
	[NFS3PROC_ACCESS] = {
		.pc_func = nfsd3_proc_access,
		.pc_decode = nfs3svc_decode_accessargs,
		.pc_encode = nfs3svc_encode_accessres,
		.pc_release = nfs3svc_release_fhandle,
		.pc_argsize = sizeof(struct nfsd3_accessargs),
		.pc_ressize = sizeof(struct nfsd3_accessres),
		.pc_cachetype = RC_NOCACHE,
		.pc_xdrressize = ST+pAT+1,
	},
	[NFS3PROC_READLINK] = {
		.pc_func = nfsd3_proc_readlink,
		.pc_decode = nfs3svc_decode_readlinkargs,
		.pc_encode = nfs3svc_encode_readlinkres,
		.pc_release = nfs3svc_release_fhandle,
		.pc_argsize = sizeof(struct nfsd3_readlinkargs),
		.pc_ressize = sizeof(struct nfsd3_readlinkres),
		.pc_cachetype = RC_NOCACHE,
		.pc_xdrressize = ST+pAT+1+NFS3_MAXPATHLEN/4,
	},
	[NFS3PROC_READ] = {
		.pc_func = nfsd3_proc_read,
		.pc_decode = nfs3svc_decode_readargs,
		.pc_encode = nfs3svc_encode_readres,
		.pc_release = nfs3svc_release_fhandle,
		.pc_argsize = sizeof(struct nfsd3_readargs),
		.pc_ressize = sizeof(struct nfsd3_readres),
		.pc_cachetype = RC_NOCACHE,
		.pc_xdrressize = ST+pAT+4+NFSSVC_MAXBLKSIZE/4,
	},
	[NFS3PROC_WRITE] = {
		.pc_func = nfsd3_proc_write,
		.pc_decode = nfs3svc_decode_writeargs,
		.pc_encode = nfs3svc_encode_writeres,
		.pc_release = nfs3svc_release_fhandle,
		.pc_argsize = sizeof(struct nfsd3_writeargs),
		.pc_ressize = sizeof(struct nfsd3_writeres),
		.pc_cachetype = RC_REPLBUFF,
		.pc_xdrressize = ST+WC+4,
	},
	[NFS3PROC_CREATE] = {
		.pc_func = nfsd3_proc_create,
		.pc_decode = nfs3svc_decode_createargs,
		.pc_encode = nfs3svc_encode_createres,
		.pc_release = nfs3svc_release_fhandle2,
		.pc_argsize = sizeof(struct nfsd3_createargs),
		.pc_ressize = sizeof(struct nfsd3_createres),
		.pc_cachetype = RC_REPLBUFF,
		.pc_xdrressize = ST+(1+FH+pAT)+WC,
	},
	[NFS3PROC_MKDIR] = {
		.pc_func = nfsd3_proc_mkdir,
		.pc_decode = nfs3svc_decode_mkdirargs,
		.pc_encode = nfs3svc_encode_createres,
		.pc_release = nfs3svc_release_fhandle2,
		.pc_argsize = sizeof(struct nfsd3_mkdirargs),
		.pc_ressize = sizeof(struct nfsd3_createres),
		.pc_cachetype = RC_REPLBUFF,
		.pc_xdrressize = ST+(1+FH+pAT)+WC,
	},
	[NFS3PROC_SYMLINK] = {
		.pc_func = nfsd3_proc_symlink,
		.pc_decode = nfs3svc_decode_symlinkargs,
		.pc_encode = nfs3svc_encode_createres,
		.pc_release = nfs3svc_release_fhandle2,
		.pc_argsize = sizeof(struct nfsd3_symlinkargs),
		.pc_ressize = sizeof(struct nfsd3_createres),
		.pc_cachetype = RC_REPLBUFF,
		.pc_xdrressize = ST+(1+FH+pAT)+WC,
	},
	[NFS3PROC_MKNOD] = {
		.pc_func = nfsd3_proc_mknod,
		.pc_decode = nfs3svc_decode_mknodargs,
		.pc_encode = nfs3svc_encode_createres,
		.pc_release = nfs3svc_release_fhandle2,
		.pc_argsize = sizeof(struct nfsd3_mknodargs),
		.pc_ressize = sizeof(struct nfsd3_createres),
		.pc_cachetype = RC_REPLBUFF,
		.pc_xdrressize = ST+(1+FH+pAT)+WC,
	},
	[NFS3PROC_REMOVE] = {
		.pc_func = nfsd3_proc_remove,
		.pc_decode = nfs3svc_decode_diropargs,
		.pc_encode = nfs3svc_encode_wccstatres,
		.pc_release = nfs3svc_release_fhandle,
		.pc_argsize = sizeof(struct nfsd3_diropargs),
		.pc_ressize = sizeof(struct nfsd3_wccstatres),
		.pc_cachetype = RC_REPLBUFF,
		.pc_xdrressize = ST+WC,
	},
	[NFS3PROC_RMDIR] = {
		.pc_func = nfsd3_proc_rmdir,
		.pc_decode = nfs3svc_decode_diropargs,
		.pc_encode = nfs3svc_encode_wccstatres,
		.pc_release = nfs3svc_release_fhandle,
		.pc_argsize = sizeof(struct nfsd3_diropargs),
		.pc_ressize = sizeof(struct nfsd3_wccstatres),
		.pc_cachetype = RC_REPLBUFF,
		.pc_xdrressize = ST+WC,
	},
	[NFS3PROC_RENAME] = {
		.pc_func = nfsd3_proc_rename,
		.pc_decode = nfs3svc_decode_renameargs,
		.pc_encode = nfs3svc_encode_renameres,
		.pc_release = nfs3svc_release_fhandle2,
		.pc_argsize = sizeof(struct nfsd3_renameargs),
		.pc_ressize = sizeof(struct nfsd3_renameres),
		.pc_cachetype = RC_REPLBUFF,
		.pc_xdrressize = ST+WC+WC,
	},
	[NFS3PROC_LINK] = {
		.pc_func = nfsd3_proc_link,
		.pc_decode = nfs3svc_decode_linkargs,
		.pc_encode = nfs3svc_encode_linkres,
		.pc_release = nfs3svc_release_fhandle2,
		.pc_argsize = sizeof(struct nfsd3_linkargs),
		.pc_ressize = sizeof(struct nfsd3_linkres),
		.pc_cachetype = RC_REPLBUFF,
		.pc_xdrressize = ST+pAT+WC,
	},
	[NFS3PROC_READDIR] = {
		.pc_func = nfsd3_proc_readdir,
		.pc_decode = nfs3svc_decode_readdirargs,
		.pc_encode = nfs3svc_encode_readdirres,
		.pc_release = nfs3svc_release_fhandle,
		.pc_argsize = sizeof(struct nfsd3_readdirargs),
		.pc_ressize = sizeof(struct nfsd3_readdirres),
		.pc_cachetype = RC_NOCACHE,
	},
	[NFS3PROC_READDIRPLUS] = {
		.pc_func = nfsd3_proc_readdirplus,
		.pc_decode = nfs3svc_decode_readdirplusargs,
		.pc_encode = nfs3svc_encode_readdirres,
		.pc_release = nfs3svc_release_fhandle,
		.pc_argsize = sizeof(struct nfsd3_readdirplusargs),
		.pc_ressize = sizeof(struct nfsd3_readdirres),
		.pc_cachetype = RC_NOCACHE,
	},
	[NFS3PROC_FSSTAT] = {
		.pc_func = nfsd3_proc_fsstat,
		.pc_decode = nfs3svc_decode_fhandleargs,
		.pc_encode = nfs3svc_encode_fsstatres,
		.pc_argsize = sizeof(struct nfsd3_fhandleargs),
		.pc_ressize = sizeof(struct nfsd3_fsstatres),
		.pc_cachetype = RC_NOCACHE,
		.pc_xdrressize = ST+pAT+2*6+1,
	},
	[NFS3PROC_FSINFO] = {
		.pc_func = nfsd3_proc_fsinfo,
		.pc_decode = nfs3svc_decode_fhandleargs,
		.pc_encode = nfs3svc_encode_fsinfores,
		.pc_argsize = sizeof(struct nfsd3_fhandleargs),
		.pc_ressize = sizeof(struct nfsd3_fsinfores),
		.pc_cachetype = RC_NOCACHE,
		.pc_xdrressize = ST+pAT+12,
	},
	[NFS3PROC_PATHCONF] = {
		.pc_func = nfsd3_proc_pathconf,
		.pc_decode = nfs3svc_decode_fhandleargs,
		.pc_encode = nfs3svc_encode_pathconfres,
		.pc_argsize = sizeof(struct nfsd3_fhandleargs),
		.pc_ressize = sizeof(struct nfsd3_pathconfres),
		.pc_cachetype = RC_NOCACHE,
		.pc_xdrressize = ST+pAT+6,
	},
	[NFS3PROC_COMMIT] = {
		.pc_func = nfsd3_proc_commit,
		.pc_decode = nfs3svc_decode_commitargs,
		.pc_encode = nfs3svc_encode_commitres,
		.pc_release = nfs3svc_release_fhandle,
		.pc_argsize = sizeof(struct nfsd3_commitargs),
		.pc_ressize = sizeof(struct nfsd3_commitres),
		.pc_cachetype = RC_NOCACHE,
		.pc_xdrressize = ST+WC+2,
	},
};

static unsigned int nfsd_count3[ARRAY_SIZE(nfsd_procedures3)];
const struct svc_version nfsd_version3 = {
	.vs_vers	= 3,
	.vs_nproc	= 22,
	.vs_proc	= nfsd_procedures3,
	.vs_dispatch	= nfsd_dispatch,
	.vs_count	= nfsd_count3,
	.vs_xdrsize	= NFS3_SVC_XDRSIZE,
};<|MERGE_RESOLUTION|>--- conflicted
+++ resolved
@@ -702,17 +702,10 @@
 static const struct svc_procedure nfsd_procedures3[22] = {
 	[NFS3PROC_NULL] = {
 		.pc_func = nfsd3_proc_null,
-<<<<<<< HEAD
-		.pc_decode = nfs3svc_decode_voidarg,
-		.pc_encode = nfs3svc_encode_voidres,
-		.pc_argsize = sizeof(struct nfsd3_voidargs),
-		.pc_ressize = sizeof(struct nfsd3_voidres),
-=======
 		.pc_decode = nfssvc_decode_voidarg,
 		.pc_encode = nfssvc_encode_voidres,
 		.pc_argsize = sizeof(struct nfsd_voidargs),
 		.pc_ressize = sizeof(struct nfsd_voidres),
->>>>>>> 356006a6
 		.pc_cachetype = RC_NOCACHE,
 		.pc_xdrressize = ST,
 	},
