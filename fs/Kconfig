--- conflicted
+++ resolved
@@ -247,12 +247,7 @@
 
 #
 # Select this config option from the architecture Kconfig, if it is preferred
-<<<<<<< HEAD
-# to enable the feature of minimizing overhead of struct page associated with
-# each HugeTLB page.
-=======
 # to enable the feature of HugeTLB Vmemmap Optimization (HVO).
->>>>>>> 7365df19
 #
 config ARCH_WANT_HUGETLB_PAGE_OPTIMIZE_VMEMMAP
 	bool
@@ -263,16 +258,6 @@
 	depends on SPARSEMEM_VMEMMAP
 
 config HUGETLB_PAGE_OPTIMIZE_VMEMMAP_DEFAULT_ON
-<<<<<<< HEAD
-	bool "Default optimizing vmemmap pages of HugeTLB to on"
-	default n
-	depends on HUGETLB_PAGE_OPTIMIZE_VMEMMAP
-	help
-	  When using HUGETLB_PAGE_OPTIMIZE_VMEMMAP, the optimizing unused vmemmap
-	  pages associated with each HugeTLB page is default off. Say Y here
-	  to enable optimizing vmemmap pages of HugeTLB by default. It can then
-	  be disabled on the command line via hugetlb_free_vmemmap=off.
-=======
 	bool "HugeTLB Vmemmap Optimization (HVO) defaults to on"
 	default n
 	depends on HUGETLB_PAGE_OPTIMIZE_VMEMMAP
@@ -280,7 +265,6 @@
 	  The HugeTLB VmemmapvOptimization (HVO) defaults to off. Say Y here to
 	  enable HVO by default. It can be disabled via hugetlb_free_vmemmap=off
 	  (boot command line) or hugetlb_optimize_vmemmap (sysctl).
->>>>>>> 7365df19
 
 config MEMFD_CREATE
 	def_bool TMPFS || HUGETLBFS
