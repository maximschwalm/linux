--- conflicted
+++ resolved
@@ -668,22 +668,13 @@
  * Handle lookups for the hidden .snap directory.
  */
 struct dentry *ceph_handle_snapdir(struct ceph_mds_request *req,
-<<<<<<< HEAD
-				   struct dentry *dentry, int err)
-=======
 				   struct dentry *dentry)
->>>>>>> e48bf29c
 {
 	struct ceph_fs_client *fsc = ceph_sb_to_client(dentry->d_sb);
 	struct inode *parent = d_inode(dentry->d_parent); /* we hold i_mutex */
 
 	/* .snap dir? */
-<<<<<<< HEAD
-	if (err == -ENOENT &&
-	    ceph_snap(parent) == CEPH_NOSNAP &&
-=======
 	if (ceph_snap(parent) == CEPH_NOSNAP &&
->>>>>>> e48bf29c
 	    strcmp(dentry->d_name.name, fsc->mount_options->snapdir_name) == 0) {
 		struct dentry *res;
 		struct inode *inode = ceph_get_snapdir(parent);
@@ -750,7 +741,6 @@
 	struct ceph_fs_client *fsc = ceph_sb_to_client(dir->i_sb);
 	struct ceph_mds_client *mdsc = ceph_sb_to_mdsc(dir->i_sb);
 	struct ceph_mds_request *req;
-	struct dentry *res;
 	int op;
 	int mask;
 	int err;
@@ -801,14 +791,6 @@
 	req->r_parent = dir;
 	set_bit(CEPH_MDS_R_PARENT_LOCKED, &req->r_req_flags);
 	err = ceph_mdsc_do_request(mdsc, NULL, req);
-<<<<<<< HEAD
-	res = ceph_handle_snapdir(req, dentry, err);
-	if (IS_ERR(res)) {
-		err = PTR_ERR(res);
-	} else {
-		dentry = res;
-		err = 0;
-=======
 	if (err == -ENOENT) {
 		struct dentry *res;
 
@@ -819,7 +801,6 @@
 			dentry = res;
 			err = 0;
 		}
->>>>>>> e48bf29c
 	}
 	dentry = ceph_finish_lookup(req, dentry, err);
 	ceph_mdsc_put_request(req);  /* will dput(dentry) */
