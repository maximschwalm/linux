// SPDX-License-Identifier: GPL-2.0
/*
 * Copyright (C) Qu Wenruo 2017.  All rights reserved.
 */

/*
 * The module is used to catch unexpected/corrupted tree block data.
 * Such behavior can be caused either by a fuzzed image or bugs.
 *
 * The objective is to do leaf/node validation checks when tree block is read
 * from disk, and check *every* possible member, so other code won't
 * need to checking them again.
 *
 * Due to the potential and unwanted damage, every checker needs to be
 * carefully reviewed otherwise so it does not prevent mount of valid images.
 */

#include <linux/types.h>
#include <linux/stddef.h>
#include <linux/error-injection.h>
#include "ctree.h"
#include "tree-checker.h"
#include "disk-io.h"
#include "compression.h"
#include "volumes.h"
#include "misc.h"

/*
 * Error message should follow the following format:
 * corrupt <type>: <identifier>, <reason>[, <bad_value>]
 *
 * @type:	leaf or node
 * @identifier:	the necessary info to locate the leaf/node.
 * 		It's recommended to decode key.objecitd/offset if it's
 * 		meaningful.
 * @reason:	describe the error
 * @bad_value:	optional, it's recommended to output bad value and its
 *		expected value (range).
 *
 * Since comma is used to separate the components, only space is allowed
 * inside each component.
 */

/*
 * Append generic "corrupt leaf/node root=%llu block=%llu slot=%d: " to @fmt.
 * Allows callers to customize the output.
 */
__printf(3, 4)
__cold
static void generic_err(const struct extent_buffer *eb, int slot,
			const char *fmt, ...)
{
	const struct btrfs_fs_info *fs_info = eb->fs_info;
	struct va_format vaf;
	va_list args;

	va_start(args, fmt);

	vaf.fmt = fmt;
	vaf.va = &args;

	btrfs_crit(fs_info,
		"corrupt %s: root=%llu block=%llu slot=%d, %pV",
		btrfs_header_level(eb) == 0 ? "leaf" : "node",
		btrfs_header_owner(eb), btrfs_header_bytenr(eb), slot, &vaf);
	va_end(args);
}

/*
 * Customized reporter for extent data item, since its key objectid and
 * offset has its own meaning.
 */
__printf(3, 4)
__cold
static void file_extent_err(const struct extent_buffer *eb, int slot,
			    const char *fmt, ...)
{
	const struct btrfs_fs_info *fs_info = eb->fs_info;
	struct btrfs_key key;
	struct va_format vaf;
	va_list args;

	btrfs_item_key_to_cpu(eb, &key, slot);
	va_start(args, fmt);

	vaf.fmt = fmt;
	vaf.va = &args;

	btrfs_crit(fs_info,
	"corrupt %s: root=%llu block=%llu slot=%d ino=%llu file_offset=%llu, %pV",
		btrfs_header_level(eb) == 0 ? "leaf" : "node",
		btrfs_header_owner(eb), btrfs_header_bytenr(eb), slot,
		key.objectid, key.offset, &vaf);
	va_end(args);
}

/*
 * Return 0 if the btrfs_file_extent_##name is aligned to @alignment
 * Else return 1
 */
#define CHECK_FE_ALIGNED(leaf, slot, fi, name, alignment)		      \
({									      \
	if (unlikely(!IS_ALIGNED(btrfs_file_extent_##name((leaf), (fi)),      \
				 (alignment))))				      \
		file_extent_err((leaf), (slot),				      \
	"invalid %s for file extent, have %llu, should be aligned to %u",     \
			(#name), btrfs_file_extent_##name((leaf), (fi)),      \
			(alignment));					      \
	(!IS_ALIGNED(btrfs_file_extent_##name((leaf), (fi)), (alignment)));   \
})

static u64 file_extent_end(struct extent_buffer *leaf,
			   struct btrfs_key *key,
			   struct btrfs_file_extent_item *extent)
{
	u64 end;
	u64 len;

	if (btrfs_file_extent_type(leaf, extent) == BTRFS_FILE_EXTENT_INLINE) {
		len = btrfs_file_extent_ram_bytes(leaf, extent);
		end = ALIGN(key->offset + len, leaf->fs_info->sectorsize);
	} else {
		len = btrfs_file_extent_num_bytes(leaf, extent);
		end = key->offset + len;
	}
	return end;
}

/*
 * Customized report for dir_item, the only new important information is
 * key->objectid, which represents inode number
 */
__printf(3, 4)
__cold
static void dir_item_err(const struct extent_buffer *eb, int slot,
			 const char *fmt, ...)
{
	const struct btrfs_fs_info *fs_info = eb->fs_info;
	struct btrfs_key key;
	struct va_format vaf;
	va_list args;

	btrfs_item_key_to_cpu(eb, &key, slot);
	va_start(args, fmt);

	vaf.fmt = fmt;
	vaf.va = &args;

	btrfs_crit(fs_info,
		"corrupt %s: root=%llu block=%llu slot=%d ino=%llu, %pV",
		btrfs_header_level(eb) == 0 ? "leaf" : "node",
		btrfs_header_owner(eb), btrfs_header_bytenr(eb), slot,
		key.objectid, &vaf);
	va_end(args);
}

/*
 * This functions checks prev_key->objectid, to ensure current key and prev_key
 * share the same objectid as inode number.
 *
 * This is to detect missing INODE_ITEM in subvolume trees.
 *
 * Return true if everything is OK or we don't need to check.
 * Return false if anything is wrong.
 */
static bool check_prev_ino(struct extent_buffer *leaf,
			   struct btrfs_key *key, int slot,
			   struct btrfs_key *prev_key)
{
	/* No prev key, skip check */
	if (slot == 0)
		return true;

	/* Only these key->types needs to be checked */
	ASSERT(key->type == BTRFS_XATTR_ITEM_KEY ||
	       key->type == BTRFS_INODE_REF_KEY ||
	       key->type == BTRFS_DIR_INDEX_KEY ||
	       key->type == BTRFS_DIR_ITEM_KEY ||
	       key->type == BTRFS_EXTENT_DATA_KEY);

	/*
	 * Only subvolume trees along with their reloc trees need this check.
	 * Things like log tree doesn't follow this ino requirement.
	 */
	if (!is_fstree(btrfs_header_owner(leaf)))
		return true;

	if (key->objectid == prev_key->objectid)
		return true;

	/* Error found */
	dir_item_err(leaf, slot,
		"invalid previous key objectid, have %llu expect %llu",
		prev_key->objectid, key->objectid);
	return false;
}
static int check_extent_data_item(struct extent_buffer *leaf,
				  struct btrfs_key *key, int slot,
				  struct btrfs_key *prev_key)
{
	struct btrfs_fs_info *fs_info = leaf->fs_info;
	struct btrfs_file_extent_item *fi;
	u32 sectorsize = fs_info->sectorsize;
	u32 item_size = btrfs_item_size_nr(leaf, slot);
	u64 extent_end;

	if (unlikely(!IS_ALIGNED(key->offset, sectorsize))) {
		file_extent_err(leaf, slot,
"unaligned file_offset for file extent, have %llu should be aligned to %u",
			key->offset, sectorsize);
		return -EUCLEAN;
	}

	/*
	 * Previous key must have the same key->objectid (ino).
	 * It can be XATTR_ITEM, INODE_ITEM or just another EXTENT_DATA.
	 * But if objectids mismatch, it means we have a missing
	 * INODE_ITEM.
	 */
	if (unlikely(!check_prev_ino(leaf, key, slot, prev_key)))
		return -EUCLEAN;

	fi = btrfs_item_ptr(leaf, slot, struct btrfs_file_extent_item);

	/*
	 * Make sure the item contains at least inline header, so the file
	 * extent type is not some garbage.
	 */
	if (unlikely(item_size < BTRFS_FILE_EXTENT_INLINE_DATA_START)) {
		file_extent_err(leaf, slot,
				"invalid item size, have %u expect [%zu, %u)",
				item_size, BTRFS_FILE_EXTENT_INLINE_DATA_START,
				SZ_4K);
		return -EUCLEAN;
	}
	if (unlikely(btrfs_file_extent_type(leaf, fi) >=
		     BTRFS_NR_FILE_EXTENT_TYPES)) {
		file_extent_err(leaf, slot,
		"invalid type for file extent, have %u expect range [0, %u]",
			btrfs_file_extent_type(leaf, fi),
			BTRFS_NR_FILE_EXTENT_TYPES - 1);
		return -EUCLEAN;
	}

	/*
	 * Support for new compression/encryption must introduce incompat flag,
	 * and must be caught in open_ctree().
	 */
	if (unlikely(btrfs_file_extent_compression(leaf, fi) >=
		     BTRFS_NR_COMPRESS_TYPES)) {
		file_extent_err(leaf, slot,
	"invalid compression for file extent, have %u expect range [0, %u]",
			btrfs_file_extent_compression(leaf, fi),
			BTRFS_NR_COMPRESS_TYPES - 1);
		return -EUCLEAN;
	}
	if (unlikely(btrfs_file_extent_encryption(leaf, fi))) {
		file_extent_err(leaf, slot,
			"invalid encryption for file extent, have %u expect 0",
			btrfs_file_extent_encryption(leaf, fi));
		return -EUCLEAN;
	}
	if (btrfs_file_extent_type(leaf, fi) == BTRFS_FILE_EXTENT_INLINE) {
		/* Inline extent must have 0 as key offset */
		if (unlikely(key->offset)) {
			file_extent_err(leaf, slot,
		"invalid file_offset for inline file extent, have %llu expect 0",
				key->offset);
			return -EUCLEAN;
		}

		/* Compressed inline extent has no on-disk size, skip it */
		if (btrfs_file_extent_compression(leaf, fi) !=
		    BTRFS_COMPRESS_NONE)
			return 0;

		/* Uncompressed inline extent size must match item size */
		if (unlikely(item_size != BTRFS_FILE_EXTENT_INLINE_DATA_START +
					  btrfs_file_extent_ram_bytes(leaf, fi))) {
			file_extent_err(leaf, slot,
	"invalid ram_bytes for uncompressed inline extent, have %u expect %llu",
				item_size, BTRFS_FILE_EXTENT_INLINE_DATA_START +
				btrfs_file_extent_ram_bytes(leaf, fi));
			return -EUCLEAN;
		}
		return 0;
	}

	/* Regular or preallocated extent has fixed item size */
	if (unlikely(item_size != sizeof(*fi))) {
		file_extent_err(leaf, slot,
	"invalid item size for reg/prealloc file extent, have %u expect %zu",
			item_size, sizeof(*fi));
		return -EUCLEAN;
	}
	if (unlikely(CHECK_FE_ALIGNED(leaf, slot, fi, ram_bytes, sectorsize) ||
		     CHECK_FE_ALIGNED(leaf, slot, fi, disk_bytenr, sectorsize) ||
		     CHECK_FE_ALIGNED(leaf, slot, fi, disk_num_bytes, sectorsize) ||
		     CHECK_FE_ALIGNED(leaf, slot, fi, offset, sectorsize) ||
		     CHECK_FE_ALIGNED(leaf, slot, fi, num_bytes, sectorsize)))
		return -EUCLEAN;

	/* Catch extent end overflow */
	if (unlikely(check_add_overflow(btrfs_file_extent_num_bytes(leaf, fi),
					key->offset, &extent_end))) {
		file_extent_err(leaf, slot,
	"extent end overflow, have file offset %llu extent num bytes %llu",
				key->offset,
				btrfs_file_extent_num_bytes(leaf, fi));
		return -EUCLEAN;
	}

	/*
	 * Check that no two consecutive file extent items, in the same leaf,
	 * present ranges that overlap each other.
	 */
	if (slot > 0 &&
	    prev_key->objectid == key->objectid &&
	    prev_key->type == BTRFS_EXTENT_DATA_KEY) {
		struct btrfs_file_extent_item *prev_fi;
		u64 prev_end;

		prev_fi = btrfs_item_ptr(leaf, slot - 1,
					 struct btrfs_file_extent_item);
		prev_end = file_extent_end(leaf, prev_key, prev_fi);
		if (unlikely(prev_end > key->offset)) {
			file_extent_err(leaf, slot - 1,
"file extent end range (%llu) goes beyond start offset (%llu) of the next file extent",
					prev_end, key->offset);
			return -EUCLEAN;
		}
	}

	return 0;
}

static int check_csum_item(struct extent_buffer *leaf, struct btrfs_key *key,
			   int slot, struct btrfs_key *prev_key)
{
	struct btrfs_fs_info *fs_info = leaf->fs_info;
	u32 sectorsize = fs_info->sectorsize;
	const u32 csumsize = fs_info->csum_size;

	if (unlikely(key->objectid != BTRFS_EXTENT_CSUM_OBJECTID)) {
		generic_err(leaf, slot,
		"invalid key objectid for csum item, have %llu expect %llu",
			key->objectid, BTRFS_EXTENT_CSUM_OBJECTID);
		return -EUCLEAN;
	}
	if (unlikely(!IS_ALIGNED(key->offset, sectorsize))) {
		generic_err(leaf, slot,
	"unaligned key offset for csum item, have %llu should be aligned to %u",
			key->offset, sectorsize);
		return -EUCLEAN;
	}
	if (unlikely(!IS_ALIGNED(btrfs_item_size_nr(leaf, slot), csumsize))) {
		generic_err(leaf, slot,
	"unaligned item size for csum item, have %u should be aligned to %u",
			btrfs_item_size_nr(leaf, slot), csumsize);
		return -EUCLEAN;
	}
	if (slot > 0 && prev_key->type == BTRFS_EXTENT_CSUM_KEY) {
		u64 prev_csum_end;
		u32 prev_item_size;

		prev_item_size = btrfs_item_size_nr(leaf, slot - 1);
		prev_csum_end = (prev_item_size / csumsize) * sectorsize;
		prev_csum_end += prev_key->offset;
		if (unlikely(prev_csum_end > key->offset)) {
			generic_err(leaf, slot - 1,
"csum end range (%llu) goes beyond the start range (%llu) of the next csum item",
				    prev_csum_end, key->offset);
			return -EUCLEAN;
		}
	}
	return 0;
}

/* Inode item error output has the same format as dir_item_err() */
#define inode_item_err(eb, slot, fmt, ...)			\
	dir_item_err(eb, slot, fmt, __VA_ARGS__)

static int check_inode_key(struct extent_buffer *leaf, struct btrfs_key *key,
			   int slot)
{
	struct btrfs_key item_key;
	bool is_inode_item;

	btrfs_item_key_to_cpu(leaf, &item_key, slot);
	is_inode_item = (item_key.type == BTRFS_INODE_ITEM_KEY);

	/* For XATTR_ITEM, location key should be all 0 */
	if (item_key.type == BTRFS_XATTR_ITEM_KEY) {
		if (unlikely(key->objectid != 0 || key->type != 0 ||
			     key->offset != 0))
			return -EUCLEAN;
		return 0;
	}

	if (unlikely((key->objectid < BTRFS_FIRST_FREE_OBJECTID ||
		      key->objectid > BTRFS_LAST_FREE_OBJECTID) &&
		     key->objectid != BTRFS_ROOT_TREE_DIR_OBJECTID &&
		     key->objectid != BTRFS_FREE_INO_OBJECTID)) {
		if (is_inode_item) {
			generic_err(leaf, slot,
	"invalid key objectid: has %llu expect %llu or [%llu, %llu] or %llu",
				key->objectid, BTRFS_ROOT_TREE_DIR_OBJECTID,
				BTRFS_FIRST_FREE_OBJECTID,
				BTRFS_LAST_FREE_OBJECTID,
				BTRFS_FREE_INO_OBJECTID);
		} else {
			dir_item_err(leaf, slot,
"invalid location key objectid: has %llu expect %llu or [%llu, %llu] or %llu",
				key->objectid, BTRFS_ROOT_TREE_DIR_OBJECTID,
				BTRFS_FIRST_FREE_OBJECTID,
				BTRFS_LAST_FREE_OBJECTID,
				BTRFS_FREE_INO_OBJECTID);
		}
		return -EUCLEAN;
	}
	if (unlikely(key->offset != 0)) {
		if (is_inode_item)
			inode_item_err(leaf, slot,
				       "invalid key offset: has %llu expect 0",
				       key->offset);
		else
			dir_item_err(leaf, slot,
				"invalid location key offset:has %llu expect 0",
				key->offset);
		return -EUCLEAN;
	}
	return 0;
}

static int check_root_key(struct extent_buffer *leaf, struct btrfs_key *key,
			  int slot)
{
	struct btrfs_key item_key;
	bool is_root_item;

	btrfs_item_key_to_cpu(leaf, &item_key, slot);
	is_root_item = (item_key.type == BTRFS_ROOT_ITEM_KEY);

	/* No such tree id */
	if (unlikely(key->objectid == 0)) {
		if (is_root_item)
			generic_err(leaf, slot, "invalid root id 0");
		else
			dir_item_err(leaf, slot,
				     "invalid location key root id 0");
		return -EUCLEAN;
	}

	/* DIR_ITEM/INDEX/INODE_REF is not allowed to point to non-fs trees */
	if (unlikely(!is_fstree(key->objectid) && !is_root_item)) {
		dir_item_err(leaf, slot,
		"invalid location key objectid, have %llu expect [%llu, %llu]",
				key->objectid, BTRFS_FIRST_FREE_OBJECTID,
				BTRFS_LAST_FREE_OBJECTID);
		return -EUCLEAN;
	}

	/*
	 * ROOT_ITEM with non-zero offset means this is a snapshot, created at
	 * @offset transid.
	 * Furthermore, for location key in DIR_ITEM, its offset is always -1.
	 *
	 * So here we only check offset for reloc tree whose key->offset must
	 * be a valid tree.
	 */
	if (unlikely(key->objectid == BTRFS_TREE_RELOC_OBJECTID &&
		     key->offset == 0)) {
		generic_err(leaf, slot, "invalid root id 0 for reloc tree");
		return -EUCLEAN;
	}
	return 0;
}

static int check_dir_item(struct extent_buffer *leaf,
			  struct btrfs_key *key, struct btrfs_key *prev_key,
			  int slot)
{
	struct btrfs_fs_info *fs_info = leaf->fs_info;
	struct btrfs_dir_item *di;
	u32 item_size = btrfs_item_size_nr(leaf, slot);
	u32 cur = 0;

	if (unlikely(!check_prev_ino(leaf, key, slot, prev_key)))
		return -EUCLEAN;

	di = btrfs_item_ptr(leaf, slot, struct btrfs_dir_item);
	while (cur < item_size) {
		struct btrfs_key location_key;
		u32 name_len;
		u32 data_len;
		u32 max_name_len;
		u32 total_size;
		u32 name_hash;
		u8 dir_type;
		int ret;

		/* header itself should not cross item boundary */
		if (unlikely(cur + sizeof(*di) > item_size)) {
			dir_item_err(leaf, slot,
		"dir item header crosses item boundary, have %zu boundary %u",
				cur + sizeof(*di), item_size);
			return -EUCLEAN;
		}

		/* Location key check */
		btrfs_dir_item_key_to_cpu(leaf, di, &location_key);
		if (location_key.type == BTRFS_ROOT_ITEM_KEY) {
			ret = check_root_key(leaf, &location_key, slot);
			if (unlikely(ret < 0))
				return ret;
		} else if (location_key.type == BTRFS_INODE_ITEM_KEY ||
			   location_key.type == 0) {
			ret = check_inode_key(leaf, &location_key, slot);
			if (unlikely(ret < 0))
				return ret;
		} else {
			dir_item_err(leaf, slot,
			"invalid location key type, have %u, expect %u or %u",
				     location_key.type, BTRFS_ROOT_ITEM_KEY,
				     BTRFS_INODE_ITEM_KEY);
			return -EUCLEAN;
		}

		/* dir type check */
		dir_type = btrfs_dir_type(leaf, di);
		if (unlikely(dir_type >= BTRFS_FT_MAX)) {
			dir_item_err(leaf, slot,
			"invalid dir item type, have %u expect [0, %u)",
				dir_type, BTRFS_FT_MAX);
			return -EUCLEAN;
		}

		if (unlikely(key->type == BTRFS_XATTR_ITEM_KEY &&
			     dir_type != BTRFS_FT_XATTR)) {
			dir_item_err(leaf, slot,
		"invalid dir item type for XATTR key, have %u expect %u",
				dir_type, BTRFS_FT_XATTR);
			return -EUCLEAN;
		}
		if (unlikely(dir_type == BTRFS_FT_XATTR &&
			     key->type != BTRFS_XATTR_ITEM_KEY)) {
			dir_item_err(leaf, slot,
			"xattr dir type found for non-XATTR key");
			return -EUCLEAN;
		}
		if (dir_type == BTRFS_FT_XATTR)
			max_name_len = XATTR_NAME_MAX;
		else
			max_name_len = BTRFS_NAME_LEN;

		/* Name/data length check */
		name_len = btrfs_dir_name_len(leaf, di);
		data_len = btrfs_dir_data_len(leaf, di);
		if (unlikely(name_len > max_name_len)) {
			dir_item_err(leaf, slot,
			"dir item name len too long, have %u max %u",
				name_len, max_name_len);
			return -EUCLEAN;
		}
		if (unlikely(name_len + data_len > BTRFS_MAX_XATTR_SIZE(fs_info))) {
			dir_item_err(leaf, slot,
			"dir item name and data len too long, have %u max %u",
				name_len + data_len,
				BTRFS_MAX_XATTR_SIZE(fs_info));
			return -EUCLEAN;
		}

		if (unlikely(data_len && dir_type != BTRFS_FT_XATTR)) {
			dir_item_err(leaf, slot,
			"dir item with invalid data len, have %u expect 0",
				data_len);
			return -EUCLEAN;
		}

		total_size = sizeof(*di) + name_len + data_len;

		/* header and name/data should not cross item boundary */
		if (unlikely(cur + total_size > item_size)) {
			dir_item_err(leaf, slot,
		"dir item data crosses item boundary, have %u boundary %u",
				cur + total_size, item_size);
			return -EUCLEAN;
		}

		/*
		 * Special check for XATTR/DIR_ITEM, as key->offset is name
		 * hash, should match its name
		 */
		if (key->type == BTRFS_DIR_ITEM_KEY ||
		    key->type == BTRFS_XATTR_ITEM_KEY) {
			char namebuf[max(BTRFS_NAME_LEN, XATTR_NAME_MAX)];

			read_extent_buffer(leaf, namebuf,
					(unsigned long)(di + 1), name_len);
			name_hash = btrfs_name_hash(namebuf, name_len);
			if (unlikely(key->offset != name_hash)) {
				dir_item_err(leaf, slot,
		"name hash mismatch with key, have 0x%016x expect 0x%016llx",
					name_hash, key->offset);
				return -EUCLEAN;
			}
		}
		cur += total_size;
		di = (struct btrfs_dir_item *)((void *)di + total_size);
	}
	return 0;
}

__printf(3, 4)
__cold
static void block_group_err(const struct extent_buffer *eb, int slot,
			    const char *fmt, ...)
{
	const struct btrfs_fs_info *fs_info = eb->fs_info;
	struct btrfs_key key;
	struct va_format vaf;
	va_list args;

	btrfs_item_key_to_cpu(eb, &key, slot);
	va_start(args, fmt);

	vaf.fmt = fmt;
	vaf.va = &args;

	btrfs_crit(fs_info,
	"corrupt %s: root=%llu block=%llu slot=%d bg_start=%llu bg_len=%llu, %pV",
		btrfs_header_level(eb) == 0 ? "leaf" : "node",
		btrfs_header_owner(eb), btrfs_header_bytenr(eb), slot,
		key.objectid, key.offset, &vaf);
	va_end(args);
}

static int check_block_group_item(struct extent_buffer *leaf,
				  struct btrfs_key *key, int slot)
{
	struct btrfs_block_group_item bgi;
	u32 item_size = btrfs_item_size_nr(leaf, slot);
	u64 flags;
	u64 type;

	/*
	 * Here we don't really care about alignment since extent allocator can
	 * handle it.  We care more about the size.
	 */
	if (unlikely(key->offset == 0)) {
		block_group_err(leaf, slot,
				"invalid block group size 0");
		return -EUCLEAN;
	}

	if (unlikely(item_size != sizeof(bgi))) {
		block_group_err(leaf, slot,
			"invalid item size, have %u expect %zu",
				item_size, sizeof(bgi));
		return -EUCLEAN;
	}

	read_extent_buffer(leaf, &bgi, btrfs_item_ptr_offset(leaf, slot),
			   sizeof(bgi));
	if (unlikely(btrfs_stack_block_group_chunk_objectid(&bgi) !=
		     BTRFS_FIRST_CHUNK_TREE_OBJECTID)) {
		block_group_err(leaf, slot,
		"invalid block group chunk objectid, have %llu expect %llu",
				btrfs_stack_block_group_chunk_objectid(&bgi),
				BTRFS_FIRST_CHUNK_TREE_OBJECTID);
		return -EUCLEAN;
	}

	if (unlikely(btrfs_stack_block_group_used(&bgi) > key->offset)) {
		block_group_err(leaf, slot,
			"invalid block group used, have %llu expect [0, %llu)",
				btrfs_stack_block_group_used(&bgi), key->offset);
		return -EUCLEAN;
	}

	flags = btrfs_stack_block_group_flags(&bgi);
	if (unlikely(hweight64(flags & BTRFS_BLOCK_GROUP_PROFILE_MASK) > 1)) {
		block_group_err(leaf, slot,
"invalid profile flags, have 0x%llx (%lu bits set) expect no more than 1 bit set",
			flags & BTRFS_BLOCK_GROUP_PROFILE_MASK,
			hweight64(flags & BTRFS_BLOCK_GROUP_PROFILE_MASK));
		return -EUCLEAN;
	}

	type = flags & BTRFS_BLOCK_GROUP_TYPE_MASK;
	if (unlikely(type != BTRFS_BLOCK_GROUP_DATA &&
		     type != BTRFS_BLOCK_GROUP_METADATA &&
		     type != BTRFS_BLOCK_GROUP_SYSTEM &&
		     type != (BTRFS_BLOCK_GROUP_METADATA |
			      BTRFS_BLOCK_GROUP_DATA))) {
		block_group_err(leaf, slot,
"invalid type, have 0x%llx (%lu bits set) expect either 0x%llx, 0x%llx, 0x%llx or 0x%llx",
			type, hweight64(type),
			BTRFS_BLOCK_GROUP_DATA, BTRFS_BLOCK_GROUP_METADATA,
			BTRFS_BLOCK_GROUP_SYSTEM,
			BTRFS_BLOCK_GROUP_METADATA | BTRFS_BLOCK_GROUP_DATA);
		return -EUCLEAN;
	}
	return 0;
}

__printf(4, 5)
__cold
static void chunk_err(const struct extent_buffer *leaf,
		      const struct btrfs_chunk *chunk, u64 logical,
		      const char *fmt, ...)
{
	const struct btrfs_fs_info *fs_info = leaf->fs_info;
	bool is_sb;
	struct va_format vaf;
	va_list args;
	int i;
	int slot = -1;

	/* Only superblock eb is able to have such small offset */
	is_sb = (leaf->start == BTRFS_SUPER_INFO_OFFSET);

	if (!is_sb) {
		/*
		 * Get the slot number by iterating through all slots, this
		 * would provide better readability.
		 */
		for (i = 0; i < btrfs_header_nritems(leaf); i++) {
			if (btrfs_item_ptr_offset(leaf, i) ==
					(unsigned long)chunk) {
				slot = i;
				break;
			}
		}
	}
	va_start(args, fmt);
	vaf.fmt = fmt;
	vaf.va = &args;

	if (is_sb)
		btrfs_crit(fs_info,
		"corrupt superblock syschunk array: chunk_start=%llu, %pV",
			   logical, &vaf);
	else
		btrfs_crit(fs_info,
	"corrupt leaf: root=%llu block=%llu slot=%d chunk_start=%llu, %pV",
			   BTRFS_CHUNK_TREE_OBJECTID, leaf->start, slot,
			   logical, &vaf);
	va_end(args);
}

/*
 * The common chunk check which could also work on super block sys chunk array.
 *
 * Return -EUCLEAN if anything is corrupted.
 * Return 0 if everything is OK.
 */
int btrfs_check_chunk_valid(struct extent_buffer *leaf,
			    struct btrfs_chunk *chunk, u64 logical)
{
	struct btrfs_fs_info *fs_info = leaf->fs_info;
	u64 length;
	u64 stripe_len;
	u16 num_stripes;
	u16 sub_stripes;
	u64 type;
	u64 features;
	bool mixed = false;
	int raid_index;
	int nparity;
	int ncopies;

	length = btrfs_chunk_length(leaf, chunk);
	stripe_len = btrfs_chunk_stripe_len(leaf, chunk);
	num_stripes = btrfs_chunk_num_stripes(leaf, chunk);
	sub_stripes = btrfs_chunk_sub_stripes(leaf, chunk);
	type = btrfs_chunk_type(leaf, chunk);
	raid_index = btrfs_bg_flags_to_raid_index(type);
	ncopies = btrfs_raid_array[raid_index].ncopies;
	nparity = btrfs_raid_array[raid_index].nparity;

	if (unlikely(!num_stripes)) {
		chunk_err(leaf, chunk, logical,
			  "invalid chunk num_stripes, have %u", num_stripes);
		return -EUCLEAN;
	}
<<<<<<< HEAD
	if (num_stripes < ncopies) {
=======
	if (unlikely(num_stripes < ncopies)) {
>>>>>>> 356006a6
		chunk_err(leaf, chunk, logical,
			  "invalid chunk num_stripes < ncopies, have %u < %d",
			  num_stripes, ncopies);
		return -EUCLEAN;
	}
<<<<<<< HEAD
	if (nparity && num_stripes == nparity) {
=======
	if (unlikely(nparity && num_stripes == nparity)) {
>>>>>>> 356006a6
		chunk_err(leaf, chunk, logical,
			  "invalid chunk num_stripes == nparity, have %u == %d",
			  num_stripes, nparity);
		return -EUCLEAN;
	}
<<<<<<< HEAD
	if (!IS_ALIGNED(logical, fs_info->sectorsize)) {
=======
	if (unlikely(!IS_ALIGNED(logical, fs_info->sectorsize))) {
>>>>>>> 356006a6
		chunk_err(leaf, chunk, logical,
		"invalid chunk logical, have %llu should aligned to %u",
			  logical, fs_info->sectorsize);
		return -EUCLEAN;
	}
	if (unlikely(btrfs_chunk_sector_size(leaf, chunk) != fs_info->sectorsize)) {
		chunk_err(leaf, chunk, logical,
			  "invalid chunk sectorsize, have %u expect %u",
			  btrfs_chunk_sector_size(leaf, chunk),
			  fs_info->sectorsize);
		return -EUCLEAN;
	}
	if (unlikely(!length || !IS_ALIGNED(length, fs_info->sectorsize))) {
		chunk_err(leaf, chunk, logical,
			  "invalid chunk length, have %llu", length);
		return -EUCLEAN;
	}
	if (unlikely(!is_power_of_2(stripe_len) || stripe_len != BTRFS_STRIPE_LEN)) {
		chunk_err(leaf, chunk, logical,
			  "invalid chunk stripe length: %llu",
			  stripe_len);
		return -EUCLEAN;
	}
	if (unlikely(type & ~(BTRFS_BLOCK_GROUP_TYPE_MASK |
			      BTRFS_BLOCK_GROUP_PROFILE_MASK))) {
		chunk_err(leaf, chunk, logical,
			  "unrecognized chunk type: 0x%llx",
			  ~(BTRFS_BLOCK_GROUP_TYPE_MASK |
			    BTRFS_BLOCK_GROUP_PROFILE_MASK) &
			  btrfs_chunk_type(leaf, chunk));
		return -EUCLEAN;
	}

	if (unlikely(!has_single_bit_set(type & BTRFS_BLOCK_GROUP_PROFILE_MASK) &&
		     (type & BTRFS_BLOCK_GROUP_PROFILE_MASK) != 0)) {
		chunk_err(leaf, chunk, logical,
		"invalid chunk profile flag: 0x%llx, expect 0 or 1 bit set",
			  type & BTRFS_BLOCK_GROUP_PROFILE_MASK);
		return -EUCLEAN;
	}
	if (unlikely((type & BTRFS_BLOCK_GROUP_TYPE_MASK) == 0)) {
		chunk_err(leaf, chunk, logical,
	"missing chunk type flag, have 0x%llx one bit must be set in 0x%llx",
			  type, BTRFS_BLOCK_GROUP_TYPE_MASK);
		return -EUCLEAN;
	}

	if (unlikely((type & BTRFS_BLOCK_GROUP_SYSTEM) &&
		     (type & (BTRFS_BLOCK_GROUP_METADATA |
			      BTRFS_BLOCK_GROUP_DATA)))) {
		chunk_err(leaf, chunk, logical,
			  "system chunk with data or metadata type: 0x%llx",
			  type);
		return -EUCLEAN;
	}

	features = btrfs_super_incompat_flags(fs_info->super_copy);
	if (features & BTRFS_FEATURE_INCOMPAT_MIXED_GROUPS)
		mixed = true;

	if (!mixed) {
		if (unlikely((type & BTRFS_BLOCK_GROUP_METADATA) &&
			     (type & BTRFS_BLOCK_GROUP_DATA))) {
			chunk_err(leaf, chunk, logical,
			"mixed chunk type in non-mixed mode: 0x%llx", type);
			return -EUCLEAN;
		}
	}

	if (unlikely((type & BTRFS_BLOCK_GROUP_RAID10 && sub_stripes != 2) ||
		     (type & BTRFS_BLOCK_GROUP_RAID1 && num_stripes != 2) ||
		     (type & BTRFS_BLOCK_GROUP_RAID5 && num_stripes < 2) ||
		     (type & BTRFS_BLOCK_GROUP_RAID6 && num_stripes < 3) ||
		     (type & BTRFS_BLOCK_GROUP_DUP && num_stripes != 2) ||
		     ((type & BTRFS_BLOCK_GROUP_PROFILE_MASK) == 0 &&
		      num_stripes != 1))) {
		chunk_err(leaf, chunk, logical,
			"invalid num_stripes:sub_stripes %u:%u for profile %llu",
			num_stripes, sub_stripes,
			type & BTRFS_BLOCK_GROUP_PROFILE_MASK);
		return -EUCLEAN;
	}

	return 0;
}

/*
 * Enhanced version of chunk item checker.
 *
 * The common btrfs_check_chunk_valid() doesn't check item size since it needs
 * to work on super block sys_chunk_array which doesn't have full item ptr.
 */
static int check_leaf_chunk_item(struct extent_buffer *leaf,
				 struct btrfs_chunk *chunk,
				 struct btrfs_key *key, int slot)
{
	int num_stripes;

	if (unlikely(btrfs_item_size_nr(leaf, slot) < sizeof(struct btrfs_chunk))) {
		chunk_err(leaf, chunk, key->offset,
			"invalid chunk item size: have %u expect [%zu, %u)",
			btrfs_item_size_nr(leaf, slot),
			sizeof(struct btrfs_chunk),
			BTRFS_LEAF_DATA_SIZE(leaf->fs_info));
		return -EUCLEAN;
	}

	num_stripes = btrfs_chunk_num_stripes(leaf, chunk);
	/* Let btrfs_check_chunk_valid() handle this error type */
	if (num_stripes == 0)
		goto out;

	if (unlikely(btrfs_chunk_item_size(num_stripes) !=
		     btrfs_item_size_nr(leaf, slot))) {
		chunk_err(leaf, chunk, key->offset,
			"invalid chunk item size: have %u expect %lu",
			btrfs_item_size_nr(leaf, slot),
			btrfs_chunk_item_size(num_stripes));
		return -EUCLEAN;
	}
out:
	return btrfs_check_chunk_valid(leaf, chunk, key->offset);
}

__printf(3, 4)
__cold
static void dev_item_err(const struct extent_buffer *eb, int slot,
			 const char *fmt, ...)
{
	struct btrfs_key key;
	struct va_format vaf;
	va_list args;

	btrfs_item_key_to_cpu(eb, &key, slot);
	va_start(args, fmt);

	vaf.fmt = fmt;
	vaf.va = &args;

	btrfs_crit(eb->fs_info,
	"corrupt %s: root=%llu block=%llu slot=%d devid=%llu %pV",
		btrfs_header_level(eb) == 0 ? "leaf" : "node",
		btrfs_header_owner(eb), btrfs_header_bytenr(eb), slot,
		key.objectid, &vaf);
	va_end(args);
}

static int check_dev_item(struct extent_buffer *leaf,
			  struct btrfs_key *key, int slot)
{
	struct btrfs_dev_item *ditem;

	if (unlikely(key->objectid != BTRFS_DEV_ITEMS_OBJECTID)) {
		dev_item_err(leaf, slot,
			     "invalid objectid: has=%llu expect=%llu",
			     key->objectid, BTRFS_DEV_ITEMS_OBJECTID);
		return -EUCLEAN;
	}
	ditem = btrfs_item_ptr(leaf, slot, struct btrfs_dev_item);
	if (unlikely(btrfs_device_id(leaf, ditem) != key->offset)) {
		dev_item_err(leaf, slot,
			     "devid mismatch: key has=%llu item has=%llu",
			     key->offset, btrfs_device_id(leaf, ditem));
		return -EUCLEAN;
	}

	/*
	 * For device total_bytes, we don't have reliable way to check it, as
	 * it can be 0 for device removal. Device size check can only be done
	 * by dev extents check.
	 */
	if (unlikely(btrfs_device_bytes_used(leaf, ditem) >
		     btrfs_device_total_bytes(leaf, ditem))) {
		dev_item_err(leaf, slot,
			     "invalid bytes used: have %llu expect [0, %llu]",
			     btrfs_device_bytes_used(leaf, ditem),
			     btrfs_device_total_bytes(leaf, ditem));
		return -EUCLEAN;
	}
	/*
	 * Remaining members like io_align/type/gen/dev_group aren't really
	 * utilized.  Skip them to make later usage of them easier.
	 */
	return 0;
}

static int check_inode_item(struct extent_buffer *leaf,
			    struct btrfs_key *key, int slot)
{
	struct btrfs_fs_info *fs_info = leaf->fs_info;
	struct btrfs_inode_item *iitem;
	u64 super_gen = btrfs_super_generation(fs_info->super_copy);
	u32 valid_mask = (S_IFMT | S_ISUID | S_ISGID | S_ISVTX | 0777);
	u32 mode;
	int ret;

	ret = check_inode_key(leaf, key, slot);
	if (unlikely(ret < 0))
		return ret;

	iitem = btrfs_item_ptr(leaf, slot, struct btrfs_inode_item);

	/* Here we use super block generation + 1 to handle log tree */
	if (unlikely(btrfs_inode_generation(leaf, iitem) > super_gen + 1)) {
		inode_item_err(leaf, slot,
			"invalid inode generation: has %llu expect (0, %llu]",
			       btrfs_inode_generation(leaf, iitem),
			       super_gen + 1);
		return -EUCLEAN;
	}
	/* Note for ROOT_TREE_DIR_ITEM, mkfs could set its transid 0 */
	if (unlikely(btrfs_inode_transid(leaf, iitem) > super_gen + 1)) {
		inode_item_err(leaf, slot,
			"invalid inode transid: has %llu expect [0, %llu]",
			       btrfs_inode_transid(leaf, iitem), super_gen + 1);
		return -EUCLEAN;
	}

	/*
	 * For size and nbytes it's better not to be too strict, as for dir
	 * item its size/nbytes can easily get wrong, but doesn't affect
	 * anything in the fs. So here we skip the check.
	 */
	mode = btrfs_inode_mode(leaf, iitem);
	if (unlikely(mode & ~valid_mask)) {
		inode_item_err(leaf, slot,
			       "unknown mode bit detected: 0x%x",
			       mode & ~valid_mask);
		return -EUCLEAN;
	}

	/*
	 * S_IFMT is not bit mapped so we can't completely rely on
	 * is_power_of_2/has_single_bit_set, but it can save us from checking
	 * FIFO/CHR/DIR/REG.  Only needs to check BLK, LNK and SOCKS
	 */
	if (!has_single_bit_set(mode & S_IFMT)) {
		if (unlikely(!S_ISLNK(mode) && !S_ISBLK(mode) && !S_ISSOCK(mode))) {
			inode_item_err(leaf, slot,
			"invalid mode: has 0%o expect valid S_IF* bit(s)",
				       mode & S_IFMT);
			return -EUCLEAN;
		}
	}
	if (unlikely(S_ISDIR(mode) && btrfs_inode_nlink(leaf, iitem) > 1)) {
		inode_item_err(leaf, slot,
		       "invalid nlink: has %u expect no more than 1 for dir",
			btrfs_inode_nlink(leaf, iitem));
		return -EUCLEAN;
	}
	if (unlikely(btrfs_inode_flags(leaf, iitem) & ~BTRFS_INODE_FLAG_MASK)) {
		inode_item_err(leaf, slot,
			       "unknown flags detected: 0x%llx",
			       btrfs_inode_flags(leaf, iitem) &
			       ~BTRFS_INODE_FLAG_MASK);
		return -EUCLEAN;
	}
	return 0;
}

static int check_root_item(struct extent_buffer *leaf, struct btrfs_key *key,
			   int slot)
{
	struct btrfs_fs_info *fs_info = leaf->fs_info;
	struct btrfs_root_item ri = { 0 };
	const u64 valid_root_flags = BTRFS_ROOT_SUBVOL_RDONLY |
				     BTRFS_ROOT_SUBVOL_DEAD;
	int ret;

	ret = check_root_key(leaf, key, slot);
	if (unlikely(ret < 0))
		return ret;

	if (unlikely(btrfs_item_size_nr(leaf, slot) != sizeof(ri) &&
		     btrfs_item_size_nr(leaf, slot) !=
		     btrfs_legacy_root_item_size())) {
		generic_err(leaf, slot,
			    "invalid root item size, have %u expect %zu or %u",
			    btrfs_item_size_nr(leaf, slot), sizeof(ri),
			    btrfs_legacy_root_item_size());
		return -EUCLEAN;
	}

	/*
	 * For legacy root item, the members starting at generation_v2 will be
	 * all filled with 0.
	 * And since we allow geneartion_v2 as 0, it will still pass the check.
	 */
	read_extent_buffer(leaf, &ri, btrfs_item_ptr_offset(leaf, slot),
			   btrfs_item_size_nr(leaf, slot));

	/* Generation related */
	if (unlikely(btrfs_root_generation(&ri) >
		     btrfs_super_generation(fs_info->super_copy) + 1)) {
		generic_err(leaf, slot,
			"invalid root generation, have %llu expect (0, %llu]",
			    btrfs_root_generation(&ri),
			    btrfs_super_generation(fs_info->super_copy) + 1);
		return -EUCLEAN;
	}
	if (unlikely(btrfs_root_generation_v2(&ri) >
		     btrfs_super_generation(fs_info->super_copy) + 1)) {
		generic_err(leaf, slot,
		"invalid root v2 generation, have %llu expect (0, %llu]",
			    btrfs_root_generation_v2(&ri),
			    btrfs_super_generation(fs_info->super_copy) + 1);
		return -EUCLEAN;
	}
	if (unlikely(btrfs_root_last_snapshot(&ri) >
		     btrfs_super_generation(fs_info->super_copy) + 1)) {
		generic_err(leaf, slot,
		"invalid root last_snapshot, have %llu expect (0, %llu]",
			    btrfs_root_last_snapshot(&ri),
			    btrfs_super_generation(fs_info->super_copy) + 1);
		return -EUCLEAN;
	}

	/* Alignment and level check */
	if (unlikely(!IS_ALIGNED(btrfs_root_bytenr(&ri), fs_info->sectorsize))) {
		generic_err(leaf, slot,
		"invalid root bytenr, have %llu expect to be aligned to %u",
			    btrfs_root_bytenr(&ri), fs_info->sectorsize);
		return -EUCLEAN;
	}
	if (unlikely(btrfs_root_level(&ri) >= BTRFS_MAX_LEVEL)) {
		generic_err(leaf, slot,
			    "invalid root level, have %u expect [0, %u]",
			    btrfs_root_level(&ri), BTRFS_MAX_LEVEL - 1);
		return -EUCLEAN;
	}
	if (unlikely(btrfs_root_drop_level(&ri) >= BTRFS_MAX_LEVEL)) {
		generic_err(leaf, slot,
			    "invalid root level, have %u expect [0, %u]",
			    btrfs_root_drop_level(&ri), BTRFS_MAX_LEVEL - 1);
		return -EUCLEAN;
	}

	/* Flags check */
	if (unlikely(btrfs_root_flags(&ri) & ~valid_root_flags)) {
		generic_err(leaf, slot,
			    "invalid root flags, have 0x%llx expect mask 0x%llx",
			    btrfs_root_flags(&ri), valid_root_flags);
		return -EUCLEAN;
	}
	return 0;
}

__printf(3,4)
__cold
static void extent_err(const struct extent_buffer *eb, int slot,
		       const char *fmt, ...)
{
	struct btrfs_key key;
	struct va_format vaf;
	va_list args;
	u64 bytenr;
	u64 len;

	btrfs_item_key_to_cpu(eb, &key, slot);
	bytenr = key.objectid;
	if (key.type == BTRFS_METADATA_ITEM_KEY ||
	    key.type == BTRFS_TREE_BLOCK_REF_KEY ||
	    key.type == BTRFS_SHARED_BLOCK_REF_KEY)
		len = eb->fs_info->nodesize;
	else
		len = key.offset;
	va_start(args, fmt);

	vaf.fmt = fmt;
	vaf.va = &args;

	btrfs_crit(eb->fs_info,
	"corrupt %s: block=%llu slot=%d extent bytenr=%llu len=%llu %pV",
		btrfs_header_level(eb) == 0 ? "leaf" : "node",
		eb->start, slot, bytenr, len, &vaf);
	va_end(args);
}

static int check_extent_item(struct extent_buffer *leaf,
			     struct btrfs_key *key, int slot)
{
	struct btrfs_fs_info *fs_info = leaf->fs_info;
	struct btrfs_extent_item *ei;
	bool is_tree_block = false;
	unsigned long ptr;	/* Current pointer inside inline refs */
	unsigned long end;	/* Extent item end */
	const u32 item_size = btrfs_item_size_nr(leaf, slot);
	u64 flags;
	u64 generation;
	u64 total_refs;		/* Total refs in btrfs_extent_item */
	u64 inline_refs = 0;	/* found total inline refs */

	if (unlikely(key->type == BTRFS_METADATA_ITEM_KEY &&
		     !btrfs_fs_incompat(fs_info, SKINNY_METADATA))) {
		generic_err(leaf, slot,
"invalid key type, METADATA_ITEM type invalid when SKINNY_METADATA feature disabled");
		return -EUCLEAN;
	}
	/* key->objectid is the bytenr for both key types */
	if (unlikely(!IS_ALIGNED(key->objectid, fs_info->sectorsize))) {
		generic_err(leaf, slot,
		"invalid key objectid, have %llu expect to be aligned to %u",
			   key->objectid, fs_info->sectorsize);
		return -EUCLEAN;
	}

	/* key->offset is tree level for METADATA_ITEM_KEY */
	if (unlikely(key->type == BTRFS_METADATA_ITEM_KEY &&
		     key->offset >= BTRFS_MAX_LEVEL)) {
		extent_err(leaf, slot,
			   "invalid tree level, have %llu expect [0, %u]",
			   key->offset, BTRFS_MAX_LEVEL - 1);
		return -EUCLEAN;
	}

	/*
	 * EXTENT/METADATA_ITEM consists of:
	 * 1) One btrfs_extent_item
	 *    Records the total refs, type and generation of the extent.
	 *
	 * 2) One btrfs_tree_block_info (for EXTENT_ITEM and tree backref only)
	 *    Records the first key and level of the tree block.
	 *
	 * 2) Zero or more btrfs_extent_inline_ref(s)
	 *    Each inline ref has one btrfs_extent_inline_ref shows:
	 *    2.1) The ref type, one of the 4
	 *         TREE_BLOCK_REF	Tree block only
	 *         SHARED_BLOCK_REF	Tree block only
	 *         EXTENT_DATA_REF	Data only
	 *         SHARED_DATA_REF	Data only
	 *    2.2) Ref type specific data
	 *         Either using btrfs_extent_inline_ref::offset, or specific
	 *         data structure.
	 */
	if (unlikely(item_size < sizeof(*ei))) {
		extent_err(leaf, slot,
			   "invalid item size, have %u expect [%zu, %u)",
			   item_size, sizeof(*ei),
			   BTRFS_LEAF_DATA_SIZE(fs_info));
		return -EUCLEAN;
	}
	end = item_size + btrfs_item_ptr_offset(leaf, slot);

	/* Checks against extent_item */
	ei = btrfs_item_ptr(leaf, slot, struct btrfs_extent_item);
	flags = btrfs_extent_flags(leaf, ei);
	total_refs = btrfs_extent_refs(leaf, ei);
	generation = btrfs_extent_generation(leaf, ei);
	if (unlikely(generation >
		     btrfs_super_generation(fs_info->super_copy) + 1)) {
		extent_err(leaf, slot,
			   "invalid generation, have %llu expect (0, %llu]",
			   generation,
			   btrfs_super_generation(fs_info->super_copy) + 1);
		return -EUCLEAN;
	}
	if (unlikely(!has_single_bit_set(flags & (BTRFS_EXTENT_FLAG_DATA |
						  BTRFS_EXTENT_FLAG_TREE_BLOCK)))) {
		extent_err(leaf, slot,
		"invalid extent flag, have 0x%llx expect 1 bit set in 0x%llx",
			flags, BTRFS_EXTENT_FLAG_DATA |
			BTRFS_EXTENT_FLAG_TREE_BLOCK);
		return -EUCLEAN;
	}
	is_tree_block = !!(flags & BTRFS_EXTENT_FLAG_TREE_BLOCK);
	if (is_tree_block) {
		if (unlikely(key->type == BTRFS_EXTENT_ITEM_KEY &&
			     key->offset != fs_info->nodesize)) {
			extent_err(leaf, slot,
				   "invalid extent length, have %llu expect %u",
				   key->offset, fs_info->nodesize);
			return -EUCLEAN;
		}
	} else {
		if (unlikely(key->type != BTRFS_EXTENT_ITEM_KEY)) {
			extent_err(leaf, slot,
			"invalid key type, have %u expect %u for data backref",
				   key->type, BTRFS_EXTENT_ITEM_KEY);
			return -EUCLEAN;
		}
		if (unlikely(!IS_ALIGNED(key->offset, fs_info->sectorsize))) {
			extent_err(leaf, slot,
			"invalid extent length, have %llu expect aligned to %u",
				   key->offset, fs_info->sectorsize);
			return -EUCLEAN;
		}
	}
	ptr = (unsigned long)(struct btrfs_extent_item *)(ei + 1);

	/* Check the special case of btrfs_tree_block_info */
	if (is_tree_block && key->type != BTRFS_METADATA_ITEM_KEY) {
		struct btrfs_tree_block_info *info;

		info = (struct btrfs_tree_block_info *)ptr;
		if (unlikely(btrfs_tree_block_level(leaf, info) >= BTRFS_MAX_LEVEL)) {
			extent_err(leaf, slot,
			"invalid tree block info level, have %u expect [0, %u]",
				   btrfs_tree_block_level(leaf, info),
				   BTRFS_MAX_LEVEL - 1);
			return -EUCLEAN;
		}
		ptr = (unsigned long)(struct btrfs_tree_block_info *)(info + 1);
	}

	/* Check inline refs */
	while (ptr < end) {
		struct btrfs_extent_inline_ref *iref;
		struct btrfs_extent_data_ref *dref;
		struct btrfs_shared_data_ref *sref;
		u64 dref_offset;
		u64 inline_offset;
		u8 inline_type;

		if (unlikely(ptr + sizeof(*iref) > end)) {
			extent_err(leaf, slot,
"inline ref item overflows extent item, ptr %lu iref size %zu end %lu",
				   ptr, sizeof(*iref), end);
			return -EUCLEAN;
		}
		iref = (struct btrfs_extent_inline_ref *)ptr;
		inline_type = btrfs_extent_inline_ref_type(leaf, iref);
		inline_offset = btrfs_extent_inline_ref_offset(leaf, iref);
		if (unlikely(ptr + btrfs_extent_inline_ref_size(inline_type) > end)) {
			extent_err(leaf, slot,
"inline ref item overflows extent item, ptr %lu iref size %u end %lu",
				   ptr, inline_type, end);
			return -EUCLEAN;
		}

		switch (inline_type) {
		/* inline_offset is subvolid of the owner, no need to check */
		case BTRFS_TREE_BLOCK_REF_KEY:
			inline_refs++;
			break;
		/* Contains parent bytenr */
		case BTRFS_SHARED_BLOCK_REF_KEY:
			if (unlikely(!IS_ALIGNED(inline_offset,
						 fs_info->sectorsize))) {
				extent_err(leaf, slot,
		"invalid tree parent bytenr, have %llu expect aligned to %u",
					   inline_offset, fs_info->sectorsize);
				return -EUCLEAN;
			}
			inline_refs++;
			break;
		/*
		 * Contains owner subvolid, owner key objectid, adjusted offset.
		 * The only obvious corruption can happen in that offset.
		 */
		case BTRFS_EXTENT_DATA_REF_KEY:
			dref = (struct btrfs_extent_data_ref *)(&iref->offset);
			dref_offset = btrfs_extent_data_ref_offset(leaf, dref);
			if (unlikely(!IS_ALIGNED(dref_offset,
						 fs_info->sectorsize))) {
				extent_err(leaf, slot,
		"invalid data ref offset, have %llu expect aligned to %u",
					   dref_offset, fs_info->sectorsize);
				return -EUCLEAN;
			}
			inline_refs += btrfs_extent_data_ref_count(leaf, dref);
			break;
		/* Contains parent bytenr and ref count */
		case BTRFS_SHARED_DATA_REF_KEY:
			sref = (struct btrfs_shared_data_ref *)(iref + 1);
			if (unlikely(!IS_ALIGNED(inline_offset,
						 fs_info->sectorsize))) {
				extent_err(leaf, slot,
		"invalid data parent bytenr, have %llu expect aligned to %u",
					   inline_offset, fs_info->sectorsize);
				return -EUCLEAN;
			}
			inline_refs += btrfs_shared_data_ref_count(leaf, sref);
			break;
		default:
			extent_err(leaf, slot, "unknown inline ref type: %u",
				   inline_type);
			return -EUCLEAN;
		}
		ptr += btrfs_extent_inline_ref_size(inline_type);
	}
	/* No padding is allowed */
	if (unlikely(ptr != end)) {
		extent_err(leaf, slot,
			   "invalid extent item size, padding bytes found");
		return -EUCLEAN;
	}

	/* Finally, check the inline refs against total refs */
	if (unlikely(inline_refs > total_refs)) {
		extent_err(leaf, slot,
			"invalid extent refs, have %llu expect >= inline %llu",
			   total_refs, inline_refs);
		return -EUCLEAN;
	}
	return 0;
}

static int check_simple_keyed_refs(struct extent_buffer *leaf,
				   struct btrfs_key *key, int slot)
{
	u32 expect_item_size = 0;

	if (key->type == BTRFS_SHARED_DATA_REF_KEY)
		expect_item_size = sizeof(struct btrfs_shared_data_ref);

	if (unlikely(btrfs_item_size_nr(leaf, slot) != expect_item_size)) {
		generic_err(leaf, slot,
		"invalid item size, have %u expect %u for key type %u",
			    btrfs_item_size_nr(leaf, slot),
			    expect_item_size, key->type);
		return -EUCLEAN;
	}
	if (unlikely(!IS_ALIGNED(key->objectid, leaf->fs_info->sectorsize))) {
		generic_err(leaf, slot,
"invalid key objectid for shared block ref, have %llu expect aligned to %u",
			    key->objectid, leaf->fs_info->sectorsize);
		return -EUCLEAN;
	}
	if (unlikely(key->type != BTRFS_TREE_BLOCK_REF_KEY &&
		     !IS_ALIGNED(key->offset, leaf->fs_info->sectorsize))) {
		extent_err(leaf, slot,
		"invalid tree parent bytenr, have %llu expect aligned to %u",
			   key->offset, leaf->fs_info->sectorsize);
		return -EUCLEAN;
	}
	return 0;
}

static int check_extent_data_ref(struct extent_buffer *leaf,
				 struct btrfs_key *key, int slot)
{
	struct btrfs_extent_data_ref *dref;
	unsigned long ptr = btrfs_item_ptr_offset(leaf, slot);
	const unsigned long end = ptr + btrfs_item_size_nr(leaf, slot);

	if (unlikely(btrfs_item_size_nr(leaf, slot) % sizeof(*dref) != 0)) {
		generic_err(leaf, slot,
	"invalid item size, have %u expect aligned to %zu for key type %u",
			    btrfs_item_size_nr(leaf, slot),
			    sizeof(*dref), key->type);
		return -EUCLEAN;
	}
	if (unlikely(!IS_ALIGNED(key->objectid, leaf->fs_info->sectorsize))) {
		generic_err(leaf, slot,
"invalid key objectid for shared block ref, have %llu expect aligned to %u",
			    key->objectid, leaf->fs_info->sectorsize);
		return -EUCLEAN;
	}
	for (; ptr < end; ptr += sizeof(*dref)) {
		u64 root_objectid;
		u64 owner;
		u64 offset;
		u64 hash;

		dref = (struct btrfs_extent_data_ref *)ptr;
		root_objectid = btrfs_extent_data_ref_root(leaf, dref);
		owner = btrfs_extent_data_ref_objectid(leaf, dref);
		offset = btrfs_extent_data_ref_offset(leaf, dref);
		hash = hash_extent_data_ref(root_objectid, owner, offset);
		if (unlikely(hash != key->offset)) {
			extent_err(leaf, slot,
	"invalid extent data ref hash, item has 0x%016llx key has 0x%016llx",
				   hash, key->offset);
			return -EUCLEAN;
		}
		if (unlikely(!IS_ALIGNED(offset, leaf->fs_info->sectorsize))) {
			extent_err(leaf, slot,
	"invalid extent data backref offset, have %llu expect aligned to %u",
				   offset, leaf->fs_info->sectorsize);
			return -EUCLEAN;
		}
	}
	return 0;
}

#define inode_ref_err(eb, slot, fmt, args...)			\
	inode_item_err(eb, slot, fmt, ##args)
static int check_inode_ref(struct extent_buffer *leaf,
			   struct btrfs_key *key, struct btrfs_key *prev_key,
			   int slot)
{
	struct btrfs_inode_ref *iref;
	unsigned long ptr;
	unsigned long end;

	if (unlikely(!check_prev_ino(leaf, key, slot, prev_key)))
		return -EUCLEAN;
	/* namelen can't be 0, so item_size == sizeof() is also invalid */
	if (unlikely(btrfs_item_size_nr(leaf, slot) <= sizeof(*iref))) {
		inode_ref_err(leaf, slot,
			"invalid item size, have %u expect (%zu, %u)",
			btrfs_item_size_nr(leaf, slot),
			sizeof(*iref), BTRFS_LEAF_DATA_SIZE(leaf->fs_info));
		return -EUCLEAN;
	}

	ptr = btrfs_item_ptr_offset(leaf, slot);
	end = ptr + btrfs_item_size_nr(leaf, slot);
	while (ptr < end) {
		u16 namelen;

		if (unlikely(ptr + sizeof(iref) > end)) {
			inode_ref_err(leaf, slot,
			"inode ref overflow, ptr %lu end %lu inode_ref_size %zu",
				ptr, end, sizeof(iref));
			return -EUCLEAN;
		}

		iref = (struct btrfs_inode_ref *)ptr;
		namelen = btrfs_inode_ref_name_len(leaf, iref);
		if (unlikely(ptr + sizeof(*iref) + namelen > end)) {
			inode_ref_err(leaf, slot,
				"inode ref overflow, ptr %lu end %lu namelen %u",
				ptr, end, namelen);
			return -EUCLEAN;
		}

		/*
		 * NOTE: In theory we should record all found index numbers
		 * to find any duplicated indexes, but that will be too time
		 * consuming for inodes with too many hard links.
		 */
		ptr += sizeof(*iref) + namelen;
	}
	return 0;
}

/*
 * Common point to switch the item-specific validation.
 */
static int check_leaf_item(struct extent_buffer *leaf,
			   struct btrfs_key *key, int slot,
			   struct btrfs_key *prev_key)
{
	int ret = 0;
	struct btrfs_chunk *chunk;

	switch (key->type) {
	case BTRFS_EXTENT_DATA_KEY:
		ret = check_extent_data_item(leaf, key, slot, prev_key);
		break;
	case BTRFS_EXTENT_CSUM_KEY:
		ret = check_csum_item(leaf, key, slot, prev_key);
		break;
	case BTRFS_DIR_ITEM_KEY:
	case BTRFS_DIR_INDEX_KEY:
	case BTRFS_XATTR_ITEM_KEY:
		ret = check_dir_item(leaf, key, prev_key, slot);
		break;
	case BTRFS_INODE_REF_KEY:
		ret = check_inode_ref(leaf, key, prev_key, slot);
		break;
	case BTRFS_BLOCK_GROUP_ITEM_KEY:
		ret = check_block_group_item(leaf, key, slot);
		break;
	case BTRFS_CHUNK_ITEM_KEY:
		chunk = btrfs_item_ptr(leaf, slot, struct btrfs_chunk);
		ret = check_leaf_chunk_item(leaf, chunk, key, slot);
		break;
	case BTRFS_DEV_ITEM_KEY:
		ret = check_dev_item(leaf, key, slot);
		break;
	case BTRFS_INODE_ITEM_KEY:
		ret = check_inode_item(leaf, key, slot);
		break;
	case BTRFS_ROOT_ITEM_KEY:
		ret = check_root_item(leaf, key, slot);
		break;
	case BTRFS_EXTENT_ITEM_KEY:
	case BTRFS_METADATA_ITEM_KEY:
		ret = check_extent_item(leaf, key, slot);
		break;
	case BTRFS_TREE_BLOCK_REF_KEY:
	case BTRFS_SHARED_DATA_REF_KEY:
	case BTRFS_SHARED_BLOCK_REF_KEY:
		ret = check_simple_keyed_refs(leaf, key, slot);
		break;
	case BTRFS_EXTENT_DATA_REF_KEY:
		ret = check_extent_data_ref(leaf, key, slot);
		break;
	}
	return ret;
}

static int check_leaf(struct extent_buffer *leaf, bool check_item_data)
{
	struct btrfs_fs_info *fs_info = leaf->fs_info;
	/* No valid key type is 0, so all key should be larger than this key */
	struct btrfs_key prev_key = {0, 0, 0};
	struct btrfs_key key;
	u32 nritems = btrfs_header_nritems(leaf);
	int slot;

	if (unlikely(btrfs_header_level(leaf) != 0)) {
		generic_err(leaf, 0,
			"invalid level for leaf, have %d expect 0",
			btrfs_header_level(leaf));
		return -EUCLEAN;
	}

	/*
	 * Extent buffers from a relocation tree have a owner field that
	 * corresponds to the subvolume tree they are based on. So just from an
	 * extent buffer alone we can not find out what is the id of the
	 * corresponding subvolume tree, so we can not figure out if the extent
	 * buffer corresponds to the root of the relocation tree or not. So
	 * skip this check for relocation trees.
	 */
	if (nritems == 0 && !btrfs_header_flag(leaf, BTRFS_HEADER_FLAG_RELOC)) {
		u64 owner = btrfs_header_owner(leaf);

		/* These trees must never be empty */
		if (unlikely(owner == BTRFS_ROOT_TREE_OBJECTID ||
			     owner == BTRFS_CHUNK_TREE_OBJECTID ||
			     owner == BTRFS_EXTENT_TREE_OBJECTID ||
			     owner == BTRFS_DEV_TREE_OBJECTID ||
			     owner == BTRFS_FS_TREE_OBJECTID ||
			     owner == BTRFS_DATA_RELOC_TREE_OBJECTID)) {
			generic_err(leaf, 0,
			"invalid root, root %llu must never be empty",
				    owner);
			return -EUCLEAN;
		}
		/* Unknown tree */
		if (unlikely(owner == 0)) {
			generic_err(leaf, 0,
				"invalid owner, root 0 is not defined");
			return -EUCLEAN;
		}
		return 0;
	}

	if (unlikely(nritems == 0))
		return 0;

	/*
	 * Check the following things to make sure this is a good leaf, and
	 * leaf users won't need to bother with similar sanity checks:
	 *
	 * 1) key ordering
	 * 2) item offset and size
	 *    No overlap, no hole, all inside the leaf.
	 * 3) item content
	 *    If possible, do comprehensive sanity check.
	 *    NOTE: All checks must only rely on the item data itself.
	 */
	for (slot = 0; slot < nritems; slot++) {
		u32 item_end_expected;
		int ret;

		btrfs_item_key_to_cpu(leaf, &key, slot);

		/* Make sure the keys are in the right order */
		if (unlikely(btrfs_comp_cpu_keys(&prev_key, &key) >= 0)) {
			generic_err(leaf, slot,
	"bad key order, prev (%llu %u %llu) current (%llu %u %llu)",
				prev_key.objectid, prev_key.type,
				prev_key.offset, key.objectid, key.type,
				key.offset);
			return -EUCLEAN;
		}

		/*
		 * Make sure the offset and ends are right, remember that the
		 * item data starts at the end of the leaf and grows towards the
		 * front.
		 */
		if (slot == 0)
			item_end_expected = BTRFS_LEAF_DATA_SIZE(fs_info);
		else
			item_end_expected = btrfs_item_offset_nr(leaf,
								 slot - 1);
		if (unlikely(btrfs_item_end_nr(leaf, slot) != item_end_expected)) {
			generic_err(leaf, slot,
				"unexpected item end, have %u expect %u",
				btrfs_item_end_nr(leaf, slot),
				item_end_expected);
			return -EUCLEAN;
		}

		/*
		 * Check to make sure that we don't point outside of the leaf,
		 * just in case all the items are consistent to each other, but
		 * all point outside of the leaf.
		 */
		if (unlikely(btrfs_item_end_nr(leaf, slot) >
			     BTRFS_LEAF_DATA_SIZE(fs_info))) {
			generic_err(leaf, slot,
			"slot end outside of leaf, have %u expect range [0, %u]",
				btrfs_item_end_nr(leaf, slot),
				BTRFS_LEAF_DATA_SIZE(fs_info));
			return -EUCLEAN;
		}

		/* Also check if the item pointer overlaps with btrfs item. */
		if (unlikely(btrfs_item_ptr_offset(leaf, slot) <
			     btrfs_item_nr_offset(slot) + sizeof(struct btrfs_item))) {
			generic_err(leaf, slot,
		"slot overlaps with its data, item end %lu data start %lu",
				btrfs_item_nr_offset(slot) +
				sizeof(struct btrfs_item),
				btrfs_item_ptr_offset(leaf, slot));
			return -EUCLEAN;
		}

		if (check_item_data) {
			/*
			 * Check if the item size and content meet other
			 * criteria
			 */
			ret = check_leaf_item(leaf, &key, slot, &prev_key);
			if (unlikely(ret < 0))
				return ret;
		}

		prev_key.objectid = key.objectid;
		prev_key.type = key.type;
		prev_key.offset = key.offset;
	}

	return 0;
}

int btrfs_check_leaf_full(struct extent_buffer *leaf)
{
	return check_leaf(leaf, true);
}
ALLOW_ERROR_INJECTION(btrfs_check_leaf_full, ERRNO);

int btrfs_check_leaf_relaxed(struct extent_buffer *leaf)
{
	return check_leaf(leaf, false);
}

int btrfs_check_node(struct extent_buffer *node)
{
	struct btrfs_fs_info *fs_info = node->fs_info;
	unsigned long nr = btrfs_header_nritems(node);
	struct btrfs_key key, next_key;
	int slot;
	int level = btrfs_header_level(node);
	u64 bytenr;
	int ret = 0;

	if (unlikely(level <= 0 || level >= BTRFS_MAX_LEVEL)) {
		generic_err(node, 0,
			"invalid level for node, have %d expect [1, %d]",
			level, BTRFS_MAX_LEVEL - 1);
		return -EUCLEAN;
	}
	if (unlikely(nr == 0 || nr > BTRFS_NODEPTRS_PER_BLOCK(fs_info))) {
		btrfs_crit(fs_info,
"corrupt node: root=%llu block=%llu, nritems too %s, have %lu expect range [1,%u]",
			   btrfs_header_owner(node), node->start,
			   nr == 0 ? "small" : "large", nr,
			   BTRFS_NODEPTRS_PER_BLOCK(fs_info));
		return -EUCLEAN;
	}

	for (slot = 0; slot < nr - 1; slot++) {
		bytenr = btrfs_node_blockptr(node, slot);
		btrfs_node_key_to_cpu(node, &key, slot);
		btrfs_node_key_to_cpu(node, &next_key, slot + 1);

		if (unlikely(!bytenr)) {
			generic_err(node, slot,
				"invalid NULL node pointer");
			ret = -EUCLEAN;
			goto out;
		}
		if (unlikely(!IS_ALIGNED(bytenr, fs_info->sectorsize))) {
			generic_err(node, slot,
			"unaligned pointer, have %llu should be aligned to %u",
				bytenr, fs_info->sectorsize);
			ret = -EUCLEAN;
			goto out;
		}

		if (unlikely(btrfs_comp_cpu_keys(&key, &next_key) >= 0)) {
			generic_err(node, slot,
	"bad key order, current (%llu %u %llu) next (%llu %u %llu)",
				key.objectid, key.type, key.offset,
				next_key.objectid, next_key.type,
				next_key.offset);
			ret = -EUCLEAN;
			goto out;
		}
	}
out:
	return ret;
}
ALLOW_ERROR_INJECTION(btrfs_check_node, ERRNO);<|MERGE_RESOLUTION|>--- conflicted
+++ resolved
@@ -784,31 +784,19 @@
 			  "invalid chunk num_stripes, have %u", num_stripes);
 		return -EUCLEAN;
 	}
-<<<<<<< HEAD
-	if (num_stripes < ncopies) {
-=======
 	if (unlikely(num_stripes < ncopies)) {
->>>>>>> 356006a6
 		chunk_err(leaf, chunk, logical,
 			  "invalid chunk num_stripes < ncopies, have %u < %d",
 			  num_stripes, ncopies);
 		return -EUCLEAN;
 	}
-<<<<<<< HEAD
-	if (nparity && num_stripes == nparity) {
-=======
 	if (unlikely(nparity && num_stripes == nparity)) {
->>>>>>> 356006a6
 		chunk_err(leaf, chunk, logical,
 			  "invalid chunk num_stripes == nparity, have %u == %d",
 			  num_stripes, nparity);
 		return -EUCLEAN;
 	}
-<<<<<<< HEAD
-	if (!IS_ALIGNED(logical, fs_info->sectorsize)) {
-=======
 	if (unlikely(!IS_ALIGNED(logical, fs_info->sectorsize))) {
->>>>>>> 356006a6
 		chunk_err(leaf, chunk, logical,
 		"invalid chunk logical, have %llu should aligned to %u",
 			  logical, fs_info->sectorsize);
