--- conflicted
+++ resolved
@@ -3545,17 +3545,7 @@
 	struct btrfs_trans_handle *trans;
 	int ret;
 
-<<<<<<< HEAD
-	/*
-	 * Can't hold an open transaction or we run the risk of deadlocking,
-	 * and can't either be under the context of a send operation (where
-	 * current->journal_info is set to BTRFS_SEND_TRANS_STUB), as that
-	 * would result in a crash when starting a transaction and does not
-	 * make sense either (send is a read-only operation).
-	 */
-=======
 	/* Can't hold an open transaction or we run the risk of deadlocking. */
->>>>>>> e48bf29c
 	ASSERT(current->journal_info == NULL);
 	if (WARN_ON(current->journal_info))
 		return 0;
