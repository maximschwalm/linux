--- conflicted
+++ resolved
@@ -2010,22 +2010,14 @@
 	if (!res) {
 		inode = d_inode(dentry);
 		if ((lookup_flags & LOOKUP_DIRECTORY) && inode &&
-<<<<<<< HEAD
-		    !S_ISDIR(inode->i_mode))
-=======
 		    !(S_ISDIR(inode->i_mode) || S_ISLNK(inode->i_mode)))
->>>>>>> 95cd2cdc
 			res = ERR_PTR(-ENOTDIR);
 		else if (inode && S_ISREG(inode->i_mode))
 			res = ERR_PTR(-EOPENSTALE);
 	} else if (!IS_ERR(res)) {
 		inode = d_inode(res);
 		if ((lookup_flags & LOOKUP_DIRECTORY) && inode &&
-<<<<<<< HEAD
-		    !S_ISDIR(inode->i_mode)) {
-=======
 		    !(S_ISDIR(inode->i_mode) || S_ISLNK(inode->i_mode))) {
->>>>>>> 95cd2cdc
 			dput(res);
 			res = ERR_PTR(-ENOTDIR);
 		} else if (inode && S_ISREG(inode->i_mode)) {
