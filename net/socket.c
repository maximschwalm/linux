--- conflicted
+++ resolved
@@ -2399,11 +2399,6 @@
 
 	kmsg->msg_iocb = NULL;
 	kmsg->msg_ubuf = NULL;
-<<<<<<< HEAD
-	*uiov = msg.msg_iov;
-	*nsegs = msg.msg_iovlen;
-=======
->>>>>>> 39f2a5c0
 	return 0;
 }
 
