--- conflicted
+++ resolved
@@ -5019,10 +5019,6 @@
 	.arg1_type      = ARG_PTR_TO_CTX,
 };
 
-<<<<<<< HEAD
-static int __bpf_setsockopt(struct sock *sk, int level, int optname,
-			    char *optval, int optlen)
-=======
 static int sol_socket_sockopt(struct sock *sk, int optname,
 			      char *optval, int *optlen,
 			      bool getopt)
@@ -5062,7 +5058,6 @@
 
 static int bpf_sol_tcp_setsockopt(struct sock *sk, int optname,
 				  char *optval, int optlen)
->>>>>>> 7365df19
 {
 	struct tcp_sock *tp = tcp_sk(sk);
 	unsigned long timeout;
@@ -5071,17 +5066,12 @@
 	if (optlen != sizeof(int))
 		return -EINVAL;
 
-<<<<<<< HEAD
-	if (level == SOL_SOCKET) {
-		if (optlen != sizeof(int) && optname != SO_BINDTODEVICE)
-=======
 	val = *(int *)optval;
 
 	/* Only some options are supported */
 	switch (optname) {
 	case TCP_BPF_IW:
 		if (val <= 0 || tp->data_segs_out > tp->syn_data)
->>>>>>> 7365df19
 			return -EINVAL;
 		tcp_snd_cwnd_set(tp, val);
 		break;
@@ -5206,89 +5196,11 @@
 			if (!tp->saved_syn ||
 			    *optlen > tcp_saved_syn_len(tp->saved_syn))
 				return -EINVAL;
-<<<<<<< HEAD
-
-			val = *((int *)optval);
-			/* Only some options are supported */
-			switch (optname) {
-			case TCP_BPF_IW:
-				if (val <= 0 || tp->data_segs_out > tp->syn_data)
-					ret = -EINVAL;
-				else
-					tcp_snd_cwnd_set(tp, val);
-				break;
-			case TCP_BPF_SNDCWND_CLAMP:
-				if (val <= 0) {
-					ret = -EINVAL;
-				} else {
-					tp->snd_cwnd_clamp = val;
-					tp->snd_ssthresh = val;
-				}
-				break;
-			case TCP_BPF_DELACK_MAX:
-				timeout = usecs_to_jiffies(val);
-				if (timeout > TCP_DELACK_MAX ||
-				    timeout < TCP_TIMEOUT_MIN)
-					return -EINVAL;
-				inet_csk(sk)->icsk_delack_max = timeout;
-				break;
-			case TCP_BPF_RTO_MIN:
-				timeout = usecs_to_jiffies(val);
-				if (timeout > TCP_RTO_MIN ||
-				    timeout < TCP_TIMEOUT_MIN)
-					return -EINVAL;
-				inet_csk(sk)->icsk_rto_min = timeout;
-				break;
-			case TCP_SAVE_SYN:
-				if (val < 0 || val > 1)
-					ret = -EINVAL;
-				else
-					tp->save_syn = val;
-				break;
-			case TCP_KEEPIDLE:
-				ret = tcp_sock_set_keepidle_locked(sk, val);
-				break;
-			case TCP_KEEPINTVL:
-				if (val < 1 || val > MAX_TCP_KEEPINTVL)
-					ret = -EINVAL;
-				else
-					tp->keepalive_intvl = val * HZ;
-				break;
-			case TCP_KEEPCNT:
-				if (val < 1 || val > MAX_TCP_KEEPCNT)
-					ret = -EINVAL;
-				else
-					tp->keepalive_probes = val;
-				break;
-			case TCP_SYNCNT:
-				if (val < 1 || val > MAX_TCP_SYNCNT)
-					ret = -EINVAL;
-				else
-					icsk->icsk_syn_retries = val;
-				break;
-			case TCP_USER_TIMEOUT:
-				if (val < 0)
-					ret = -EINVAL;
-				else
-					icsk->icsk_user_timeout = val;
-				break;
-			case TCP_NOTSENT_LOWAT:
-				tp->notsent_lowat = val;
-				sk->sk_write_space(sk);
-				break;
-			case TCP_WINDOW_CLAMP:
-				ret = tcp_set_window_clamp(sk, val);
-				break;
-			default:
-				ret = -EINVAL;
-			}
-=======
 			memcpy(optval, tp->saved_syn->data, *optlen);
 			/* It cannot free tp->saved_syn here because it
 			 * does not know if the user space still needs it.
 			 */
 			return 0;
->>>>>>> 7365df19
 		}
 
 		return do_tcp_getsockopt(sk, SOL_TCP, optname,
@@ -5300,25 +5212,6 @@
 				 KERNEL_SOCKPTR(optval), *optlen);
 }
 
-<<<<<<< HEAD
-static int _bpf_setsockopt(struct sock *sk, int level, int optname,
-			   char *optval, int optlen)
-{
-	if (sk_fullsock(sk))
-		sock_owned_by_me(sk);
-	return __bpf_setsockopt(sk, level, optname, optval, optlen);
-}
-
-static int __bpf_getsockopt(struct sock *sk, int level, int optname,
-			    char *optval, int optlen)
-{
-	if (!sk_fullsock(sk))
-		goto err_clear;
-
-	if (level == SOL_SOCKET) {
-		if (optlen != sizeof(int))
-			goto err_clear;
-=======
 static int sol_ip_sockopt(struct sock *sk, int optname,
 			  char *optval, int *optlen,
 			  bool getopt)
@@ -5339,7 +5232,6 @@
 		return do_ip_getsockopt(sk, SOL_IP, optname,
 					KERNEL_SOCKPTR(optval),
 					KERNEL_SOCKPTR(optlen));
->>>>>>> 7365df19
 
 	return do_ip_setsockopt(sk, SOL_IP, optname,
 				KERNEL_SOCKPTR(optval), *optlen);
@@ -5389,21 +5281,8 @@
 	return -EINVAL;
 }
 
-<<<<<<< HEAD
-static int _bpf_getsockopt(struct sock *sk, int level, int optname,
-			   char *optval, int optlen)
-{
-	if (sk_fullsock(sk))
-		sock_owned_by_me(sk);
-	return __bpf_getsockopt(sk, level, optname, optval, optlen);
-}
-
-BPF_CALL_5(bpf_sk_setsockopt, struct sock *, sk, int, level,
-	   int, optname, char *, optval, int, optlen)
-=======
 static int _bpf_setsockopt(struct sock *sk, int level, int optname,
 			   char *optval, int optlen)
->>>>>>> 7365df19
 {
 	if (sk_fullsock(sk))
 		sock_owned_by_me(sk);
