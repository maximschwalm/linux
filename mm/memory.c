--- conflicted
+++ resolved
@@ -734,12 +734,6 @@
 		WARN_ON_ONCE(!PageAnon(page));
 
 	set_pte_at(vma->vm_mm, address, ptep, pte);
-<<<<<<< HEAD
-
-	if (vma->vm_flags & VM_LOCKED)
-		mlock_vma_page(page);
-=======
->>>>>>> 95cd2cdc
 
 	/*
 	 * No need to invalidate - it was non-present before. However
@@ -1312,24 +1306,6 @@
  * Parameter block passed down to zap_pte_range in exceptional cases.
  */
 struct zap_details {
-<<<<<<< HEAD
-	struct address_space *zap_mapping;	/* Check page->mapping if set */
-	struct folio *single_folio;	/* Locked folio to be unmapped */
-};
-
-/*
- * We set details->zap_mapping when we want to unmap shared but keep private
- * pages. Return true if skip zapping this page, false otherwise.
- */
-static inline bool
-zap_skip_check_mapping(struct zap_details *details, struct page *page)
-{
-	if (!details || !page)
-		return false;
-
-	return details->zap_mapping &&
-		(details->zap_mapping != page_rmapping(page));
-=======
 	struct folio *single_folio;	/* Locked folio to be unmapped */
 	bool even_cows;			/* Zap COWed private pages too? */
 };
@@ -1358,7 +1334,6 @@
 
 	/* Otherwise we should only zap non-anon pages */
 	return !PageAnon(page);
->>>>>>> 95cd2cdc
 }
 
 static unsigned long zap_pte_range(struct mmu_gather *tlb,
@@ -3410,11 +3385,7 @@
 	first_index = folio->index;
 	last_index = folio->index + folio_nr_pages(folio) - 1;
 
-<<<<<<< HEAD
-	details.zap_mapping = mapping;
-=======
 	details.even_cows = false;
->>>>>>> 95cd2cdc
 	details.single_folio = folio;
 
 	i_mmap_lock_read(mapping);
@@ -3717,9 +3688,6 @@
 	inc_mm_counter_fast(vma->vm_mm, MM_ANONPAGES);
 	dec_mm_counter_fast(vma->vm_mm, MM_SWAPENTS);
 	pte = mk_pte(page, vma->vm_page_prot);
-<<<<<<< HEAD
-	if ((vmf->flags & FAULT_FLAG_WRITE) && reuse_swap_page(page)) {
-=======
 
 	/*
 	 * Same logic as in do_wp_page(); however, optimize for fresh pages
@@ -3728,7 +3696,6 @@
 	 */
 	if ((vmf->flags & FAULT_FLAG_WRITE) && !PageKsm(page) &&
 	    (page != swapcache || page_count(page) == 1)) {
->>>>>>> 95cd2cdc
 		pte = maybe_mkwrite(pte_mkdirty(pte), vma);
 		vmf->flags &= ~FAULT_FLAG_WRITE;
 		ret |= VM_FAULT_WRITE;
@@ -3754,13 +3721,6 @@
 	set_pte_at(vma->vm_mm, vmf->address, vmf->pte, pte);
 	arch_do_swap_page(vma->vm_mm, vma, vmf->address, pte, vmf->orig_pte);
 
-<<<<<<< HEAD
-	swap_free(entry);
-	if (mem_cgroup_swap_full(page) ||
-	    (vma->vm_flags & VM_LOCKED) || PageMlocked(page))
-		try_to_free_swap(page);
-=======
->>>>>>> 95cd2cdc
 	unlock_page(page);
 	if (page != swapcache && swapcache) {
 		/*
