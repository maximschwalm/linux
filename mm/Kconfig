# SPDX-License-Identifier: GPL-2.0-only

menu "Memory Management options"

config SELECT_MEMORY_MODEL
	def_bool y
	depends on ARCH_SELECT_MEMORY_MODEL

choice
	prompt "Memory model"
	depends on SELECT_MEMORY_MODEL
	default SPARSEMEM_MANUAL if ARCH_SPARSEMEM_DEFAULT
	default FLATMEM_MANUAL
	help
	  This option allows you to change some of the ways that
	  Linux manages its memory internally. Most users will
	  only have one option here selected by the architecture
	  configuration. This is normal.

config FLATMEM_MANUAL
	bool "Flat Memory"
	depends on !ARCH_SPARSEMEM_ENABLE || ARCH_FLATMEM_ENABLE
	help
	  This option is best suited for non-NUMA systems with
	  flat address space. The FLATMEM is the most efficient
	  system in terms of performance and resource consumption
	  and it is the best option for smaller systems.

	  For systems that have holes in their physical address
	  spaces and for features like NUMA and memory hotplug,
	  choose "Sparse Memory".

	  If unsure, choose this option (Flat Memory) over any other.

config SPARSEMEM_MANUAL
	bool "Sparse Memory"
	depends on ARCH_SPARSEMEM_ENABLE
	help
	  This will be the only option for some systems, including
	  memory hot-plug systems.  This is normal.

	  This option provides efficient support for systems with
	  holes is their physical address space and allows memory
	  hot-plug and hot-remove.

	  If unsure, choose "Flat Memory" over this option.

endchoice

config SPARSEMEM
	def_bool y
	depends on (!SELECT_MEMORY_MODEL && ARCH_SPARSEMEM_ENABLE) || SPARSEMEM_MANUAL

config FLATMEM
	def_bool y
	depends on !SPARSEMEM || FLATMEM_MANUAL

#
# SPARSEMEM_EXTREME (which is the default) does some bootmem
# allocations when sparse_init() is called.  If this cannot
# be done on your architecture, select this option.  However,
# statically allocating the mem_section[] array can potentially
# consume vast quantities of .bss, so be careful.
#
# This option will also potentially produce smaller runtime code
# with gcc 3.4 and later.
#
config SPARSEMEM_STATIC
	bool

#
# Architecture platforms which require a two level mem_section in SPARSEMEM
# must select this option. This is usually for architecture platforms with
# an extremely sparse physical address space.
#
config SPARSEMEM_EXTREME
	def_bool y
	depends on SPARSEMEM && !SPARSEMEM_STATIC

config SPARSEMEM_VMEMMAP_ENABLE
	bool

config SPARSEMEM_VMEMMAP
	bool "Sparse Memory virtual memmap"
	depends on SPARSEMEM && SPARSEMEM_VMEMMAP_ENABLE
	default y
	help
	  SPARSEMEM_VMEMMAP uses a virtually mapped memmap to optimise
	  pfn_to_page and page_to_pfn operations.  This is the most
	  efficient option when sufficient kernel resources are available.

config HAVE_MEMBLOCK_PHYS_MAP
	bool

config HAVE_FAST_GUP
	depends on MMU
	bool

# Don't discard allocated memory used to track "memory" and "reserved" memblocks
# after early boot, so it can still be used to test for validity of memory.
# Also, memblocks are updated with memory hot(un)plug.
config ARCH_KEEP_MEMBLOCK
	bool

# Keep arch NUMA mapping infrastructure post-init.
config NUMA_KEEP_MEMINFO
	bool

config MEMORY_ISOLATION
	bool

# IORESOURCE_SYSTEM_RAM regions in the kernel resource tree that are marked
# IORESOURCE_EXCLUSIVE cannot be mapped to user space, for example, via
# /dev/mem.
config EXCLUSIVE_SYSTEM_RAM
	def_bool y
	depends on !DEVMEM || STRICT_DEVMEM

#
# Only be set on architectures that have completely implemented memory hotplug
# feature. If you are not sure, don't touch it.
#
config HAVE_BOOTMEM_INFO_NODE
	def_bool n

config ARCH_ENABLE_MEMORY_HOTPLUG
	bool

# eventually, we can have this option just 'select SPARSEMEM'
config MEMORY_HOTPLUG
	bool "Allow for memory hot-add"
	select MEMORY_ISOLATION
	depends on SPARSEMEM
	depends on ARCH_ENABLE_MEMORY_HOTPLUG
	depends on 64BIT
	select NUMA_KEEP_MEMINFO if NUMA

config MEMORY_HOTPLUG_DEFAULT_ONLINE
	bool "Online the newly added memory blocks by default"
	depends on MEMORY_HOTPLUG
	help
	  This option sets the default policy setting for memory hotplug
	  onlining policy (/sys/devices/system/memory/auto_online_blocks) which
	  determines what happens to newly added memory regions. Policy setting
	  can always be changed at runtime.
	  See Documentation/admin-guide/mm/memory-hotplug.rst for more information.

	  Say Y here if you want all hot-plugged memory blocks to appear in
	  'online' state by default.
	  Say N here if you want the default policy to keep all hot-plugged
	  memory blocks in 'offline' state.

config ARCH_ENABLE_MEMORY_HOTREMOVE
	bool

config MEMORY_HOTREMOVE
	bool "Allow for memory hot remove"
	select HAVE_BOOTMEM_INFO_NODE if (X86_64 || PPC64)
	depends on MEMORY_HOTPLUG && ARCH_ENABLE_MEMORY_HOTREMOVE
	depends on MIGRATION

config MHP_MEMMAP_ON_MEMORY
	def_bool y
	depends on MEMORY_HOTPLUG && SPARSEMEM_VMEMMAP
	depends on ARCH_MHP_MEMMAP_ON_MEMORY_ENABLE

# Heavily threaded applications may benefit from splitting the mm-wide
# page_table_lock, so that faults on different parts of the user address
# space can be handled with less contention: split it at this NR_CPUS.
# Default to 4 for wider testing, though 8 might be more appropriate.
# ARM's adjust_pte (unused if VIPT) depends on mm-wide page_table_lock.
# PA-RISC 7xxx's spinlock_t would enlarge struct page from 32 to 44 bytes.
# SPARC32 allocates multiple pte tables within a single page, and therefore
# a per-page lock leads to problems when multiple tables need to be locked
# at the same time (e.g. copy_page_range()).
# DEBUG_SPINLOCK and DEBUG_LOCK_ALLOC spinlock_t also enlarge struct page.
#
config SPLIT_PTLOCK_CPUS
	int
	default "999999" if !MMU
	default "999999" if ARM && !CPU_CACHE_VIPT
	default "999999" if PARISC && !PA20
	default "999999" if SPARC32
	default "4"

config ARCH_ENABLE_SPLIT_PMD_PTLOCK
	bool

#
# support for memory balloon
config MEMORY_BALLOON
	bool

#
# support for memory balloon compaction
config BALLOON_COMPACTION
	bool "Allow for balloon memory compaction/migration"
	def_bool y
	depends on COMPACTION && MEMORY_BALLOON
	help
	  Memory fragmentation introduced by ballooning might reduce
	  significantly the number of 2MB contiguous memory blocks that can be
	  used within a guest, thus imposing performance penalties associated
	  with the reduced number of transparent huge pages that could be used
	  by the guest workload. Allowing the compaction & migration for memory
	  pages enlisted as being part of memory balloon devices avoids the
	  scenario aforementioned and helps improving memory defragmentation.

#
# support for memory compaction
config COMPACTION
	bool "Allow for memory compaction"
	def_bool y
	select MIGRATION
	depends on MMU
	help
	  Compaction is the only memory management component to form
	  high order (larger physically contiguous) memory blocks
	  reliably. The page allocator relies on compaction heavily and
	  the lack of the feature can lead to unexpected OOM killer
	  invocations for high order memory requests. You shouldn't
	  disable this option unless there really is a strong reason for
	  it and then we would be really interested to hear about that at
	  linux-mm@kvack.org.

#
# support for free page reporting
config PAGE_REPORTING
	bool "Free page reporting"
	def_bool n
	help
	  Free page reporting allows for the incremental acquisition of
	  free pages from the buddy allocator for the purpose of reporting
	  those pages to another entity, such as a hypervisor, so that the
	  memory can be freed within the host for other uses.

#
# support for page migration
#
config MIGRATION
	bool "Page migration"
	def_bool y
	depends on (NUMA || ARCH_ENABLE_MEMORY_HOTREMOVE || COMPACTION || CMA) && MMU
	help
	  Allows the migration of the physical location of pages of processes
	  while the virtual addresses are not changed. This is useful in
	  two situations. The first is on NUMA systems to put pages nearer
	  to the processors accessing. The second is when allocating huge
	  pages as migration can relocate pages to satisfy a huge page
	  allocation instead of reclaiming.

config DEVICE_MIGRATION
	def_bool MIGRATION && ZONE_DEVICE

config ARCH_ENABLE_HUGEPAGE_MIGRATION
	bool

config ARCH_ENABLE_THP_MIGRATION
	bool

config HUGETLB_PAGE_SIZE_VARIABLE
	def_bool n
	help
	  Allows the pageblock_order value to be dynamic instead of just standard
	  HUGETLB_PAGE_ORDER when there are multiple HugeTLB page sizes available
	  on a platform.

	  Note that the pageblock_order cannot exceed MAX_ORDER - 1 and will be
	  clamped down to MAX_ORDER - 1.

config CONTIG_ALLOC
	def_bool (MEMORY_ISOLATION && COMPACTION) || CMA

config PHYS_ADDR_T_64BIT
	def_bool 64BIT

config BOUNCE
	bool "Enable bounce buffers"
	default y
	depends on BLOCK && MMU && HIGHMEM
	help
	  Enable bounce buffers for devices that cannot access the full range of
	  memory available to the CPU. Enabled by default when HIGHMEM is
	  selected, but you may say n to override this.

config VIRT_TO_BUS
	bool
	help
	  An architecture should select this if it implements the
	  deprecated interface virt_to_bus().  All new architectures
	  should probably not select this.


config MMU_NOTIFIER
	bool
	select SRCU
	select INTERVAL_TREE

config KSM
	bool "Enable KSM for page merging"
	depends on MMU
	select XXHASH
	help
	  Enable Kernel Samepage Merging: KSM periodically scans those areas
	  of an application's address space that an app has advised may be
	  mergeable.  When it finds pages of identical content, it replaces
	  the many instances by a single page with that content, so
	  saving memory until one or another app needs to modify the content.
	  Recommended for use with KVM, or with other duplicative applications.
	  See Documentation/vm/ksm.rst for more information: KSM is inactive
	  until a program has madvised that an area is MADV_MERGEABLE, and
	  root has set /sys/kernel/mm/ksm/run to 1 (if CONFIG_SYSFS is set).

config DEFAULT_MMAP_MIN_ADDR
	int "Low address space to protect from user allocation"
	depends on MMU
	default 4096
	help
	  This is the portion of low virtual memory which should be protected
	  from userspace allocation.  Keeping a user from writing to low pages
	  can help reduce the impact of kernel NULL pointer bugs.

	  For most ia64, ppc64 and x86 users with lots of address space
	  a value of 65536 is reasonable and should cause no problems.
	  On arm and other archs it should not be higher than 32768.
	  Programs which use vm86 functionality or have some need to map
	  this low address space will need CAP_SYS_RAWIO or disable this
	  protection by setting the value to 0.

	  This value can be changed after boot using the
	  /proc/sys/vm/mmap_min_addr tunable.

config ARCH_SUPPORTS_MEMORY_FAILURE
	bool

config MEMORY_FAILURE
	depends on MMU
	depends on ARCH_SUPPORTS_MEMORY_FAILURE
	bool "Enable recovery from hardware memory errors"
	select MEMORY_ISOLATION
	select RAS
	help
	  Enables code to recover from some memory failures on systems
	  with MCA recovery. This allows a system to continue running
	  even when some of its memory has uncorrected errors. This requires
	  special hardware support and typically ECC memory.

config HWPOISON_INJECT
	tristate "HWPoison pages injector"
	depends on MEMORY_FAILURE && DEBUG_KERNEL && PROC_FS
	select PROC_PAGE_MONITOR

config NOMMU_INITIAL_TRIM_EXCESS
	int "Turn on mmap() excess space trimming before booting"
	depends on !MMU
	default 1
	help
	  The NOMMU mmap() frequently needs to allocate large contiguous chunks
	  of memory on which to store mappings, but it can only ask the system
	  allocator for chunks in 2^N*PAGE_SIZE amounts - which is frequently
	  more than it requires.  To deal with this, mmap() is able to trim off
	  the excess and return it to the allocator.

	  If trimming is enabled, the excess is trimmed off and returned to the
	  system allocator, which can cause extra fragmentation, particularly
	  if there are a lot of transient processes.

	  If trimming is disabled, the excess is kept, but not used, which for
	  long-term mappings means that the space is wasted.

	  Trimming can be dynamically controlled through a sysctl option
	  (/proc/sys/vm/nr_trim_pages) which specifies the minimum number of
	  excess pages there must be before trimming should occur, or zero if
	  no trimming is to occur.

	  This option specifies the initial value of this option.  The default
	  of 1 says that all excess pages should be trimmed.

	  See Documentation/admin-guide/mm/nommu-mmap.rst for more information.

config TRANSPARENT_HUGEPAGE
	bool "Transparent Hugepage Support"
	depends on HAVE_ARCH_TRANSPARENT_HUGEPAGE && !PREEMPT_RT
	select COMPACTION
	select XARRAY_MULTI
	help
	  Transparent Hugepages allows the kernel to use huge pages and
	  huge tlb transparently to the applications whenever possible.
	  This feature can improve computing performance to certain
	  applications by speeding up page faults during memory
	  allocation, by reducing the number of tlb misses and by speeding
	  up the pagetable walking.

	  If memory constrained on embedded, you may want to say N.

choice
	prompt "Transparent Hugepage Support sysfs defaults"
	depends on TRANSPARENT_HUGEPAGE
	default TRANSPARENT_HUGEPAGE_ALWAYS
	help
	  Selects the sysfs defaults for Transparent Hugepage Support.

	config TRANSPARENT_HUGEPAGE_ALWAYS
		bool "always"
	help
	  Enabling Transparent Hugepage always, can increase the
	  memory footprint of applications without a guaranteed
	  benefit but it will work automatically for all applications.

	config TRANSPARENT_HUGEPAGE_MADVISE
		bool "madvise"
	help
	  Enabling Transparent Hugepage madvise, will only provide a
	  performance improvement benefit to the applications using
	  madvise(MADV_HUGEPAGE) but it won't risk to increase the
	  memory footprint of applications without a guaranteed
	  benefit.
endchoice

config ARCH_WANT_GENERAL_HUGETLB
	bool

config ARCH_WANTS_THP_SWAP
	def_bool n

config THP_SWAP
	def_bool y
	depends on TRANSPARENT_HUGEPAGE && ARCH_WANTS_THP_SWAP && SWAP
	help
	  Swap transparent huge pages in one piece, without splitting.
	  XXX: For now, swap cluster backing transparent huge page
	  will be split after swapout.

	  For selection by architectures with reasonable THP sizes.

#
# UP and nommu archs use km based percpu allocator
#
config NEED_PER_CPU_KM
	depends on !SMP || !MMU
	bool
	default y

config NEED_PER_CPU_EMBED_FIRST_CHUNK
	bool

config NEED_PER_CPU_PAGE_FIRST_CHUNK
	bool

config USE_PERCPU_NUMA_NODE_ID
	bool
<<<<<<< HEAD

config HAVE_SETUP_PER_CPU_AREA
	bool

=======

config HAVE_SETUP_PER_CPU_AREA
	bool

>>>>>>> 95cd2cdc
config FRONTSWAP
	bool

config CMA
	bool "Contiguous Memory Allocator"
	depends on MMU
	select MIGRATION
	select MEMORY_ISOLATION
	help
	  This enables the Contiguous Memory Allocator which allows other
	  subsystems to allocate big physically-contiguous blocks of memory.
	  CMA reserves a region of memory and allows only movable pages to
	  be allocated from it. This way, the kernel can use the memory for
	  pagecache and when a subsystem requests for contiguous area, the
	  allocated pages are migrated away to serve the contiguous request.

	  If unsure, say "n".

config CMA_DEBUG
	bool "CMA debug messages (DEVELOPMENT)"
	depends on DEBUG_KERNEL && CMA
	help
	  Turns on debug messages in CMA.  This produces KERN_DEBUG
	  messages for every CMA call as well as various messages while
	  processing calls such as dma_alloc_from_contiguous().
	  This option does not affect warning and error messages.

config CMA_DEBUGFS
	bool "CMA debugfs interface"
	depends on CMA && DEBUG_FS
	help
	  Turns on the DebugFS interface for CMA.

config CMA_SYSFS
	bool "CMA information through sysfs interface"
	depends on CMA && SYSFS
	help
	  This option exposes some sysfs attributes to get information
	  from CMA.

config CMA_AREAS
	int "Maximum count of the CMA areas"
	depends on CMA
	default 19 if NUMA
	default 7
	help
	  CMA allows to create CMA areas for particular purpose, mainly,
	  used as device private area. This parameter sets the maximum
	  number of CMA area in the system.

	  If unsure, leave the default value "7" in UMA and "19" in NUMA.

config MEM_SOFT_DIRTY
	bool "Track memory changes"
	depends on CHECKPOINT_RESTORE && HAVE_ARCH_SOFT_DIRTY && PROC_FS
	select PROC_PAGE_MONITOR
	help
	  This option enables memory changes tracking by introducing a
	  soft-dirty bit on pte-s. This bit it set when someone writes
	  into a page just as regular dirty bit, but unlike the latter
	  it can be cleared by hands.

	  See Documentation/admin-guide/mm/soft-dirty.rst for more details.

config ZSWAP
	bool "Compressed cache for swap pages (EXPERIMENTAL)"
	depends on SWAP && CRYPTO=y
	select FRONTSWAP
	select ZPOOL
	help
	  A lightweight compressed cache for swap pages.  It takes
	  pages that are in the process of being swapped out and attempts to
	  compress them into a dynamically allocated RAM-based memory pool.
	  This can result in a significant I/O reduction on swap device and,
	  in the case where decompressing from RAM is faster that swap device
	  reads, can also improve workload performance.

	  This is marked experimental because it is a new feature (as of
	  v3.11) that interacts heavily with memory reclaim.  While these
	  interactions don't cause any known issues on simple memory setups,
	  they have not be fully explored on the large set of potential
	  configurations and workloads that exist.

choice
	prompt "Compressed cache for swap pages default compressor"
	depends on ZSWAP
	default ZSWAP_COMPRESSOR_DEFAULT_LZO
	help
	  Selects the default compression algorithm for the compressed cache
	  for swap pages.

	  For an overview what kind of performance can be expected from
	  a particular compression algorithm please refer to the benchmarks
	  available at the following LWN page:
	  https://lwn.net/Articles/751795/

	  If in doubt, select 'LZO'.

	  The selection made here can be overridden by using the kernel
	  command line 'zswap.compressor=' option.

config ZSWAP_COMPRESSOR_DEFAULT_DEFLATE
	bool "Deflate"
	select CRYPTO_DEFLATE
	help
	  Use the Deflate algorithm as the default compression algorithm.

config ZSWAP_COMPRESSOR_DEFAULT_LZO
	bool "LZO"
	select CRYPTO_LZO
	help
	  Use the LZO algorithm as the default compression algorithm.

config ZSWAP_COMPRESSOR_DEFAULT_842
	bool "842"
	select CRYPTO_842
	help
	  Use the 842 algorithm as the default compression algorithm.

config ZSWAP_COMPRESSOR_DEFAULT_LZ4
	bool "LZ4"
	select CRYPTO_LZ4
	help
	  Use the LZ4 algorithm as the default compression algorithm.

config ZSWAP_COMPRESSOR_DEFAULT_LZ4HC
	bool "LZ4HC"
	select CRYPTO_LZ4HC
	help
	  Use the LZ4HC algorithm as the default compression algorithm.

config ZSWAP_COMPRESSOR_DEFAULT_ZSTD
	bool "zstd"
	select CRYPTO_ZSTD
	help
	  Use the zstd algorithm as the default compression algorithm.
endchoice

config ZSWAP_COMPRESSOR_DEFAULT
       string
       depends on ZSWAP
       default "deflate" if ZSWAP_COMPRESSOR_DEFAULT_DEFLATE
       default "lzo" if ZSWAP_COMPRESSOR_DEFAULT_LZO
       default "842" if ZSWAP_COMPRESSOR_DEFAULT_842
       default "lz4" if ZSWAP_COMPRESSOR_DEFAULT_LZ4
       default "lz4hc" if ZSWAP_COMPRESSOR_DEFAULT_LZ4HC
       default "zstd" if ZSWAP_COMPRESSOR_DEFAULT_ZSTD
       default ""

choice
	prompt "Compressed cache for swap pages default allocator"
	depends on ZSWAP
	default ZSWAP_ZPOOL_DEFAULT_ZBUD
	help
	  Selects the default allocator for the compressed cache for
	  swap pages.
	  The default is 'zbud' for compatibility, however please do
	  read the description of each of the allocators below before
	  making a right choice.

	  The selection made here can be overridden by using the kernel
	  command line 'zswap.zpool=' option.

config ZSWAP_ZPOOL_DEFAULT_ZBUD
	bool "zbud"
	select ZBUD
	help
	  Use the zbud allocator as the default allocator.

config ZSWAP_ZPOOL_DEFAULT_Z3FOLD
	bool "z3fold"
	select Z3FOLD
	help
	  Use the z3fold allocator as the default allocator.

config ZSWAP_ZPOOL_DEFAULT_ZSMALLOC
	bool "zsmalloc"
	select ZSMALLOC
	help
	  Use the zsmalloc allocator as the default allocator.
endchoice

config ZSWAP_ZPOOL_DEFAULT
       string
       depends on ZSWAP
       default "zbud" if ZSWAP_ZPOOL_DEFAULT_ZBUD
       default "z3fold" if ZSWAP_ZPOOL_DEFAULT_Z3FOLD
       default "zsmalloc" if ZSWAP_ZPOOL_DEFAULT_ZSMALLOC
       default ""

config ZSWAP_DEFAULT_ON
	bool "Enable the compressed cache for swap pages by default"
	depends on ZSWAP
	help
	  If selected, the compressed cache for swap pages will be enabled
	  at boot, otherwise it will be disabled.

	  The selection made here can be overridden by using the kernel
	  command line 'zswap.enabled=' option.

config ZPOOL
	tristate "Common API for compressed memory storage"
	help
	  Compressed memory storage API.  This allows using either zbud or
	  zsmalloc.

config ZBUD
	tristate "Low (Up to 2x) density storage for compressed pages"
	depends on ZPOOL
	help
	  A special purpose allocator for storing compressed pages.
	  It is designed to store up to two compressed pages per physical
	  page.  While this design limits storage density, it has simple and
	  deterministic reclaim properties that make it preferable to a higher
	  density approach when reclaim will be used.

config Z3FOLD
	tristate "Up to 3x density storage for compressed pages"
	depends on ZPOOL
	help
	  A special purpose allocator for storing compressed pages.
	  It is designed to store up to three compressed pages per physical
	  page. It is a ZBUD derivative so the simplicity and determinism are
	  still there.

config ZSMALLOC
	tristate "Memory allocator for compressed pages"
	depends on MMU
	help
	  zsmalloc is a slab-based memory allocator designed to store
	  compressed RAM pages.  zsmalloc uses virtual memory mapping
	  in order to reduce fragmentation.  However, this results in a
	  non-standard allocator interface where a handle, not a pointer, is
	  returned by an alloc().  This handle must be mapped in order to
	  access the allocated space.

config ZSMALLOC_STAT
	bool "Export zsmalloc statistics"
	depends on ZSMALLOC
	select DEBUG_FS
	help
	  This option enables code in the zsmalloc to collect various
	  statistics about what's happening in zsmalloc and exports that
	  information to userspace via debugfs.
	  If unsure, say N.

config GENERIC_EARLY_IOREMAP
	bool

config STACK_MAX_DEFAULT_SIZE_MB
	int "Default maximum user stack size for 32-bit processes (MB)"
	default 100
	range 8 2048
	depends on STACK_GROWSUP && (!64BIT || COMPAT)
	help
	  This is the maximum stack size in Megabytes in the VM layout of 32-bit
	  user processes when the stack grows upwards (currently only on parisc
	  arch) when the RLIMIT_STACK hard limit is unlimited.

	  A sane initial value is 100 MB.

config DEFERRED_STRUCT_PAGE_INIT
	bool "Defer initialisation of struct pages to kthreads"
	depends on SPARSEMEM
	depends on !NEED_PER_CPU_KM
	depends on 64BIT
	select PADATA
	help
	  Ordinarily all struct pages are initialised during early boot in a
	  single thread. On very large machines this can take a considerable
	  amount of time. If this option is set, large machines will bring up
	  a subset of memmap at boot and then initialise the rest in parallel.
	  This has a potential performance impact on tasks running early in the
	  lifetime of the system until these kthreads finish the
	  initialisation.

config PAGE_IDLE_FLAG
	bool
	select PAGE_EXTENSION if !64BIT
	help
	  This adds PG_idle and PG_young flags to 'struct page'.  PTE Accessed
	  bit writers can set the state of the bit in the flags so that PTE
	  Accessed bit readers may avoid disturbance.

config IDLE_PAGE_TRACKING
	bool "Enable idle page tracking"
	depends on SYSFS && MMU
	select PAGE_IDLE_FLAG
	help
	  This feature allows to estimate the amount of user pages that have
	  not been touched during a given period of time. This information can
	  be useful to tune memory cgroup limits and/or for job placement
	  within a compute cluster.

	  See Documentation/admin-guide/mm/idle_page_tracking.rst for
	  more details.

config ARCH_HAS_CACHE_LINE_SIZE
	bool

config ARCH_HAS_CURRENT_STACK_POINTER
	bool
	help
	  In support of HARDENED_USERCOPY performing stack variable lifetime
	  checking, an architecture-agnostic way to find the stack pointer
	  is needed. Once an architecture defines an unsigned long global
	  register alias named "current_stack_pointer", this config can be
	  selected.

config ARCH_HAS_FILTER_PGPROT
	bool

config ARCH_HAS_PTE_DEVMAP
	bool

config ARCH_HAS_ZONE_DMA_SET
	bool

config ZONE_DMA
	bool "Support DMA zone" if ARCH_HAS_ZONE_DMA_SET
	default y if ARM64 || X86

config ZONE_DMA32
	bool "Support DMA32 zone" if ARCH_HAS_ZONE_DMA_SET
	depends on !X86_32
	default y if ARM64

config ZONE_DEVICE
	bool "Device memory (pmem, HMM, etc...) hotplug support"
	depends on MEMORY_HOTPLUG
	depends on MEMORY_HOTREMOVE
	depends on SPARSEMEM_VMEMMAP
	depends on ARCH_HAS_PTE_DEVMAP
	select XARRAY_MULTI

	help
	  Device memory hotplug support allows for establishing pmem,
	  or other device driver discovered memory regions, in the
	  memmap. This allows pfn_to_page() lookups of otherwise
	  "device-physical" addresses which is needed for using a DAX
	  mapping in an O_DIRECT operation, among other things.

	  If FS_DAX is enabled, then say Y.

#
# Helpers to mirror range of the CPU page tables of a process into device page
# tables.
#
config HMM_MIRROR
	bool
	depends on MMU

config DEVICE_PRIVATE
	bool "Unaddressable device memory (GPU memory, ...)"
	depends on ZONE_DEVICE

	help
	  Allows creation of struct pages to represent unaddressable device
	  memory; i.e., memory that is only accessible from the device (or
	  group of devices). You likely also want to select HMM_MIRROR.

config VMAP_PFN
	bool

config ARCH_USES_HIGH_VMA_FLAGS
	bool
config ARCH_HAS_PKEYS
	bool

config PERCPU_STATS
	bool "Collect percpu memory statistics"
	help
	  This feature collects and exposes statistics via debugfs. The
	  information includes global and per chunk statistics, which can
	  be used to help understand percpu memory usage.

config GUP_TEST
	bool "Enable infrastructure for get_user_pages()-related unit tests"
	depends on DEBUG_FS
	help
	  Provides /sys/kernel/debug/gup_test, which in turn provides a way
	  to make ioctl calls that can launch kernel-based unit tests for
	  the get_user_pages*() and pin_user_pages*() family of API calls.

	  These tests include benchmark testing of the _fast variants of
	  get_user_pages*() and pin_user_pages*(), as well as smoke tests of
	  the non-_fast variants.

	  There is also a sub-test that allows running dump_page() on any
	  of up to eight pages (selected by command line args) within the
	  range of user-space addresses. These pages are either pinned via
	  pin_user_pages*(), or pinned via get_user_pages*(), as specified
	  by other command line arguments.

	  See tools/testing/selftests/vm/gup_test.c

comment "GUP_TEST needs to have DEBUG_FS enabled"
	depends on !GUP_TEST && !DEBUG_FS

config GUP_GET_PTE_LOW_HIGH
	bool

config READ_ONLY_THP_FOR_FS
	bool "Read-only THP for filesystems (EXPERIMENTAL)"
	depends on TRANSPARENT_HUGEPAGE && SHMEM

	help
	  Allow khugepaged to put read-only file-backed pages in THP.

	  This is marked experimental because it is a new feature. Write
	  support of file THPs will be developed in the next few release
	  cycles.

config ARCH_HAS_PTE_SPECIAL
	bool

#
# Some architectures require a special hugepage directory format that is
# required to support multiple hugepage sizes. For example a4fe3ce76
# "powerpc/mm: Allow more flexible layouts for hugepage pagetables"
# introduced it on powerpc.  This allows for a more flexible hugepage
# pagetable layouts.
#
config ARCH_HAS_HUGEPD
	bool

config MAPPING_DIRTY_HELPERS
        bool

config KMAP_LOCAL
	bool

config KMAP_LOCAL_NON_LINEAR_PTE_ARRAY
	bool

# struct io_mapping based helper.  Selected by drivers that need them
config IO_MAPPING
	bool

config SECRETMEM
	def_bool ARCH_HAS_SET_DIRECT_MAP && !EMBEDDED

config ANON_VMA_NAME
	bool "Anonymous VMA name support"
	depends on PROC_FS && ADVISE_SYSCALLS && MMU

	help
	  Allow naming anonymous virtual memory areas.

	  This feature allows assigning names to virtual memory areas. Assigned
	  names can be later retrieved from /proc/pid/maps and /proc/pid/smaps
	  and help identifying individual anonymous memory areas.
	  Assigning a name to anonymous virtual memory area might prevent that
	  area from being merged with adjacent virtual memory areas due to the
	  difference in their name.

source "mm/damon/Kconfig"

endmenu<|MERGE_RESOLUTION|>--- conflicted
+++ resolved
@@ -449,17 +449,10 @@
 
 config USE_PERCPU_NUMA_NODE_ID
 	bool
-<<<<<<< HEAD
 
 config HAVE_SETUP_PER_CPU_AREA
 	bool
 
-=======
-
-config HAVE_SETUP_PER_CPU_AREA
-	bool
-
->>>>>>> 95cd2cdc
 config FRONTSWAP
 	bool
 
