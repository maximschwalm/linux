--- conflicted
+++ resolved
@@ -571,13 +571,6 @@
 }
 
 /*
-<<<<<<< HEAD
- * Then at what user virtual address will none of the range be found in vma?
- * Assumes that vma_address() already returned a good starting address.
- */
-static inline unsigned long vma_address_end(struct page_vma_mapped_walk *pvmw)
-{
-=======
  * Return the start of user virtual address of a page within a vma.
  * Returns -EFAULT if all of the page is outside the range of vma.
  * If page is a compound head, the entire compound page is considered.
@@ -595,7 +588,6 @@
  */
 static inline unsigned long vma_address_end(struct page_vma_mapped_walk *pvmw)
 {
->>>>>>> 88084a3d
 	struct vm_area_struct *vma = pvmw->vma;
 	pgoff_t pgoff;
 	unsigned long address;
