// SPDX-License-Identifier: GPL-2.0
/*
 *  gendisk handling
 *
 * Portions Copyright (C) 2020 Christoph Hellwig
 */

#include <linux/module.h>
#include <linux/ctype.h>
#include <linux/fs.h>
#include <linux/genhd.h>
#include <linux/kdev_t.h>
#include <linux/kernel.h>
#include <linux/blkdev.h>
#include <linux/backing-dev.h>
#include <linux/init.h>
#include <linux/spinlock.h>
#include <linux/proc_fs.h>
#include <linux/seq_file.h>
#include <linux/slab.h>
#include <linux/kmod.h>
#include <linux/mutex.h>
#include <linux/idr.h>
#include <linux/log2.h>
#include <linux/pm_runtime.h>
#include <linux/badblocks.h>

#include "blk.h"

static struct kobject *block_depr;

/* for extended dynamic devt allocation, currently only one major is used */
#define NR_EXT_DEVT		(1 << MINORBITS)
static DEFINE_IDA(ext_devt_ida);

static void disk_check_events(struct disk_events *ev,
			      unsigned int *clearing_ptr);
static void disk_alloc_events(struct gendisk *disk);
static void disk_add_events(struct gendisk *disk);
static void disk_del_events(struct gendisk *disk);
static void disk_release_events(struct gendisk *disk);

void set_capacity(struct gendisk *disk, sector_t sectors)
{
	struct block_device *bdev = disk->part0;

	spin_lock(&bdev->bd_size_lock);
	i_size_write(bdev->bd_inode, (loff_t)sectors << SECTOR_SHIFT);
	spin_unlock(&bdev->bd_size_lock);
}
EXPORT_SYMBOL(set_capacity);

/*
 * Set disk capacity and notify if the size is not currently zero and will not
 * be set to zero.  Returns true if a uevent was sent, otherwise false.
 */
bool set_capacity_and_notify(struct gendisk *disk, sector_t size)
{
	sector_t capacity = get_capacity(disk);
	char *envp[] = { "RESIZE=1", NULL };

	set_capacity(disk, size);

	/*
	 * Only print a message and send a uevent if the gendisk is user visible
	 * and alive.  This avoids spamming the log and udev when setting the
	 * initial capacity during probing.
	 */
	if (size == capacity ||
	    (disk->flags & (GENHD_FL_UP | GENHD_FL_HIDDEN)) != GENHD_FL_UP)
		return false;

	pr_info("%s: detected capacity change from %lld to %lld\n",
		disk->disk_name, capacity, size);

	/*
	 * Historically we did not send a uevent for changes to/from an empty
	 * device.
	 */
	if (!capacity || !size)
		return false;
	kobject_uevent_env(&disk_to_dev(disk)->kobj, KOBJ_CHANGE, envp);
	return true;
}
EXPORT_SYMBOL_GPL(set_capacity_and_notify);

/*
 * Format the device name of the indicated disk into the supplied buffer and
 * return a pointer to that same buffer for convenience.
 */
char *disk_name(struct gendisk *hd, int partno, char *buf)
{
	if (!partno)
		snprintf(buf, BDEVNAME_SIZE, "%s", hd->disk_name);
	else if (isdigit(hd->disk_name[strlen(hd->disk_name)-1]))
		snprintf(buf, BDEVNAME_SIZE, "%sp%d", hd->disk_name, partno);
	else
		snprintf(buf, BDEVNAME_SIZE, "%s%d", hd->disk_name, partno);

	return buf;
}

const char *bdevname(struct block_device *bdev, char *buf)
{
	return disk_name(bdev->bd_disk, bdev->bd_partno, buf);
}
EXPORT_SYMBOL(bdevname);

static void part_stat_read_all(struct block_device *part,
		struct disk_stats *stat)
{
	int cpu;

	memset(stat, 0, sizeof(struct disk_stats));
	for_each_possible_cpu(cpu) {
		struct disk_stats *ptr = per_cpu_ptr(part->bd_stats, cpu);
		int group;

		for (group = 0; group < NR_STAT_GROUPS; group++) {
			stat->nsecs[group] += ptr->nsecs[group];
			stat->sectors[group] += ptr->sectors[group];
			stat->ios[group] += ptr->ios[group];
			stat->merges[group] += ptr->merges[group];
		}

		stat->io_ticks += ptr->io_ticks;
	}
}

static unsigned int part_in_flight(struct block_device *part)
{
	unsigned int inflight = 0;
	int cpu;

	for_each_possible_cpu(cpu) {
		inflight += part_stat_local_read_cpu(part, in_flight[0], cpu) +
			    part_stat_local_read_cpu(part, in_flight[1], cpu);
	}
	if ((int)inflight < 0)
		inflight = 0;

	return inflight;
}

static void part_in_flight_rw(struct block_device *part,
		unsigned int inflight[2])
{
	int cpu;

	inflight[0] = 0;
	inflight[1] = 0;
	for_each_possible_cpu(cpu) {
		inflight[0] += part_stat_local_read_cpu(part, in_flight[0], cpu);
		inflight[1] += part_stat_local_read_cpu(part, in_flight[1], cpu);
	}
	if ((int)inflight[0] < 0)
		inflight[0] = 0;
	if ((int)inflight[1] < 0)
		inflight[1] = 0;
}

/*
 * Can be deleted altogether. Later.
 *
 */
#define BLKDEV_MAJOR_HASH_SIZE 255
static struct blk_major_name {
	struct blk_major_name *next;
	int major;
	char name[16];
	void (*probe)(dev_t devt);
} *major_names[BLKDEV_MAJOR_HASH_SIZE];
static DEFINE_MUTEX(major_names_lock);

/* index in the above - for now: assume no multimajor ranges */
static inline int major_to_index(unsigned major)
{
	return major % BLKDEV_MAJOR_HASH_SIZE;
}

#ifdef CONFIG_PROC_FS
void blkdev_show(struct seq_file *seqf, off_t offset)
{
	struct blk_major_name *dp;

	mutex_lock(&major_names_lock);
	for (dp = major_names[major_to_index(offset)]; dp; dp = dp->next)
		if (dp->major == offset)
			seq_printf(seqf, "%3d %s\n", dp->major, dp->name);
	mutex_unlock(&major_names_lock);
}
#endif /* CONFIG_PROC_FS */

/**
 * __register_blkdev - register a new block device
 *
 * @major: the requested major device number [1..BLKDEV_MAJOR_MAX-1]. If
 *         @major = 0, try to allocate any unused major number.
 * @name: the name of the new block device as a zero terminated string
 * @probe: allback that is called on access to any minor number of @major
 *
 * The @name must be unique within the system.
 *
 * The return value depends on the @major input parameter:
 *
 *  - if a major device number was requested in range [1..BLKDEV_MAJOR_MAX-1]
 *    then the function returns zero on success, or a negative error code
 *  - if any unused major number was requested with @major = 0 parameter
 *    then the return value is the allocated major number in range
 *    [1..BLKDEV_MAJOR_MAX-1] or a negative error code otherwise
 *
 * See Documentation/admin-guide/devices.txt for the list of allocated
 * major numbers.
 *
 * Use register_blkdev instead for any new code.
 */
int __register_blkdev(unsigned int major, const char *name,
		void (*probe)(dev_t devt))
{
	struct blk_major_name **n, *p;
	int index, ret = 0;

	mutex_lock(&major_names_lock);

	/* temporary */
	if (major == 0) {
		for (index = ARRAY_SIZE(major_names)-1; index > 0; index--) {
			if (major_names[index] == NULL)
				break;
		}

		if (index == 0) {
			printk("%s: failed to get major for %s\n",
			       __func__, name);
			ret = -EBUSY;
			goto out;
		}
		major = index;
		ret = major;
	}

	if (major >= BLKDEV_MAJOR_MAX) {
		pr_err("%s: major requested (%u) is greater than the maximum (%u) for %s\n",
		       __func__, major, BLKDEV_MAJOR_MAX-1, name);

		ret = -EINVAL;
		goto out;
	}

	p = kmalloc(sizeof(struct blk_major_name), GFP_KERNEL);
	if (p == NULL) {
		ret = -ENOMEM;
		goto out;
	}

	p->major = major;
	p->probe = probe;
	strlcpy(p->name, name, sizeof(p->name));
	p->next = NULL;
	index = major_to_index(major);

	for (n = &major_names[index]; *n; n = &(*n)->next) {
		if ((*n)->major == major)
			break;
	}
	if (!*n)
		*n = p;
	else
		ret = -EBUSY;

	if (ret < 0) {
		printk("register_blkdev: cannot get major %u for %s\n",
		       major, name);
		kfree(p);
	}
out:
	mutex_unlock(&major_names_lock);
	return ret;
}
EXPORT_SYMBOL(__register_blkdev);

void unregister_blkdev(unsigned int major, const char *name)
{
	struct blk_major_name **n;
	struct blk_major_name *p = NULL;
	int index = major_to_index(major);

	mutex_lock(&major_names_lock);
	for (n = &major_names[index]; *n; n = &(*n)->next)
		if ((*n)->major == major)
			break;
	if (!*n || strcmp((*n)->name, name)) {
		WARN_ON(1);
	} else {
		p = *n;
		*n = p->next;
	}
	mutex_unlock(&major_names_lock);
	kfree(p);
}

EXPORT_SYMBOL(unregister_blkdev);

/**
 * blk_mangle_minor - scatter minor numbers apart
 * @minor: minor number to mangle
 *
 * Scatter consecutively allocated @minor number apart if MANGLE_DEVT
 * is enabled.  Mangling twice gives the original value.
 *
 * RETURNS:
 * Mangled value.
 *
 * CONTEXT:
 * Don't care.
 */
static int blk_mangle_minor(int minor)
{
#ifdef CONFIG_DEBUG_BLOCK_EXT_DEVT
	int i;

	for (i = 0; i < MINORBITS / 2; i++) {
		int low = minor & (1 << i);
		int high = minor & (1 << (MINORBITS - 1 - i));
		int distance = MINORBITS - 1 - 2 * i;

		minor ^= low | high;	/* clear both bits */
		low <<= distance;	/* swap the positions */
		high >>= distance;
		minor |= low | high;	/* and set */
	}
#endif
	return minor;
}

/**
 * blk_alloc_devt - allocate a dev_t for a block device
 * @bdev: block device to allocate dev_t for
 * @devt: out parameter for resulting dev_t
 *
 * Allocate a dev_t for block device.
 *
 * RETURNS:
 * 0 on success, allocated dev_t is returned in *@devt.  -errno on
 * failure.
 *
 * CONTEXT:
 * Might sleep.
 */
int blk_alloc_devt(struct block_device *bdev, dev_t *devt)
{
	struct gendisk *disk = bdev->bd_disk;
	int idx;

	/* in consecutive minor range? */
	if (bdev->bd_partno < disk->minors) {
		*devt = MKDEV(disk->major, disk->first_minor + bdev->bd_partno);
		return 0;
	}

	idx = ida_alloc_range(&ext_devt_ida, 0, NR_EXT_DEVT, GFP_KERNEL);
	if (idx < 0)
		return idx == -ENOSPC ? -EBUSY : idx;

	*devt = MKDEV(BLOCK_EXT_MAJOR, blk_mangle_minor(idx));
	return 0;
}

/**
 * blk_free_devt - free a dev_t
 * @devt: dev_t to free
 *
 * Free @devt which was allocated using blk_alloc_devt().
 *
 * CONTEXT:
 * Might sleep.
 */
void blk_free_devt(dev_t devt)
{
	if (MAJOR(devt) == BLOCK_EXT_MAJOR)
		ida_free(&ext_devt_ida, blk_mangle_minor(MINOR(devt)));
}

static char *bdevt_str(dev_t devt, char *buf)
{
	if (MAJOR(devt) <= 0xff && MINOR(devt) <= 0xff) {
		char tbuf[BDEVT_SIZE];
		snprintf(tbuf, BDEVT_SIZE, "%02x%02x", MAJOR(devt), MINOR(devt));
		snprintf(buf, BDEVT_SIZE, "%-9s", tbuf);
	} else
		snprintf(buf, BDEVT_SIZE, "%03x:%05x", MAJOR(devt), MINOR(devt));

	return buf;
}

void disk_uevent(struct gendisk *disk, enum kobject_action action)
{
	struct block_device *part;
	unsigned long idx;

	rcu_read_lock();
	xa_for_each(&disk->part_tbl, idx, part) {
		if (bdev_is_partition(part) && !bdev_nr_sectors(part))
			continue;
		if (!bdgrab(part))
			continue;

<<<<<<< HEAD
	disk_part_iter_init(&piter, disk, DISK_PITER_INCL_EMPTY_PART0);
	while ((part = disk_part_iter_next(&piter)))
=======
		rcu_read_unlock();
>>>>>>> 11e4b63a
		kobject_uevent(bdev_kobj(part), action);
		bdput(part);
		rcu_read_lock();
	}
	rcu_read_unlock();
}
EXPORT_SYMBOL_GPL(disk_uevent);

static void disk_scan_partitions(struct gendisk *disk)
{
	struct block_device *bdev;

	if (!get_capacity(disk) || !disk_part_scan_enabled(disk))
		return;

	set_bit(GD_NEED_PART_SCAN, &disk->state);
	bdev = blkdev_get_by_dev(disk_devt(disk), FMODE_READ, NULL);
	if (!IS_ERR(bdev))
		blkdev_put(bdev, FMODE_READ);
}

static void register_disk(struct device *parent, struct gendisk *disk,
			  const struct attribute_group **groups)
{
	struct device *ddev = disk_to_dev(disk);
	int err;

	ddev->parent = parent;

	dev_set_name(ddev, "%s", disk->disk_name);

	/* delay uevents, until we scanned partition table */
	dev_set_uevent_suppress(ddev, 1);

	if (groups) {
		WARN_ON(ddev->groups);
		ddev->groups = groups;
	}
	if (device_add(ddev))
		return;
	if (!sysfs_deprecated) {
		err = sysfs_create_link(block_depr, &ddev->kobj,
					kobject_name(&ddev->kobj));
		if (err) {
			device_del(ddev);
			return;
		}
	}

	/*
	 * avoid probable deadlock caused by allocating memory with
	 * GFP_KERNEL in runtime_resume callback of its all ancestor
	 * devices
	 */
	pm_runtime_set_memalloc_noio(ddev, true);

	disk->part0->bd_holder_dir =
		kobject_create_and_add("holders", &ddev->kobj);
	disk->slave_dir = kobject_create_and_add("slaves", &ddev->kobj);

	if (disk->flags & GENHD_FL_HIDDEN)
		return;

	disk_scan_partitions(disk);

	/* announce the disk and partitions after all partitions are created */
	dev_set_uevent_suppress(ddev, 0);
	disk_uevent(disk, KOBJ_ADD);

	if (disk->queue->backing_dev_info->dev) {
		err = sysfs_create_link(&ddev->kobj,
			  &disk->queue->backing_dev_info->dev->kobj,
			  "bdi");
		WARN_ON(err);
	}
}

/**
 * __device_add_disk - add disk information to kernel list
 * @parent: parent device for the disk
 * @disk: per-device partitioning information
 * @groups: Additional per-device sysfs groups
 * @register_queue: register the queue if set to true
 *
 * This function registers the partitioning information in @disk
 * with the kernel.
 *
 * FIXME: error handling
 */
static void __device_add_disk(struct device *parent, struct gendisk *disk,
			      const struct attribute_group **groups,
			      bool register_queue)
{
	dev_t devt;
	int retval;

	/*
	 * The disk queue should now be all set with enough information about
	 * the device for the elevator code to pick an adequate default
	 * elevator if one is needed, that is, for devices requesting queue
	 * registration.
	 */
	if (register_queue)
		elevator_init_mq(disk->queue);

	/* minors == 0 indicates to use ext devt from part0 and should
	 * be accompanied with EXT_DEVT flag.  Make sure all
	 * parameters make sense.
	 */
	WARN_ON(disk->minors && !(disk->major || disk->first_minor));
	WARN_ON(!disk->minors &&
		!(disk->flags & (GENHD_FL_EXT_DEVT | GENHD_FL_HIDDEN)));

	disk->flags |= GENHD_FL_UP;

	retval = blk_alloc_devt(disk->part0, &devt);
	if (retval) {
		WARN_ON(1);
		return;
	}
	disk->major = MAJOR(devt);
	disk->first_minor = MINOR(devt);

	disk_alloc_events(disk);

	if (disk->flags & GENHD_FL_HIDDEN) {
		/*
		 * Don't let hidden disks show up in /proc/partitions,
		 * and don't bother scanning for partitions either.
		 */
		disk->flags |= GENHD_FL_SUPPRESS_PARTITION_INFO;
		disk->flags |= GENHD_FL_NO_PART_SCAN;
	} else {
		struct backing_dev_info *bdi = disk->queue->backing_dev_info;
		struct device *dev = disk_to_dev(disk);
		int ret;

		/* Register BDI before referencing it from bdev */
		dev->devt = devt;
		ret = bdi_register(bdi, "%u:%u", MAJOR(devt), MINOR(devt));
		WARN_ON(ret);
		bdi_set_owner(bdi, dev);
		bdev_add(disk->part0, devt);
	}
	register_disk(parent, disk, groups);
	if (register_queue)
		blk_register_queue(disk);

	/*
	 * Take an extra ref on queue which will be put on disk_release()
	 * so that it sticks around as long as @disk is there.
	 */
	WARN_ON_ONCE(!blk_get_queue(disk->queue));

	disk_add_events(disk);
	blk_integrity_add(disk);
}

void device_add_disk(struct device *parent, struct gendisk *disk,
		     const struct attribute_group **groups)

{
	__device_add_disk(parent, disk, groups, true);
}
EXPORT_SYMBOL(device_add_disk);

void device_add_disk_no_queue_reg(struct device *parent, struct gendisk *disk)
{
	__device_add_disk(parent, disk, NULL, false);
}
EXPORT_SYMBOL(device_add_disk_no_queue_reg);

/**
 * del_gendisk - remove the gendisk
 * @disk: the struct gendisk to remove
 *
 * Removes the gendisk and all its associated resources. This deletes the
 * partitions associated with the gendisk, and unregisters the associated
 * request_queue.
 *
 * This is the counter to the respective __device_add_disk() call.
 *
 * The final removal of the struct gendisk happens when its refcount reaches 0
 * with put_disk(), which should be called after del_gendisk(), if
 * __device_add_disk() was used.
 *
 * Drivers exist which depend on the release of the gendisk to be synchronous,
 * it should not be deferred.
 *
 * Context: can sleep
 */
void del_gendisk(struct gendisk *disk)
{
	might_sleep();

	if (WARN_ON_ONCE(!disk->queue))
		return;

	blk_integrity_del(disk);
	disk_del_events(disk);

	mutex_lock(&disk->part0->bd_mutex);
	disk->flags &= ~GENHD_FL_UP;
	blk_drop_partitions(disk);
	mutex_unlock(&disk->part0->bd_mutex);

	fsync_bdev(disk->part0);
	__invalidate_device(disk->part0, true);

	/*
	 * Unhash the bdev inode for this device so that it can't be looked
	 * up any more even if openers still hold references to it.
	 */
	remove_inode_hash(disk->part0->bd_inode);

	set_capacity(disk, 0);

	if (!(disk->flags & GENHD_FL_HIDDEN)) {
		sysfs_remove_link(&disk_to_dev(disk)->kobj, "bdi");

		/*
		 * Unregister bdi before releasing device numbers (as they can
		 * get reused and we'd get clashes in sysfs).
		 */
		bdi_unregister(disk->queue->backing_dev_info);
	}

	blk_unregister_queue(disk);

	kobject_put(disk->part0->bd_holder_dir);
	kobject_put(disk->slave_dir);

	part_stat_set_all(disk->part0, 0);
	disk->part0->bd_stamp = 0;
	if (!sysfs_deprecated)
		sysfs_remove_link(block_depr, dev_name(disk_to_dev(disk)));
	pm_runtime_set_memalloc_noio(disk_to_dev(disk), false);
	device_del(disk_to_dev(disk));
}
EXPORT_SYMBOL(del_gendisk);

/* sysfs access to bad-blocks list. */
static ssize_t disk_badblocks_show(struct device *dev,
					struct device_attribute *attr,
					char *page)
{
	struct gendisk *disk = dev_to_disk(dev);

	if (!disk->bb)
		return sprintf(page, "\n");

	return badblocks_show(disk->bb, page, 0);
}

static ssize_t disk_badblocks_store(struct device *dev,
					struct device_attribute *attr,
					const char *page, size_t len)
{
	struct gendisk *disk = dev_to_disk(dev);

	if (!disk->bb)
		return -ENXIO;

	return badblocks_store(disk->bb, page, len, 0);
}

void blk_request_module(dev_t devt)
{
	unsigned int major = MAJOR(devt);
	struct blk_major_name **n;

	mutex_lock(&major_names_lock);
	for (n = &major_names[major_to_index(major)]; *n; n = &(*n)->next) {
		if ((*n)->major == major && (*n)->probe) {
			(*n)->probe(devt);
			mutex_unlock(&major_names_lock);
			return;
		}
	}
	mutex_unlock(&major_names_lock);

	if (request_module("block-major-%d-%d", MAJOR(devt), MINOR(devt)) > 0)
		/* Make old-style 2.4 aliases work */
		request_module("block-major-%d", MAJOR(devt));
}

/**
 * bdget_disk - do bdget() by gendisk and partition number
 * @disk: gendisk of interest
 * @partno: partition number
 *
 * Find partition @partno from @disk, do bdget() on it.
 *
 * CONTEXT:
 * Don't care.
 *
 * RETURNS:
 * Resulting block_device on success, NULL on failure.
 */
struct block_device *bdget_disk(struct gendisk *disk, int partno)
{
	struct block_device *bdev = NULL;

	rcu_read_lock();
	bdev = xa_load(&disk->part_tbl, partno);
	if (bdev && !bdgrab(bdev))
		bdev = NULL;
	rcu_read_unlock();

	return bdev;
}

/*
 * print a full list of all partitions - intended for places where the root
 * filesystem can't be mounted and thus to give the victim some idea of what
 * went wrong
 */
void __init printk_all_partitions(void)
{
	struct class_dev_iter iter;
	struct device *dev;

	class_dev_iter_init(&iter, &block_class, NULL, &disk_type);
	while ((dev = class_dev_iter_next(&iter))) {
		struct gendisk *disk = dev_to_disk(dev);
		struct block_device *part;
		char name_buf[BDEVNAME_SIZE];
		char devt_buf[BDEVT_SIZE];
		unsigned long idx;

		/*
		 * Don't show empty devices or things that have been
		 * suppressed
		 */
		if (get_capacity(disk) == 0 ||
		    (disk->flags & GENHD_FL_SUPPRESS_PARTITION_INFO))
			continue;

		/*
		 * Note, unlike /proc/partitions, I am showing the numbers in
		 * hex - the same format as the root= option takes.
		 */
		rcu_read_lock();
		xa_for_each(&disk->part_tbl, idx, part) {
			if (!bdev_nr_sectors(part))
				continue;
			printk("%s%s %10llu %s %s",
			       bdev_is_partition(part) ? "  " : "",
			       bdevt_str(part->bd_dev, devt_buf),
			       bdev_nr_sectors(part) >> 1,
			       disk_name(disk, part->bd_partno, name_buf),
			       part->bd_meta_info ?
					part->bd_meta_info->uuid : "");
			if (bdev_is_partition(part))
				printk("\n");
			else if (dev->parent && dev->parent->driver)
				printk(" driver: %s\n",
					dev->parent->driver->name);
			else
				printk(" (driver?)\n");
		}
		rcu_read_unlock();
	}
	class_dev_iter_exit(&iter);
}

#ifdef CONFIG_PROC_FS
/* iterator */
static void *disk_seqf_start(struct seq_file *seqf, loff_t *pos)
{
	loff_t skip = *pos;
	struct class_dev_iter *iter;
	struct device *dev;

	iter = kmalloc(sizeof(*iter), GFP_KERNEL);
	if (!iter)
		return ERR_PTR(-ENOMEM);

	seqf->private = iter;
	class_dev_iter_init(iter, &block_class, NULL, &disk_type);
	do {
		dev = class_dev_iter_next(iter);
		if (!dev)
			return NULL;
	} while (skip--);

	return dev_to_disk(dev);
}

static void *disk_seqf_next(struct seq_file *seqf, void *v, loff_t *pos)
{
	struct device *dev;

	(*pos)++;
	dev = class_dev_iter_next(seqf->private);
	if (dev)
		return dev_to_disk(dev);

	return NULL;
}

static void disk_seqf_stop(struct seq_file *seqf, void *v)
{
	struct class_dev_iter *iter = seqf->private;

	/* stop is called even after start failed :-( */
	if (iter) {
		class_dev_iter_exit(iter);
		kfree(iter);
		seqf->private = NULL;
	}
}

static void *show_partition_start(struct seq_file *seqf, loff_t *pos)
{
	void *p;

	p = disk_seqf_start(seqf, pos);
	if (!IS_ERR_OR_NULL(p) && !*pos)
		seq_puts(seqf, "major minor  #blocks  name\n\n");
	return p;
}

static int show_partition(struct seq_file *seqf, void *v)
{
	struct gendisk *sgp = v;
	struct block_device *part;
	unsigned long idx;
	char buf[BDEVNAME_SIZE];

	/* Don't show non-partitionable removeable devices or empty devices */
	if (!get_capacity(sgp) || (!disk_max_parts(sgp) &&
				   (sgp->flags & GENHD_FL_REMOVABLE)))
		return 0;
	if (sgp->flags & GENHD_FL_SUPPRESS_PARTITION_INFO)
		return 0;

	rcu_read_lock();
	xa_for_each(&sgp->part_tbl, idx, part) {
		if (!bdev_nr_sectors(part))
			continue;
		seq_printf(seqf, "%4d  %7d %10llu %s\n",
			   MAJOR(part->bd_dev), MINOR(part->bd_dev),
			   bdev_nr_sectors(part) >> 1,
			   disk_name(sgp, part->bd_partno, buf));
	}
	rcu_read_unlock();
	return 0;
}

static const struct seq_operations partitions_op = {
	.start	= show_partition_start,
	.next	= disk_seqf_next,
	.stop	= disk_seqf_stop,
	.show	= show_partition
};
#endif

static int __init genhd_device_init(void)
{
	int error;

	block_class.dev_kobj = sysfs_dev_block_kobj;
	error = class_register(&block_class);
	if (unlikely(error))
		return error;
	blk_dev_init();

	register_blkdev(BLOCK_EXT_MAJOR, "blkext");

	/* create top-level block dir */
	if (!sysfs_deprecated)
		block_depr = kobject_create_and_add("block", NULL);
	return 0;
}

subsys_initcall(genhd_device_init);

static ssize_t disk_range_show(struct device *dev,
			       struct device_attribute *attr, char *buf)
{
	struct gendisk *disk = dev_to_disk(dev);

	return sprintf(buf, "%d\n", disk->minors);
}

static ssize_t disk_ext_range_show(struct device *dev,
				   struct device_attribute *attr, char *buf)
{
	struct gendisk *disk = dev_to_disk(dev);

	return sprintf(buf, "%d\n", disk_max_parts(disk));
}

static ssize_t disk_removable_show(struct device *dev,
				   struct device_attribute *attr, char *buf)
{
	struct gendisk *disk = dev_to_disk(dev);

	return sprintf(buf, "%d\n",
		       (disk->flags & GENHD_FL_REMOVABLE ? 1 : 0));
}

static ssize_t disk_hidden_show(struct device *dev,
				   struct device_attribute *attr, char *buf)
{
	struct gendisk *disk = dev_to_disk(dev);

	return sprintf(buf, "%d\n",
		       (disk->flags & GENHD_FL_HIDDEN ? 1 : 0));
}

static ssize_t disk_ro_show(struct device *dev,
				   struct device_attribute *attr, char *buf)
{
	struct gendisk *disk = dev_to_disk(dev);

	return sprintf(buf, "%d\n", get_disk_ro(disk) ? 1 : 0);
}

ssize_t part_size_show(struct device *dev,
		       struct device_attribute *attr, char *buf)
{
	return sprintf(buf, "%llu\n", bdev_nr_sectors(dev_to_bdev(dev)));
}

ssize_t part_stat_show(struct device *dev,
		       struct device_attribute *attr, char *buf)
{
	struct block_device *bdev = dev_to_bdev(dev);
	struct request_queue *q = bdev->bd_disk->queue;
	struct disk_stats stat;
	unsigned int inflight;

	part_stat_read_all(bdev, &stat);
	if (queue_is_mq(q))
		inflight = blk_mq_in_flight(q, bdev);
	else
		inflight = part_in_flight(bdev);

	return sprintf(buf,
		"%8lu %8lu %8llu %8u "
		"%8lu %8lu %8llu %8u "
		"%8u %8u %8u "
		"%8lu %8lu %8llu %8u "
		"%8lu %8u"
		"\n",
		stat.ios[STAT_READ],
		stat.merges[STAT_READ],
		(unsigned long long)stat.sectors[STAT_READ],
		(unsigned int)div_u64(stat.nsecs[STAT_READ], NSEC_PER_MSEC),
		stat.ios[STAT_WRITE],
		stat.merges[STAT_WRITE],
		(unsigned long long)stat.sectors[STAT_WRITE],
		(unsigned int)div_u64(stat.nsecs[STAT_WRITE], NSEC_PER_MSEC),
		inflight,
		jiffies_to_msecs(stat.io_ticks),
		(unsigned int)div_u64(stat.nsecs[STAT_READ] +
				      stat.nsecs[STAT_WRITE] +
				      stat.nsecs[STAT_DISCARD] +
				      stat.nsecs[STAT_FLUSH],
						NSEC_PER_MSEC),
		stat.ios[STAT_DISCARD],
		stat.merges[STAT_DISCARD],
		(unsigned long long)stat.sectors[STAT_DISCARD],
		(unsigned int)div_u64(stat.nsecs[STAT_DISCARD], NSEC_PER_MSEC),
		stat.ios[STAT_FLUSH],
		(unsigned int)div_u64(stat.nsecs[STAT_FLUSH], NSEC_PER_MSEC));
}

ssize_t part_inflight_show(struct device *dev, struct device_attribute *attr,
			   char *buf)
{
	struct block_device *bdev = dev_to_bdev(dev);
	struct request_queue *q = bdev->bd_disk->queue;
	unsigned int inflight[2];

	if (queue_is_mq(q))
		blk_mq_in_flight_rw(q, bdev, inflight);
	else
		part_in_flight_rw(bdev, inflight);

	return sprintf(buf, "%8u %8u\n", inflight[0], inflight[1]);
}

static ssize_t disk_capability_show(struct device *dev,
				    struct device_attribute *attr, char *buf)
{
	struct gendisk *disk = dev_to_disk(dev);

	return sprintf(buf, "%x\n", disk->flags);
}

static ssize_t disk_alignment_offset_show(struct device *dev,
					  struct device_attribute *attr,
					  char *buf)
{
	struct gendisk *disk = dev_to_disk(dev);

	return sprintf(buf, "%d\n", queue_alignment_offset(disk->queue));
}

static ssize_t disk_discard_alignment_show(struct device *dev,
					   struct device_attribute *attr,
					   char *buf)
{
	struct gendisk *disk = dev_to_disk(dev);

	return sprintf(buf, "%d\n", queue_discard_alignment(disk->queue));
}

static DEVICE_ATTR(range, 0444, disk_range_show, NULL);
static DEVICE_ATTR(ext_range, 0444, disk_ext_range_show, NULL);
static DEVICE_ATTR(removable, 0444, disk_removable_show, NULL);
static DEVICE_ATTR(hidden, 0444, disk_hidden_show, NULL);
static DEVICE_ATTR(ro, 0444, disk_ro_show, NULL);
static DEVICE_ATTR(size, 0444, part_size_show, NULL);
static DEVICE_ATTR(alignment_offset, 0444, disk_alignment_offset_show, NULL);
static DEVICE_ATTR(discard_alignment, 0444, disk_discard_alignment_show, NULL);
static DEVICE_ATTR(capability, 0444, disk_capability_show, NULL);
static DEVICE_ATTR(stat, 0444, part_stat_show, NULL);
static DEVICE_ATTR(inflight, 0444, part_inflight_show, NULL);
static DEVICE_ATTR(badblocks, 0644, disk_badblocks_show, disk_badblocks_store);

#ifdef CONFIG_FAIL_MAKE_REQUEST
ssize_t part_fail_show(struct device *dev,
		       struct device_attribute *attr, char *buf)
{
	return sprintf(buf, "%d\n", dev_to_bdev(dev)->bd_make_it_fail);
}

ssize_t part_fail_store(struct device *dev,
			struct device_attribute *attr,
			const char *buf, size_t count)
{
	int i;

	if (count > 0 && sscanf(buf, "%d", &i) > 0)
		dev_to_bdev(dev)->bd_make_it_fail = i;

	return count;
}

static struct device_attribute dev_attr_fail =
	__ATTR(make-it-fail, 0644, part_fail_show, part_fail_store);
#endif /* CONFIG_FAIL_MAKE_REQUEST */

#ifdef CONFIG_FAIL_IO_TIMEOUT
static struct device_attribute dev_attr_fail_timeout =
	__ATTR(io-timeout-fail, 0644, part_timeout_show, part_timeout_store);
#endif

static struct attribute *disk_attrs[] = {
	&dev_attr_range.attr,
	&dev_attr_ext_range.attr,
	&dev_attr_removable.attr,
	&dev_attr_hidden.attr,
	&dev_attr_ro.attr,
	&dev_attr_size.attr,
	&dev_attr_alignment_offset.attr,
	&dev_attr_discard_alignment.attr,
	&dev_attr_capability.attr,
	&dev_attr_stat.attr,
	&dev_attr_inflight.attr,
	&dev_attr_badblocks.attr,
#ifdef CONFIG_FAIL_MAKE_REQUEST
	&dev_attr_fail.attr,
#endif
#ifdef CONFIG_FAIL_IO_TIMEOUT
	&dev_attr_fail_timeout.attr,
#endif
	NULL
};

static umode_t disk_visible(struct kobject *kobj, struct attribute *a, int n)
{
	struct device *dev = container_of(kobj, typeof(*dev), kobj);
	struct gendisk *disk = dev_to_disk(dev);

	if (a == &dev_attr_badblocks.attr && !disk->bb)
		return 0;
	return a->mode;
}

static struct attribute_group disk_attr_group = {
	.attrs = disk_attrs,
	.is_visible = disk_visible,
};

static const struct attribute_group *disk_attr_groups[] = {
	&disk_attr_group,
	NULL
};

/**
 * disk_release - releases all allocated resources of the gendisk
 * @dev: the device representing this disk
 *
 * This function releases all allocated resources of the gendisk.
 *
 * Drivers which used __device_add_disk() have a gendisk with a request_queue
 * assigned. Since the request_queue sits on top of the gendisk for these
 * drivers we also call blk_put_queue() for them, and we expect the
 * request_queue refcount to reach 0 at this point, and so the request_queue
 * will also be freed prior to the disk.
 *
 * Context: can sleep
 */
static void disk_release(struct device *dev)
{
	struct gendisk *disk = dev_to_disk(dev);

	might_sleep();

	blk_free_devt(dev->devt);
	disk_release_events(disk);
	kfree(disk->random);
	xa_destroy(&disk->part_tbl);
	bdput(disk->part0);
	if (disk->queue)
		blk_put_queue(disk->queue);
	kfree(disk);
}
struct class block_class = {
	.name		= "block",
};

static char *block_devnode(struct device *dev, umode_t *mode,
			   kuid_t *uid, kgid_t *gid)
{
	struct gendisk *disk = dev_to_disk(dev);

	if (disk->fops->devnode)
		return disk->fops->devnode(disk, mode);
	return NULL;
}

const struct device_type disk_type = {
	.name		= "disk",
	.groups		= disk_attr_groups,
	.release	= disk_release,
	.devnode	= block_devnode,
};

#ifdef CONFIG_PROC_FS
/*
 * aggregate disk stat collector.  Uses the same stats that the sysfs
 * entries do, above, but makes them available through one seq_file.
 *
 * The output looks suspiciously like /proc/partitions with a bunch of
 * extra fields.
 */
static int diskstats_show(struct seq_file *seqf, void *v)
{
	struct gendisk *gp = v;
	struct block_device *hd;
	char buf[BDEVNAME_SIZE];
	unsigned int inflight;
	struct disk_stats stat;
	unsigned long idx;

	/*
	if (&disk_to_dev(gp)->kobj.entry == block_class.devices.next)
		seq_puts(seqf,	"major minor name"
				"     rio rmerge rsect ruse wio wmerge "
				"wsect wuse running use aveq"
				"\n\n");
	*/

	rcu_read_lock();
	xa_for_each(&gp->part_tbl, idx, hd) {
		if (bdev_is_partition(hd) && !bdev_nr_sectors(hd))
			continue;
		part_stat_read_all(hd, &stat);
		if (queue_is_mq(gp->queue))
			inflight = blk_mq_in_flight(gp->queue, hd);
		else
			inflight = part_in_flight(hd);

		seq_printf(seqf, "%4d %7d %s "
			   "%lu %lu %lu %u "
			   "%lu %lu %lu %u "
			   "%u %u %u "
			   "%lu %lu %lu %u "
			   "%lu %u"
			   "\n",
			   MAJOR(hd->bd_dev), MINOR(hd->bd_dev),
			   disk_name(gp, hd->bd_partno, buf),
			   stat.ios[STAT_READ],
			   stat.merges[STAT_READ],
			   stat.sectors[STAT_READ],
			   (unsigned int)div_u64(stat.nsecs[STAT_READ],
							NSEC_PER_MSEC),
			   stat.ios[STAT_WRITE],
			   stat.merges[STAT_WRITE],
			   stat.sectors[STAT_WRITE],
			   (unsigned int)div_u64(stat.nsecs[STAT_WRITE],
							NSEC_PER_MSEC),
			   inflight,
			   jiffies_to_msecs(stat.io_ticks),
			   (unsigned int)div_u64(stat.nsecs[STAT_READ] +
						 stat.nsecs[STAT_WRITE] +
						 stat.nsecs[STAT_DISCARD] +
						 stat.nsecs[STAT_FLUSH],
							NSEC_PER_MSEC),
			   stat.ios[STAT_DISCARD],
			   stat.merges[STAT_DISCARD],
			   stat.sectors[STAT_DISCARD],
			   (unsigned int)div_u64(stat.nsecs[STAT_DISCARD],
						 NSEC_PER_MSEC),
			   stat.ios[STAT_FLUSH],
			   (unsigned int)div_u64(stat.nsecs[STAT_FLUSH],
						 NSEC_PER_MSEC)
			);
	}
	rcu_read_unlock();

	return 0;
}

static const struct seq_operations diskstats_op = {
	.start	= disk_seqf_start,
	.next	= disk_seqf_next,
	.stop	= disk_seqf_stop,
	.show	= diskstats_show
};

static int __init proc_genhd_init(void)
{
	proc_create_seq("diskstats", 0, NULL, &diskstats_op);
	proc_create_seq("partitions", 0, NULL, &partitions_op);
	return 0;
}
module_init(proc_genhd_init);
#endif /* CONFIG_PROC_FS */

dev_t blk_lookup_devt(const char *name, int partno)
{
	dev_t devt = MKDEV(0, 0);
	struct class_dev_iter iter;
	struct device *dev;

	class_dev_iter_init(&iter, &block_class, NULL, &disk_type);
	while ((dev = class_dev_iter_next(&iter))) {
		struct gendisk *disk = dev_to_disk(dev);
		struct block_device *part;

		if (strcmp(dev_name(dev), name))
			continue;

		if (partno < disk->minors) {
			/* We need to return the right devno, even
			 * if the partition doesn't exist yet.
			 */
			devt = MKDEV(MAJOR(dev->devt),
				     MINOR(dev->devt) + partno);
			break;
		}
		part = bdget_disk(disk, partno);
		if (part) {
			devt = part->bd_dev;
			bdput(part);
			break;
		}
	}
	class_dev_iter_exit(&iter);
	return devt;
}

struct gendisk *__alloc_disk_node(int minors, int node_id)
{
	struct gendisk *disk;

	if (minors > DISK_MAX_PARTS) {
		printk(KERN_ERR
			"block: can't allocate more than %d partitions\n",
			DISK_MAX_PARTS);
		minors = DISK_MAX_PARTS;
	}

	disk = kzalloc_node(sizeof(struct gendisk), GFP_KERNEL, node_id);
	if (!disk)
		return NULL;

	disk->part0 = bdev_alloc(disk, 0);
	if (!disk->part0)
		goto out_free_disk;

	disk->node_id = node_id;
	xa_init(&disk->part_tbl);
	if (xa_insert(&disk->part_tbl, 0, disk->part0, GFP_KERNEL))
		goto out_destroy_part_tbl;

	disk->minors = minors;
	rand_initialize_disk(disk);
	disk_to_dev(disk)->class = &block_class;
	disk_to_dev(disk)->type = &disk_type;
	device_initialize(disk_to_dev(disk));
	return disk;

out_destroy_part_tbl:
	xa_destroy(&disk->part_tbl);
	bdput(disk->part0);
out_free_disk:
	kfree(disk);
	return NULL;
}
EXPORT_SYMBOL(__alloc_disk_node);

/**
 * put_disk - decrements the gendisk refcount
 * @disk: the struct gendisk to decrement the refcount for
 *
 * This decrements the refcount for the struct gendisk. When this reaches 0
 * we'll have disk_release() called.
 *
 * Context: Any context, but the last reference must not be dropped from
 *          atomic context.
 */
void put_disk(struct gendisk *disk)
{
	if (disk)
		put_device(disk_to_dev(disk));
}
EXPORT_SYMBOL(put_disk);

static void set_disk_ro_uevent(struct gendisk *gd, int ro)
{
	char event[] = "DISK_RO=1";
	char *envp[] = { event, NULL };

	if (!ro)
		event[8] = '0';
	kobject_uevent_env(&disk_to_dev(gd)->kobj, KOBJ_CHANGE, envp);
}

/**
 * set_disk_ro - set a gendisk read-only
 * @disk:	gendisk to operate on
 * @read_only:	%true to set the disk read-only, %false set the disk read/write
 *
 * This function is used to indicate whether a given disk device should have its
 * read-only flag set. set_disk_ro() is typically used by device drivers to
 * indicate whether the underlying physical device is write-protected.
 */
void set_disk_ro(struct gendisk *disk, bool read_only)
{
	if (read_only) {
		if (test_and_set_bit(GD_READ_ONLY, &disk->state))
			return;
	} else {
		if (!test_and_clear_bit(GD_READ_ONLY, &disk->state))
			return;
	}
	set_disk_ro_uevent(disk, read_only);
}
EXPORT_SYMBOL(set_disk_ro);

int bdev_read_only(struct block_device *bdev)
{
	return bdev->bd_read_only || get_disk_ro(bdev->bd_disk);
}
EXPORT_SYMBOL(bdev_read_only);

/*
 * Disk events - monitor disk events like media change and eject request.
 */
struct disk_events {
	struct list_head	node;		/* all disk_event's */
	struct gendisk		*disk;		/* the associated disk */
	spinlock_t		lock;

	struct mutex		block_mutex;	/* protects blocking */
	int			block;		/* event blocking depth */
	unsigned int		pending;	/* events already sent out */
	unsigned int		clearing;	/* events being cleared */

	long			poll_msecs;	/* interval, -1 for default */
	struct delayed_work	dwork;
};

static const char *disk_events_strs[] = {
	[ilog2(DISK_EVENT_MEDIA_CHANGE)]	= "media_change",
	[ilog2(DISK_EVENT_EJECT_REQUEST)]	= "eject_request",
};

static char *disk_uevents[] = {
	[ilog2(DISK_EVENT_MEDIA_CHANGE)]	= "DISK_MEDIA_CHANGE=1",
	[ilog2(DISK_EVENT_EJECT_REQUEST)]	= "DISK_EJECT_REQUEST=1",
};

/* list of all disk_events */
static DEFINE_MUTEX(disk_events_mutex);
static LIST_HEAD(disk_events);

/* disable in-kernel polling by default */
static unsigned long disk_events_dfl_poll_msecs;

static unsigned long disk_events_poll_jiffies(struct gendisk *disk)
{
	struct disk_events *ev = disk->ev;
	long intv_msecs = 0;

	/*
	 * If device-specific poll interval is set, always use it.  If
	 * the default is being used, poll if the POLL flag is set.
	 */
	if (ev->poll_msecs >= 0)
		intv_msecs = ev->poll_msecs;
	else if (disk->event_flags & DISK_EVENT_FLAG_POLL)
		intv_msecs = disk_events_dfl_poll_msecs;

	return msecs_to_jiffies(intv_msecs);
}

/**
 * disk_block_events - block and flush disk event checking
 * @disk: disk to block events for
 *
 * On return from this function, it is guaranteed that event checking
 * isn't in progress and won't happen until unblocked by
 * disk_unblock_events().  Events blocking is counted and the actual
 * unblocking happens after the matching number of unblocks are done.
 *
 * Note that this intentionally does not block event checking from
 * disk_clear_events().
 *
 * CONTEXT:
 * Might sleep.
 */
void disk_block_events(struct gendisk *disk)
{
	struct disk_events *ev = disk->ev;
	unsigned long flags;
	bool cancel;

	if (!ev)
		return;

	/*
	 * Outer mutex ensures that the first blocker completes canceling
	 * the event work before further blockers are allowed to finish.
	 */
	mutex_lock(&ev->block_mutex);

	spin_lock_irqsave(&ev->lock, flags);
	cancel = !ev->block++;
	spin_unlock_irqrestore(&ev->lock, flags);

	if (cancel)
		cancel_delayed_work_sync(&disk->ev->dwork);

	mutex_unlock(&ev->block_mutex);
}

static void __disk_unblock_events(struct gendisk *disk, bool check_now)
{
	struct disk_events *ev = disk->ev;
	unsigned long intv;
	unsigned long flags;

	spin_lock_irqsave(&ev->lock, flags);

	if (WARN_ON_ONCE(ev->block <= 0))
		goto out_unlock;

	if (--ev->block)
		goto out_unlock;

	intv = disk_events_poll_jiffies(disk);
	if (check_now)
		queue_delayed_work(system_freezable_power_efficient_wq,
				&ev->dwork, 0);
	else if (intv)
		queue_delayed_work(system_freezable_power_efficient_wq,
				&ev->dwork, intv);
out_unlock:
	spin_unlock_irqrestore(&ev->lock, flags);
}

/**
 * disk_unblock_events - unblock disk event checking
 * @disk: disk to unblock events for
 *
 * Undo disk_block_events().  When the block count reaches zero, it
 * starts events polling if configured.
 *
 * CONTEXT:
 * Don't care.  Safe to call from irq context.
 */
void disk_unblock_events(struct gendisk *disk)
{
	if (disk->ev)
		__disk_unblock_events(disk, false);
}

/**
 * disk_flush_events - schedule immediate event checking and flushing
 * @disk: disk to check and flush events for
 * @mask: events to flush
 *
 * Schedule immediate event checking on @disk if not blocked.  Events in
 * @mask are scheduled to be cleared from the driver.  Note that this
 * doesn't clear the events from @disk->ev.
 *
 * CONTEXT:
 * If @mask is non-zero must be called with bdev->bd_mutex held.
 */
void disk_flush_events(struct gendisk *disk, unsigned int mask)
{
	struct disk_events *ev = disk->ev;

	if (!ev)
		return;

	spin_lock_irq(&ev->lock);
	ev->clearing |= mask;
	if (!ev->block)
		mod_delayed_work(system_freezable_power_efficient_wq,
				&ev->dwork, 0);
	spin_unlock_irq(&ev->lock);
}

/**
 * disk_clear_events - synchronously check, clear and return pending events
 * @disk: disk to fetch and clear events from
 * @mask: mask of events to be fetched and cleared
 *
 * Disk events are synchronously checked and pending events in @mask
 * are cleared and returned.  This ignores the block count.
 *
 * CONTEXT:
 * Might sleep.
 */
static unsigned int disk_clear_events(struct gendisk *disk, unsigned int mask)
{
	struct disk_events *ev = disk->ev;
	unsigned int pending;
	unsigned int clearing = mask;

	if (!ev)
		return 0;

	disk_block_events(disk);

	/*
	 * store the union of mask and ev->clearing on the stack so that the
	 * race with disk_flush_events does not cause ambiguity (ev->clearing
	 * can still be modified even if events are blocked).
	 */
	spin_lock_irq(&ev->lock);
	clearing |= ev->clearing;
	ev->clearing = 0;
	spin_unlock_irq(&ev->lock);

	disk_check_events(ev, &clearing);
	/*
	 * if ev->clearing is not 0, the disk_flush_events got called in the
	 * middle of this function, so we want to run the workfn without delay.
	 */
	__disk_unblock_events(disk, ev->clearing ? true : false);

	/* then, fetch and clear pending events */
	spin_lock_irq(&ev->lock);
	pending = ev->pending & mask;
	ev->pending &= ~mask;
	spin_unlock_irq(&ev->lock);
	WARN_ON_ONCE(clearing & mask);

	return pending;
}

/**
 * bdev_check_media_change - check if a removable media has been changed
 * @bdev: block device to check
 *
 * Check whether a removable media has been changed, and attempt to free all
 * dentries and inodes and invalidates all block device page cache entries in
 * that case.
 *
 * Returns %true if the block device changed, or %false if not.
 */
bool bdev_check_media_change(struct block_device *bdev)
{
	unsigned int events;

	events = disk_clear_events(bdev->bd_disk, DISK_EVENT_MEDIA_CHANGE |
				   DISK_EVENT_EJECT_REQUEST);
	if (!(events & DISK_EVENT_MEDIA_CHANGE))
		return false;

	if (__invalidate_device(bdev, true))
		pr_warn("VFS: busy inodes on changed media %s\n",
			bdev->bd_disk->disk_name);
	set_bit(GD_NEED_PART_SCAN, &bdev->bd_disk->state);
	return true;
}
EXPORT_SYMBOL(bdev_check_media_change);

/*
 * Separate this part out so that a different pointer for clearing_ptr can be
 * passed in for disk_clear_events.
 */
static void disk_events_workfn(struct work_struct *work)
{
	struct delayed_work *dwork = to_delayed_work(work);
	struct disk_events *ev = container_of(dwork, struct disk_events, dwork);

	disk_check_events(ev, &ev->clearing);
}

static void disk_check_events(struct disk_events *ev,
			      unsigned int *clearing_ptr)
{
	struct gendisk *disk = ev->disk;
	char *envp[ARRAY_SIZE(disk_uevents) + 1] = { };
	unsigned int clearing = *clearing_ptr;
	unsigned int events;
	unsigned long intv;
	int nr_events = 0, i;

	/* check events */
	events = disk->fops->check_events(disk, clearing);

	/* accumulate pending events and schedule next poll if necessary */
	spin_lock_irq(&ev->lock);

	events &= ~ev->pending;
	ev->pending |= events;
	*clearing_ptr &= ~clearing;

	intv = disk_events_poll_jiffies(disk);
	if (!ev->block && intv)
		queue_delayed_work(system_freezable_power_efficient_wq,
				&ev->dwork, intv);

	spin_unlock_irq(&ev->lock);

	/*
	 * Tell userland about new events.  Only the events listed in
	 * @disk->events are reported, and only if DISK_EVENT_FLAG_UEVENT
	 * is set. Otherwise, events are processed internally but never
	 * get reported to userland.
	 */
	for (i = 0; i < ARRAY_SIZE(disk_uevents); i++)
		if ((events & disk->events & (1 << i)) &&
		    (disk->event_flags & DISK_EVENT_FLAG_UEVENT))
			envp[nr_events++] = disk_uevents[i];

	if (nr_events)
		kobject_uevent_env(&disk_to_dev(disk)->kobj, KOBJ_CHANGE, envp);
}

/*
 * A disk events enabled device has the following sysfs nodes under
 * its /sys/block/X/ directory.
 *
 * events		: list of all supported events
 * events_async		: list of events which can be detected w/o polling
 *			  (always empty, only for backwards compatibility)
 * events_poll_msecs	: polling interval, 0: disable, -1: system default
 */
static ssize_t __disk_events_show(unsigned int events, char *buf)
{
	const char *delim = "";
	ssize_t pos = 0;
	int i;

	for (i = 0; i < ARRAY_SIZE(disk_events_strs); i++)
		if (events & (1 << i)) {
			pos += sprintf(buf + pos, "%s%s",
				       delim, disk_events_strs[i]);
			delim = " ";
		}
	if (pos)
		pos += sprintf(buf + pos, "\n");
	return pos;
}

static ssize_t disk_events_show(struct device *dev,
				struct device_attribute *attr, char *buf)
{
	struct gendisk *disk = dev_to_disk(dev);

	if (!(disk->event_flags & DISK_EVENT_FLAG_UEVENT))
		return 0;

	return __disk_events_show(disk->events, buf);
}

static ssize_t disk_events_async_show(struct device *dev,
				      struct device_attribute *attr, char *buf)
{
	return 0;
}

static ssize_t disk_events_poll_msecs_show(struct device *dev,
					   struct device_attribute *attr,
					   char *buf)
{
	struct gendisk *disk = dev_to_disk(dev);

	if (!disk->ev)
		return sprintf(buf, "-1\n");

	return sprintf(buf, "%ld\n", disk->ev->poll_msecs);
}

static ssize_t disk_events_poll_msecs_store(struct device *dev,
					    struct device_attribute *attr,
					    const char *buf, size_t count)
{
	struct gendisk *disk = dev_to_disk(dev);
	long intv;

	if (!count || !sscanf(buf, "%ld", &intv))
		return -EINVAL;

	if (intv < 0 && intv != -1)
		return -EINVAL;

	if (!disk->ev)
		return -ENODEV;

	disk_block_events(disk);
	disk->ev->poll_msecs = intv;
	__disk_unblock_events(disk, true);

	return count;
}

static const DEVICE_ATTR(events, 0444, disk_events_show, NULL);
static const DEVICE_ATTR(events_async, 0444, disk_events_async_show, NULL);
static const DEVICE_ATTR(events_poll_msecs, 0644,
			 disk_events_poll_msecs_show,
			 disk_events_poll_msecs_store);

static const struct attribute *disk_events_attrs[] = {
	&dev_attr_events.attr,
	&dev_attr_events_async.attr,
	&dev_attr_events_poll_msecs.attr,
	NULL,
};

/*
 * The default polling interval can be specified by the kernel
 * parameter block.events_dfl_poll_msecs which defaults to 0
 * (disable).  This can also be modified runtime by writing to
 * /sys/module/block/parameters/events_dfl_poll_msecs.
 */
static int disk_events_set_dfl_poll_msecs(const char *val,
					  const struct kernel_param *kp)
{
	struct disk_events *ev;
	int ret;

	ret = param_set_ulong(val, kp);
	if (ret < 0)
		return ret;

	mutex_lock(&disk_events_mutex);

	list_for_each_entry(ev, &disk_events, node)
		disk_flush_events(ev->disk, 0);

	mutex_unlock(&disk_events_mutex);

	return 0;
}

static const struct kernel_param_ops disk_events_dfl_poll_msecs_param_ops = {
	.set	= disk_events_set_dfl_poll_msecs,
	.get	= param_get_ulong,
};

#undef MODULE_PARAM_PREFIX
#define MODULE_PARAM_PREFIX	"block."

module_param_cb(events_dfl_poll_msecs, &disk_events_dfl_poll_msecs_param_ops,
		&disk_events_dfl_poll_msecs, 0644);

/*
 * disk_{alloc|add|del|release}_events - initialize and destroy disk_events.
 */
static void disk_alloc_events(struct gendisk *disk)
{
	struct disk_events *ev;

	if (!disk->fops->check_events || !disk->events)
		return;

	ev = kzalloc(sizeof(*ev), GFP_KERNEL);
	if (!ev) {
		pr_warn("%s: failed to initialize events\n", disk->disk_name);
		return;
	}

	INIT_LIST_HEAD(&ev->node);
	ev->disk = disk;
	spin_lock_init(&ev->lock);
	mutex_init(&ev->block_mutex);
	ev->block = 1;
	ev->poll_msecs = -1;
	INIT_DELAYED_WORK(&ev->dwork, disk_events_workfn);

	disk->ev = ev;
}

static void disk_add_events(struct gendisk *disk)
{
	/* FIXME: error handling */
	if (sysfs_create_files(&disk_to_dev(disk)->kobj, disk_events_attrs) < 0)
		pr_warn("%s: failed to create sysfs files for events\n",
			disk->disk_name);

	if (!disk->ev)
		return;

	mutex_lock(&disk_events_mutex);
	list_add_tail(&disk->ev->node, &disk_events);
	mutex_unlock(&disk_events_mutex);

	/*
	 * Block count is initialized to 1 and the following initial
	 * unblock kicks it into action.
	 */
	__disk_unblock_events(disk, true);
}

static void disk_del_events(struct gendisk *disk)
{
	if (disk->ev) {
		disk_block_events(disk);

		mutex_lock(&disk_events_mutex);
		list_del_init(&disk->ev->node);
		mutex_unlock(&disk_events_mutex);
	}

	sysfs_remove_files(&disk_to_dev(disk)->kobj, disk_events_attrs);
}

static void disk_release_events(struct gendisk *disk)
{
	/* the block count should be 1 from disk_del_events() */
	WARN_ON_ONCE(disk->ev && disk->ev->block != 1);
	kfree(disk->ev);
}<|MERGE_RESOLUTION|>--- conflicted
+++ resolved
@@ -405,12 +405,7 @@
 		if (!bdgrab(part))
 			continue;
 
-<<<<<<< HEAD
-	disk_part_iter_init(&piter, disk, DISK_PITER_INCL_EMPTY_PART0);
-	while ((part = disk_part_iter_next(&piter)))
-=======
 		rcu_read_unlock();
->>>>>>> 11e4b63a
 		kobject_uevent(bdev_kobj(part), action);
 		bdput(part);
 		rcu_read_lock();
